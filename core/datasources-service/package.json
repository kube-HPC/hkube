--- conflicted
+++ resolved
@@ -16,13 +16,9 @@
         "@hkube/storage-manager": "^2.0.32",
         "@hkube/uid": "^1.0.4",
         "ajv": "^6.12.0",
-<<<<<<< HEAD
         "archiver": "^5.1.0",
         "cron": "^1.8.2",
         "deep-diff": "^1.0.2",
-=======
-        "archiver": "^5.0.0",
->>>>>>> f4b8aae9
         "express": "^4.17.1",
         "express-async-errors": "^3.1.1",
         "fs-extra": "^9.0.0",
