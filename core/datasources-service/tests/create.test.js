const { expect } = require('chai');
const fse = require('fs-extra');
const HttpStatus = require('http-status-codes');
const { uid: uuid } = require('@hkube/uid');
const validationMessages = require('../lib/consts/validationMessages.js');
const { createDataSource } = require('./api');
const { mockRemove, mockDeleteClone } = require('./utils');

let DATASOURCE_GIT_REPOS_DIR;

describe('/datasource POST', () => {
    before(() => {
        // @ts-ignore
        DATASOURCE_GIT_REPOS_DIR = global.testParams.DATASOURCE_GIT_REPOS_DIR;
    });
    describe('validation', () => {
        it('should throw missing git information', async () => {
            const name = uuid();
            const response = await createDataSource({
                body: { name: name },
                ignoreGit: true,
            });
            expect(response.body).to.have.property('error');
            expect(response.body.error.code).to.eq(HttpStatus.BAD_REQUEST);
            expect(response.body.error.message).to.match(
                /should have required property 'git'/i
            );
        });
        it('should throw missing storage information', async () => {
            const name = uuid();
            const response = await createDataSource({
                body: { name: name },
                ignoreStorage: true,
            });
            expect(response.body).to.have.property('error');
            expect(response.body.error.code).to.eq(HttpStatus.BAD_REQUEST);
            expect(response.body.error.message).to.match(
                /should have required property 'storage'/i
            );
        });
        it('should throw validation error of required property name', async () => {
            const response = await createDataSource();
            expect(response.body).to.have.property('error');
            expect(response.body.error.code).to.equal(HttpStatus.BAD_REQUEST);
            expect(response.body.error.message).to.equal(
                "data should have required property 'name'"
            );
        });
        it('should throw validation error of long datasource name', async () => {
            const response = await createDataSource({
                body: {
                    name: 'this-is-33-length-datasource-name',
                },
            });
            expect(response.body).to.have.property('error');
            expect(response.body.error.code).to.equal(HttpStatus.BAD_REQUEST);
            expect(response.body.error.message).to.equal(
                'data.name should NOT be longer than 32 characters'
            );
        });
        it('should throw validation error of data.name should be string', async () => {
            const response = await createDataSource({
                // @ts-expect-error
                body: { name: [1, 2] },
            });
            expect(response.body).to.have.property('error');
            expect(response.body.error.code).to.equal(HttpStatus.BAD_REQUEST);
            expect(response.body.error.message).to.equal(
                'data.name should be string'
            );
        });
        it('should throw validation error of name should NOT be shorter than 1 characters"', async () => {
            const response = await createDataSource({ body: { name: '' } });
            expect(response.body).to.have.property('error');
            expect(response.body.error.code).to.equal(HttpStatus.BAD_REQUEST);
            expect(response.body.error.message).to.equal(
                'data.name should NOT be shorter than 1 characters'
            );
        });
        const invalidChars = ['/', '*', '#', '"', '%'];
        invalidChars.forEach(v => {
            it(`should throw invalid dataSource name if include ${v}`, async () => {
                const response = await createDataSource({
                    body: { name: `not-valid${v}name` },
                });
                expect(response.body).to.have.property('error');
                expect(response.response.statusCode).to.equal(
                    HttpStatus.BAD_REQUEST
                );
                expect(response.body.error.message).to.equal(
                    validationMessages.DATASOURCE_NAME_FORMAT
                );
            });
        });
        const invalidStartAndEndChars = ['/', '*', '#', '"', '%'];
        invalidStartAndEndChars.forEach(v => {
            it(`should throw invalid if dataSource name if start with ${v}`, async () => {
                const response = await createDataSource({
                    body: { name: `${v}notvalidname` },
                });
                expect(response.body).to.have.property('error');
                expect(response.response.statusCode).to.equal(
                    HttpStatus.BAD_REQUEST
                );
                expect(response.body.error.message).to.equal(
                    validationMessages.DATASOURCE_NAME_FORMAT
                );
            });
            it(`should throw invalid if dataSource name if end with ${v}`, async () => {
                const response = await createDataSource({
                    body: { name: `notvalidname${v}` },
                });
                expect(response.body).to.have.property('error');
                expect(response.response.statusCode).to.equal(
                    HttpStatus.BAD_REQUEST
                );
                expect(response.body.error.message).to.equal(
                    validationMessages.DATASOURCE_NAME_FORMAT
                );
            });
        });
    });
    describe('create', () => {
        it("should create a new dataSource and return it's newly created id and files list", async () => {
            const name = uuid();
            const deleteClone = mockDeleteClone();
            const {
                response: { statusCode },
                body: dataSource,
            } = await createDataSource({ body: { name } });
<<<<<<< HEAD
            expect(removeDirectoryMock.getCall(0).firstArg).to.match(
                new RegExp(name)
            );
=======
            expect(deleteClone.getCalls()).to.have.lengthOf(1);
>>>>>>> d3ebdcb1
            expect(statusCode).to.eql(HttpStatus.CREATED);
            expect(dataSource).to.have.keys(
                'id',
                'name',
                'files',
                'fileTypes',
                'commitHash',
                'avgFileSize',
                'repositoryUrl',
                'versionDescription',
                'filesCount',
                'totalSize'
            );
            expect(dataSource.id).to.be.string;
            expect(dataSource.name).to.eq(name);
            expect(dataSource.files).to.have.lengthOf(1);
<<<<<<< HEAD
            expect(dataSource.repositoryUrl).to.match(/\/hkube\//i);
        });
        it('should create a datasource under a git organization', async () => {
            const name = uuid();
            const removeDirectoryMock = mockRemove();
            const {
                response: { statusCode },
                body: dataSource,
            } = await createDataSource({
                body: { name },
                useGitOrganization: true,
            });
            expect(removeDirectoryMock.getCall(0).firstArg).to.match(
                new RegExp(name)
            );
            expect(statusCode).to.eql(HttpStatus.CREATED);
            expect(dataSource.repositoryUrl).to.match(/\/hkube-org\//i);
=======
            const hkubeFile = await fse.readFile(
                `${DATASOURCE_GIT_REPOS_DIR}/${name}/.dvc/hkube`,
                'utf8'
            );
            expect(JSON.parse(hkubeFile)).to.eql({ repositoryName: name });
            const config = fse.readFileSync(
                `${DATASOURCE_GIT_REPOS_DIR}/${name}/.dvc/config.local`,
                'utf8'
            );
            expect(config).to.match(new RegExp(name));
>>>>>>> d3ebdcb1
        });
        it('should create an empty dataSource', async () => {
            const name = uuid();
            const { response } = await createDataSource({
                body: { name },
                fileNames: [],
            });
            expect(response.statusCode).to.eql(HttpStatus.CREATED);
            expect(response.body).to.have.property('files');
            expect(response.body.files).to.have.lengthOf(0);
        });
        it('should throw conflict error', async () => {
            const name = uuid();
            const firstResponse = await createDataSource({
                body: { name },
            });
            expect(firstResponse.response.statusCode).to.eql(
                HttpStatus.CREATED
            );
            const secondResponse = await createDataSource({
                body: { name },
            });
            expect(secondResponse.response.statusCode).to.equal(
                HttpStatus.CONFLICT
            );
            expect(secondResponse.body).to.have.property('error');
            expect(secondResponse.body.error.message).to.contain(
                'already exists'
            );
        });
        it('should upload a file with meta data', async () => {
            const name = uuid();
            const { body: dataSource } = await createDataSource({
                body: { name },
                fileNames: ['logo.svg', 'logo.svg.meta'],
            });
            const [createdFile] = dataSource.files;
            expect(createdFile).to.have.ownProperty('meta');
            expect(createdFile.meta).to.match(/information about the logo/i);
        });
    });
});<|MERGE_RESOLUTION|>--- conflicted
+++ resolved
@@ -4,7 +4,7 @@
 const { uid: uuid } = require('@hkube/uid');
 const validationMessages = require('../lib/consts/validationMessages.js');
 const { createDataSource } = require('./api');
-const { mockRemove, mockDeleteClone } = require('./utils');
+const { mockDeleteClone } = require('./utils');
 
 let DATASOURCE_GIT_REPOS_DIR;
 
@@ -128,13 +128,7 @@
                 response: { statusCode },
                 body: dataSource,
             } = await createDataSource({ body: { name } });
-<<<<<<< HEAD
-            expect(removeDirectoryMock.getCall(0).firstArg).to.match(
-                new RegExp(name)
-            );
-=======
             expect(deleteClone.getCalls()).to.have.lengthOf(1);
->>>>>>> d3ebdcb1
             expect(statusCode).to.eql(HttpStatus.CREATED);
             expect(dataSource).to.have.keys(
                 'id',
@@ -151,12 +145,11 @@
             expect(dataSource.id).to.be.string;
             expect(dataSource.name).to.eq(name);
             expect(dataSource.files).to.have.lengthOf(1);
-<<<<<<< HEAD
             expect(dataSource.repositoryUrl).to.match(/\/hkube\//i);
         });
         it('should create a datasource under a git organization', async () => {
             const name = uuid();
-            const removeDirectoryMock = mockRemove();
+            const deleteClone = mockDeleteClone();
             const {
                 response: { statusCode },
                 body: dataSource,
@@ -164,12 +157,10 @@
                 body: { name },
                 useGitOrganization: true,
             });
-            expect(removeDirectoryMock.getCall(0).firstArg).to.match(
-                new RegExp(name)
-            );
+
+            expect(deleteClone.getCalls()).to.have.lengthOf(1);
             expect(statusCode).to.eql(HttpStatus.CREATED);
             expect(dataSource.repositoryUrl).to.match(/\/hkube-org\//i);
-=======
             const hkubeFile = await fse.readFile(
                 `${DATASOURCE_GIT_REPOS_DIR}/${name}/.dvc/hkube`,
                 'utf8'
@@ -180,7 +171,6 @@
                 'utf8'
             );
             expect(config).to.match(new RegExp(name));
->>>>>>> d3ebdcb1
         });
         it('should create an empty dataSource', async () => {
             const name = uuid();
