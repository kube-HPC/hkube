--- conflicted
+++ resolved
@@ -8,7 +8,7 @@
     delay,
 } = require('./utils');
 
-describe.only('JobsConsumer', () => {
+describe('JobsConsumer', () => {
     before(() => {
         jobConsumer = require('../lib/service/jobs-consumer');
     });
@@ -23,20 +23,6 @@
             `could not find dataSource:${dataSource.name}`
         );
     });
-<<<<<<< HEAD
-    it('should throw error if dataSource not exist', async () => {
-        const dataSource = { name: 'ds-2' };
-        const job = await createJob({ dataSource });
-        await delay(1000);
-        const { jobId, taskId } = job.data;
-        const state = await jobConsumer.state.get({ jobId, taskId });
-        expect(state.status).to.equal('failed');
-        expect(state.error).to.equal(
-            `could not find dataSource:${dataSource.name}`
-        );
-    });
-=======
->>>>>>> 4789399c
     it('should succeed get datasource and update job', async () => {
         const name = uuid();
         await createDataSource({ body: { name } });
