--- conflicted
+++ resolved
@@ -165,11 +165,7 @@
             mapping: [existingFile],
         });
         expect(uploadResponse.response.statusCode).to.eq(HttpStatus.OK);
-<<<<<<< HEAD
-    }).timeout(15000);
-=======
-    });
->>>>>>> 16942739
+    });
     it('should update a file', async () => {
         const name = uuid();
         const { body: dataSource } = await createDataSource({
