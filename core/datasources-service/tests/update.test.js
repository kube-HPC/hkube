--- conflicted
+++ resolved
@@ -165,13 +165,8 @@
             mapping: [existingFile],
         });
         expect(uploadResponse.response.statusCode).to.eq(HttpStatus.OK);
-<<<<<<< HEAD
     });
     it('should update a file', async () => {
-=======
-    }).timeout(15000);
-    it.only('should update a file', async () => {
->>>>>>> 563c3d83
         const name = uuid();
         const { body: dataSource } = await createDataSource({
             body: { name },
