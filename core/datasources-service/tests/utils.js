--- conflicted
+++ resolved
@@ -112,7 +112,6 @@
     return request(getOptions);
 };
 
-<<<<<<< HEAD
 const createJob = async ({ dataSource }) => {
     const config = global.testParams.config;
     const producer = new Producer({
@@ -140,20 +139,6 @@
 
 /** @param {{ dataSourceName: string; snapshotName?: string }} query */
 const fetchSnapshot = ({ dataSourceName, snapshotName }) =>
-=======
-/**
- * @param {{
- *     dataSourceName: string;
- *     snapshotName?: string;
- *     shouldResolve: boolean;
- * }} query
- */
-const fetchSnapshot = ({
-    dataSourceName,
-    snapshotName,
-    shouldResolve = false,
-}) =>
->>>>>>> 3b5d7475
     request({
         uri: `${setupUrl({
             name: dataSourceName,
