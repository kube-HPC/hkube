const { uuid } = require('@hkube/uid');
const { Producer } = require('@hkube/producer-consumer');
const fse = require('fs-extra');
const { request } = require('./request');

// a valid mongo ObjectID;
const nonExistingId = '5f953d50dd38c8291924a0a3';
const fileName = 'README-1.md';

const setupUrl = ({ name, id }) => {
    const uri = `${global.testParams.restUrl}/datasource`;
    return id && name
        ? `${uri}/${name}?version_id=${id}`
        : id
        ? `${uri}/id/${id}`
        : `${uri}/${name}`;
};

/** @typedef {import('@hkube/db/lib/DataSource').FileMeta} FileMeta */
/**
 * @type {(props?: {
 *     body?: { name?: string };
 *     withFile?: boolean;
 *     fileNames?: string[];
 * }) => Promise<any>}
 */
const createDataSource = ({
    body = {},
    withFile = true,
    fileNames = [fileName],
} = {}) => {
    const uri = `${global.testParams.restUrl}/datasource`;
    const formData = {
        ...body,
        files: withFile
            ? fileNames.map(name => fse.createReadStream(`tests/mocks/${name}`))
            : undefined,
    };
    const options = { uri, formData };
    return request(options);
};

/**
 * @typedef {{
 *     id: string;
 *     name: string;
 *     path: string;
 * }} MappingFile
 * @param {object} props
 * @param {string} props.dataSourceName
 * @param {string=} props.versionDescription
 * @param {string[]=} props.fileNames - Provide file names to be uploaded
 *     instead of a complete array of file objects
 * @param {{id: string, name: string}[]=} props.files
 * @param {MappingFile[]=} props.mapping
 * @param {string[]=} props.droppedFileIds
 */
const updateVersion = async ({
    dataSourceName,
    versionDescription = 'new-version',
    fileNames = [],
    files: _files = [],
    mapping: _mapping = [],
    droppedFileIds: _droppedFileIds = [],
}) => {
    const uri = setupUrl({ name: dataSourceName });
    const normalizedMapping = _mapping.reduce(
        (acc, item) => ({ ...acc, [item.id]: item }),
        {}
    );
    const files = fileNames
        .map(name => ({ name, id: uuid() }))
        .concat(_files)
        .map(file => ({
            value: fse.createReadStream(`tests/mocks/${file.name}`),
            options: {
                filename: normalizedMapping[file.id] ? file.id : file.name,
            },
        }));

    const mapping = _mapping.length > 0 ? JSON.stringify(_mapping) : [];

    const droppedFileIds =
        _droppedFileIds.length > 0 ? JSON.stringify(_droppedFileIds) : [];

    const formData = {
        versionDescription,
        files,
        mapping,
        droppedFileIds,
    };
    const options = { uri, formData };
    return request(options);
};

/** @param {{ name?: string; id?: string }} query */
const fetchDataSource = ({ name, id }) => {
    const getOptions = {
<<<<<<< HEAD
        uri:
            id && name
                ? `${uri}/${name}?version_id=${id}`
                : id
                    ? `${uri}/id/${id}`
                    : `${uri}/${name}`,
=======
        uri: setupUrl({ name, id }),
>>>>>>> a764ebbf
        method: 'GET',
    };
    return request(getOptions);
};

/** @param {{ name: string }} query */
const fetchDataSourceVersions = ({ name }) => {
    const uri = `${setupUrl({ name })}/versions`;
    const getOptions = {
        uri,
        method: 'GET',
    };
    return request(getOptions);
};

<<<<<<< HEAD
const createJob = async ({ dataSource }) => {
    const config = global.testParams.config.jobs.consumer;
    const producer = new Producer({
        setting: {
            redis: config.redis,
        }
    });
    const options = {
        job: {
            prefix: config.prefix,
            type: config.type,
            data: {
                jobId: uuid(),
                taskId: uuid(),
                nodeName: uuid(),
                dataSource
            }
        }
    };
    await producer.createJob(options);
}

const delay = d => new Promise(r => setTimeout(r, d));
=======
/** @param {{ dataSourceName: string; snapshotName?: string }} query */
const fetchSnapshot = ({ dataSourceName, snapshotName }) =>
    request({
        uri: `${setupUrl({ name: dataSourceName })}/snapshot/${snapshotName}`,
        method: 'GET',
    });

/** @param {{ dataSourceId: string }} query */
const fetchAllSnapshots = ({ dataSourceId }) =>
    request({
        uri: `${setupUrl({ id: dataSourceId })}/snapshot`,
        method: 'GET',
    });

/**
 * @param {{
 *     name: string;
 *     id?: string;
 *     snapshot: { name: string; query: string };
 * }} query
 */
const createSnapshot = ({ name, id, snapshot }) =>
    request({
        uri: `${global.testParams.restUrl}/datasource/${name}/snapshot?version_id=${id}`,
        body: snapshot,
    });
>>>>>>> a764ebbf

module.exports = {
    fetchDataSource,
    fetchDataSourceVersions,
    createDataSource,
    updateVersion,
    createJob,
    delay,
    nonExistingId,
    fileName,
    fetchSnapshot,
    createSnapshot,
    fetchAllSnapshots,
};<|MERGE_RESOLUTION|>--- conflicted
+++ resolved
@@ -12,8 +12,8 @@
     return id && name
         ? `${uri}/${name}?version_id=${id}`
         : id
-        ? `${uri}/id/${id}`
-        : `${uri}/${name}`;
+            ? `${uri}/id/${id}`
+            : `${uri}/${name}`;
 };
 
 /** @typedef {import('@hkube/db/lib/DataSource').FileMeta} FileMeta */
@@ -96,16 +96,7 @@
 /** @param {{ name?: string; id?: string }} query */
 const fetchDataSource = ({ name, id }) => {
     const getOptions = {
-<<<<<<< HEAD
-        uri:
-            id && name
-                ? `${uri}/${name}?version_id=${id}`
-                : id
-                    ? `${uri}/id/${id}`
-                    : `${uri}/${name}`,
-=======
         uri: setupUrl({ name, id }),
->>>>>>> a764ebbf
         method: 'GET',
     };
     return request(getOptions);
@@ -121,31 +112,31 @@
     return request(getOptions);
 };
 
-<<<<<<< HEAD
 const createJob = async ({ dataSource }) => {
-    const config = global.testParams.config.jobs.consumer;
+    const config = global.testParams.config;
     const producer = new Producer({
         setting: {
             redis: config.redis,
         }
     });
-    const options = {
-        job: {
-            prefix: config.prefix,
-            type: config.type,
-            data: {
-                jobId: uuid(),
-                taskId: uuid(),
-                nodeName: uuid(),
-                dataSource
-            }
+    const { prefix, type } = config.jobs.consumer;
+    const job = {
+        prefix,
+        type,
+        data: {
+            jobId: uuid(),
+            taskId: uuid(),
+            nodeName: uuid(),
+            dataSource
         }
+
     };
-    await producer.createJob(options);
+    await producer.createJob({ job });
+    return job;
 }
 
 const delay = d => new Promise(r => setTimeout(r, d));
-=======
+
 /** @param {{ dataSourceName: string; snapshotName?: string }} query */
 const fetchSnapshot = ({ dataSourceName, snapshotName }) =>
     request({
@@ -172,7 +163,6 @@
         uri: `${global.testParams.restUrl}/datasource/${name}/snapshot?version_id=${id}`,
         body: snapshot,
     });
->>>>>>> a764ebbf
 
 module.exports = {
     fetchDataSource,
