const { expect } = require('chai');
const fse = require('fs-extra');
const HttpStatus = require('http-status-codes');
const { uid: uuid } = require('@hkube/uid');
const sinon = require('sinon');
const { default: axios } = require('axios');
const { request } = require('./request');
const dbConnection = require('../lib/db');
const { nonExistingId, mockDeleteClone } = require('./utils');
const {
    createDataSource,
    fetchDataSource,
    deleteDataSource,
    updateVersion,
    fetchDataSourceVersions,
<<<<<<< HEAD
    mockRemove,
} = require('./utils');
let DATASOURCE_GIT_REPOS_DIR, restUrl, restPath, gitUrl;
=======
} = require('./api');

let DATASOURCE_GIT_REPOS_DIR, restUrl, restPath;
>>>>>>> d3ebdcb1

describe('Datasource', () => {
    before(() => {
        // @ts-ignore
        restUrl = global.testParams.restUrl;
        // @ts-ignore
        DATASOURCE_GIT_REPOS_DIR = global.testParams.DATASOURCE_GIT_REPOS_DIR;
        restPath = `${restUrl}/datasource`;
        gitUrl = global.testParams.gitUrl;
    });
    describe('datasource/id/:id GET', () => {
        it('should fetch by id', async () => {
            const name = uuid();
            const { body: firstVersion } = await createDataSource({
                body: { name },
            });
            const secondFileName = 'README-2.md';
            const { response: uploadResponse } = await updateVersion({
                dataSourceName: name,
                fileNames: [secondFileName],
            });
            const { body: updatedVersion } = uploadResponse;
            expect(firstVersion.id).not.to.eq(updatedVersion.id);
            expect(uploadResponse.statusCode).to.eql(HttpStatus.CREATED);
            const { body: oldVersion } = await fetchDataSource({
                id: firstVersion.id,
            });
            expect(oldVersion.id).to.eq(firstVersion.id);
        });
    });
    describe('/datasource/:name GET', () => {
        it('should throw error datasource not found', async () => {
            const options = {
                uri: `${restPath}/${nonExistingId}`,
                method: 'GET',
            };
            const response = await request(options);
            expect(response.body).to.have.property('error');
            expect(response.body.error.code).to.equal(HttpStatus.NOT_FOUND);
            expect(response.body.error.message).to.match(/Not Found/i);
        });
        it('should fail fetching dataSource', async () => {
            const options = {
                uri: `${restPath}/${nonExistingId}`,
                method: 'GET',
            };
            sinon
                .stub(dbConnection.connection.dataSources, 'fetch')
                .rejects({ message: 'i should throw' });
            const response = await request(options);
            sinon.restore();
            expect(response.body).to.have.property('error');
            expect(response.body.error.code).to.equal(
                HttpStatus.INTERNAL_SERVER_ERROR
            );
            expect(response.body.error.message).to.eq('i should throw');
        });
        it('should fetch a datasource', async () => {
            const name = uuid();
            await createDataSource({ body: { name } });
            const { response: getResponse } = await fetchDataSource({
                name,
            });
            const { body: dataSource } = getResponse;
            expect(dataSource).to.have.property('id');
            expect(dataSource.id).to.be.string;
            expect(dataSource).to.have.property('name');
            expect(dataSource.name).to.eq(name);
            expect(dataSource).to.have.property('files');
            const [file] = dataSource.files;
            expect(file).to.have.property('id');
            expect(file).to.have.property('name');
            expect(file).to.have.property('path');
            expect(file).to.have.property('size');
            expect(file).to.have.property('type');
        });
        it('should fetch an older version', async () => {
            const name = uuid();
            const { body: firstVersion } = await createDataSource({
                body: { name },
            });
            const secondFileName = 'README-2.md';
            const { response: uploadResponse } = await updateVersion({
                dataSourceName: name,
                fileNames: [secondFileName],
            });
            const { body: updatedVersion } = uploadResponse;
            expect(firstVersion.id).not.to.eq(updatedVersion.id);
            expect(uploadResponse.statusCode).to.eql(HttpStatus.CREATED);
            const { body: oldVersion } = await fetchDataSource({
                name,
                id: firstVersion.id,
            });
            expect(oldVersion.id).to.eq(firstVersion.id);
        });
        it('should fail if id does not match the name', async () => {
            const name = uuid();
            const { body: firstVersion } = await createDataSource({
                body: { name },
            });
            const secondFileName = 'README-2.md';
            const { response: uploadResponse } = await updateVersion({
                dataSourceName: name,
                fileNames: [secondFileName],
            });
            const { body: updatedVersion } = uploadResponse;
            expect(firstVersion.id).not.to.eq(updatedVersion.id);
            expect(uploadResponse.statusCode).to.eql(HttpStatus.CREATED);
            const { body: errorBody } = await fetchDataSource({
                name: 'not real name',
                id: firstVersion.id,
            });
            expect(errorBody).to.have.property('error');
            expect(errorBody.error.code).to.eq(400);
            expect(errorBody.error.message).to.match(
                /id (.+) does not exist for name (.+)/i
            );
        });
    });
    describe('/datasource GET', () => {
        it('should succeed list all dataSources', async () => {
            const names = new Array(3).fill(0).map(() => uuid());
            await Promise.all(
                names.map(name => createDataSource({ body: { name } }))
            );
            const options = {
                uri: restPath,
                method: 'GET',
            };
            const response = await request(options);
            expect(response.body).to.be.an('array');
            response.body.forEach(entry => {
                expect(entry).to.have.property('id');
                expect(entry).to.have.property('name');
                expect(entry).not.to.have.property('files');
            });
            const fetchedNames = response.body.map(item => item.name);
            names.forEach(name => expect(fetchedNames).to.contain(name));
        });
        it('should return only unique file types', async () => {
            const name = uuid();
            await createDataSource({ body: { name } });
            const fileNames = ['README-2.md', 'algorithms.json'];
            await updateVersion({ dataSourceName: name, fileNames });
            const options = {
                uri: restPath,
                method: 'GET',
            };
            const { body } = await request(options);
            const ds = body.find(item => item.name === name);
            const { fileTypes } = ds;
            expect(fileTypes).to.have.members([
                'text/markdown',
                'application/json',
            ]);
            expect(fileTypes).to.have.lengthOf([...new Set(fileTypes)].length);
        });
    });
    describe('datasource/:name DELETE', () => {
        it('should throw not found on delete by name', async () => {
            const name = uuid();
            const delRes = await deleteDataSource({ name });
            expect(delRes.body).to.have.property('error');
            expect(delRes.body.error.code).to.equal(HttpStatus.NOT_FOUND);
            expect(delRes.body.error.message).to.match(/Not Found/i);
        });
        it('should create and delete one datasource by name', async () => {
            const name = uuid();
            await createDataSource({ body: { name } });
            const fetchRes = await fetchDataSource({ name });
            // ensure the datasource is delete on the git repo
            const checkExist = await axios.get(`${gitUrl}/${name}`);
            expect(checkExist.status).to.eq(HttpStatus.OK);
            const delRes = await deleteDataSource({ name });
            await expect(axios.get(`${gitUrl}/${name}`)).to.eventually.be
                .rejected;
            const fetchDel = await fetchDataSource({ name });
            expect(fetchRes.body.name).to.eql(name);
            expect(delRes.body).to.eql({ deleted: 1 });
            expect(fetchDel.body).to.have.property('error');
            expect(fetchDel.body.error.code).to.equal(HttpStatus.NOT_FOUND);
            expect(fetchDel.body.error.message).to.match(/Not Found/i);
        });
        it('should create and delete multiple versions of a datasource by name', async () => {
            const name = uuid();
            await createDataSource({ body: { name } });
            const secondFileName = 'README-2.md';
            await updateVersion({
                dataSourceName: name,
                fileNames: [secondFileName],
            });
            const fetchRes = await fetchDataSource({ name });
            const delRes = await deleteDataSource({ name });
            const fetchDel = await fetchDataSource({ name });
            expect(fetchRes.body.name).to.eql(name);
            expect(fetchRes.body.files).to.have.lengthOf(2);
            expect(delRes.body).to.eql({ deleted: 2 });
            expect(fetchDel.body).to.have.property('error');
            expect(fetchDel.body.error.code).to.equal(HttpStatus.NOT_FOUND);
            expect(fetchDel.body.error.message).to.match(/Not Found/i);
        });
    });
    describe('/datasource/:name/versions GET', () => {
        it('should fetch the versions listing of a datasource', async () => {
            const name = uuid();
            const deleteClone = mockDeleteClone();
            const { body: dataSource } = await createDataSource({
                body: { name },
            });
            expect(deleteClone.callCount).to.eq(1);
            const [existingFile] = dataSource.files;
            expect(
                await fse.pathExists(
                    `${DATASOURCE_GIT_REPOS_DIR}/${name}/data/${existingFile.name}.dvc`
                )
            ).to.be.true;
            const fileStats = await fse.stat(
                `${DATASOURCE_GIT_REPOS_DIR}/${name}/data/${existingFile.name}`
            );
            expect(fileStats.size).to.eq(107);
            const uploadResponse = await updateVersion({
                dataSourceName: name,
                fileNames: ['updatedVersions/README-1.md'],
                mapping: [existingFile],
            });
            const { body: versionsList } = await fetchDataSourceVersions({
                name,
            });
            expect(deleteClone.callCount).to.eq(2);
            expect(versionsList).to.have.lengthOf(2);
            // validates the order of the array
            const [, latestVersion] = versionsList;
            expect(uploadResponse.body.id).to.eq(latestVersion.id);
        });
        it('should fetch the versions listing for non existing datasource', async () => {
            const { body: versionsList } = await fetchDataSourceVersions({
                name: 'not-existing-dataasource',
            });
            expect(versionsList).to.have.length(0);
        });
    });
});<|MERGE_RESOLUTION|>--- conflicted
+++ resolved
@@ -13,15 +13,9 @@
     deleteDataSource,
     updateVersion,
     fetchDataSourceVersions,
-<<<<<<< HEAD
-    mockRemove,
-} = require('./utils');
-let DATASOURCE_GIT_REPOS_DIR, restUrl, restPath, gitUrl;
-=======
 } = require('./api');
 
 let DATASOURCE_GIT_REPOS_DIR, restUrl, restPath;
->>>>>>> d3ebdcb1
 
 describe('Datasource', () => {
     before(() => {
@@ -180,7 +174,7 @@
             expect(fileTypes).to.have.lengthOf([...new Set(fileTypes)].length);
         });
     });
-    describe('datasource/:name DELETE', () => {
+    describe.skip('datasource/:name DELETE', () => {
         it('should throw not found on delete by name', async () => {
             const name = uuid();
             const delRes = await deleteDataSource({ name });
