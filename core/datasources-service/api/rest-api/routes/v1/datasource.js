--- conflicted
+++ resolved
@@ -11,7 +11,6 @@
 const dbErrorsMiddleware = require('./../../middlewares/dbErrors');
 const validation = require('./../../../../lib/service/validation');
 const ensureArray = require('../../../../lib/utils/ensureArray');
-const cleanup = require('../../../../lib/service/cleanup');
 
 const upload = multer({ dest: 'uploads/datasource/' });
 
@@ -23,12 +22,6 @@
 
 const routes = () => {
     const router = Router();
-
-    router.delete('/cleanup', async (req, res, next) => {
-        await cleanup.subtractDirs();
-        res.sendStatus(200);
-        next();
-    });
 
     // ---- validate ---- //
     router.get('/validate', async (req, res, next) => {
@@ -51,16 +44,10 @@
             next();
         })
         .post(upload.array('files'), async (req, res, next) => {
-<<<<<<< HEAD
-            /** @type {any} */
             const {
                 files,
-                body: { name },
+                body: { name, storage, git },
             } = req;
-            try {
-                const response = await dataSource.create({ name, files });
-=======
-            const { name, storage, git } = req.body;
             let gitConfig;
             let storageConfig;
             try {
@@ -78,7 +65,6 @@
                     git: gitConfig,
                     files: req.files,
                 });
->>>>>>> ec91809a
                 res.status(HttpStatus.CREATED).json(response);
             } finally {
                 await cleanTmpFile(files);
