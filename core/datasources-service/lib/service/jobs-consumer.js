const fse = require('fs-extra');
const pathLib = require('path');
const { Consumer } = require('@hkube/producer-consumer');
const { taskStatuses } = require('@hkube/consts');
const storageManager = require('@hkube/storage-manager');
const log = require('@hkube/logger').GetLogFromContainer();
const component = require('../consts/componentNames').JOBS_CONSUMER;
const Etcd = require('../Etcd');
const dbConnection = require('../db');
const Repository = require('../utils/Repository');
const { ResourceNotFoundError } = require('./../errors');
const { getDatasourcesInUseFolder } = require('../utils/pathUtils');
/**
 * @typedef {import('./../utils/types').config} config
 * @typedef {import('./types').onJobHandler} onJobHandler
 * @typedef {import('./types').PipelineDatasourceDescriptor} PipelineDatasourceDescriptor
 * @typedef {import('@hkube/db/lib/DataSource').FileMeta} FileMeta
 * @typedef {import('./types').Job} Job
 */

class JobConsumer {
    constructor() {
        this._inactiveTimer = null;
    }

    /**
     * Init the consumer and register for jobs, initialize connection to the
     * state manager
     *
     * @param {config} config
     */
    async init(config) {
        this.config = config;
        this.rootDir = getDatasourcesInUseFolder(config);
        await fse.ensureDir(this.rootDir);
        const { type, prefix } = config.jobs.consumer;
        const consumerSettings = {
            job: { type, prefix },
            setting: {
                redis: config.redis,
                prefix,
            },
        };
        this.state = new Etcd(config);
        this.consumer = new Consumer(consumerSettings);
        this.consumer.register(consumerSettings);
        /** @type {import('@hkube/db/lib/MongoDB').ProviderInterface} */
        this.db = dbConnection.connection;
        await this.state.startWatch();
        // @ts-ignore
        this.consumer.on(
            'job',
            /** @type {onJobHandler} */
            async job => {
                await this.fetchDataSource(job.data);
                job.done(); // send job done to redis
            }
        );

        this.state.onDone(job => {
            this.unmountDataSource(job.jobId);
        });
    }

    handleFail({ jobId, taskId, error }) {
        log.error(error, { component, taskId });
        return this.state.update({
            jobId,
            taskId,
            endTime: Date.now(),
            status: taskStatuses.FAILED,
            error,
        });
    }

    setActive(job) {
        return this.state.set({
            ...job,
            podName: this.config.podName,
            startTime: Date.now(),
            status: taskStatuses.ACTIVE,
        });
    }

    /** @param {Job} props */
    async fetchDataSource({ dataSource: dataSourceDescriptor, ...job }) {
        const { taskId } = job;
        log.info(`got job, starting to fetch dataSource`, {
            component,
            taskId,
        });
        await this.setActive(job);

        let dataSource;
        let resolvedSnapshot;

        try {
<<<<<<< HEAD
            if (dataSourceDescriptor.snapshot) {
                const { snapshot } = dataSourceDescriptor;
                resolvedSnapshot = await this.db.snapshots.fetchDataSource({
                    snapshotName: snapshot.name,
                    dataSourceName: dataSourceDescriptor.name,
                });
=======
            if (snapshot) {
                resolvedSnapshot = await this.db.snapshots.fetchDataSourceWithCredentials(
                    {
                        snapshotName: snapshot.name,
                        dataSourceName: dataSourceDescriptor.name,
                    }
                );
>>>>>>> ec91809a
                if (!resolvedSnapshot)
                    throw new ResourceNotFoundError(
                        'snapshot',
                        `${dataSourceDescriptor.name}:${snapshot.name}`
                    );
                dataSource = resolvedSnapshot.dataSource;
            } else if (dataSourceDescriptor.id) {
                dataSource = await this.db.dataSources.fetch({
                    id: dataSourceDescriptor.id,
                });
            } else {
<<<<<<< HEAD
                return this.handleFail({
                    ...job,
                    error: 'invalid datasource descriptor',
                });
=======
                const shouldGetLatest = !dataSourceDescriptor.version;
                dataSource = await this.db.dataSources.fetchWithCredentials(
                    shouldGetLatest
                        ? { name: dataSourceDescriptor.name }
                        : { id: dataSourceDescriptor.version }
                );
>>>>>>> ec91809a
            }
        } catch (e) {
            return this.handleFail({ ...job, error: e.message });
        }

        const repository = new Repository(
            dataSource.name,
            this.config,
            pathLib.join(this.rootDir, dataSource.name, dataSource.id),
            dataSource.repositoryUrl,
            dataSource._credentials
        );

        try {
            log.info(`starting to clone dataSource ${dataSource.name}`, {
                component,
                taskId,
            });
            await repository.ensureClone(dataSource.commitHash);
            await repository.pullFiles();
        } catch (e) {
            return this.handleFail({
                ...job,
                error: `could not clone the datasource ${dataSource.name}. ${e.message}`,
            });
        }

        if (resolvedSnapshot) {
            await repository.filterFilesFromClone(
                resolvedSnapshot.droppedFiles
            );
            await repository.filterMetaFilesFromClone();
            await this.storeResult({
                payload: { snapshotId: resolvedSnapshot.id },
                ...job,
            });
        } else {
            await this.storeResult({
                payload: { dataSourceId: dataSource.id },
                dataSource,
                ...job,
            });
        }

        log.info(
            `successfully cloned and stored dataSource ${dataSource.name}`,
            { component, taskId }
        );
        return null;
    }

    /** @param {{ payload: { dataSourceId?: string; snapshotId?: string } } & Job} props */
    async storeResult({ payload, dataSource, ...job }) {
        const { jobId, taskId } = job;
        try {
            /** @type {{ path: string }} */
            const storageInfo = await storageManager.hkube.put({
                jobId,
                taskId,
                data: payload,
            });

            await this.state.update({
                ...job,
                status: taskStatuses.STORING,
                result: { storageInfo },
            });

            await this.state.update({
                ...job,
                endTime: Date.now(),
                status: taskStatuses.SUCCEED,
            });
        } catch (e) {
            return this.handleFail({
                ...job,
                error: `failed storing datasource ${dataSource.name}. ${e.message}`,
            });
        }
        return null;
    }

    unmountDataSource(jobId) {
        return fse.remove(pathLib.join(this.rootDir, jobId));
    }
}

module.exports = new JobConsumer();<|MERGE_RESOLUTION|>--- conflicted
+++ resolved
@@ -24,8 +24,7 @@
     }
 
     /**
-     * Init the consumer and register for jobs, initialize connection to the
-     * state manager
+     * Init the consumer and register for jobs, initialize connection to the state manager
      *
      * @param {config} config
      */
@@ -95,22 +94,14 @@
         let resolvedSnapshot;
 
         try {
-<<<<<<< HEAD
             if (dataSourceDescriptor.snapshot) {
                 const { snapshot } = dataSourceDescriptor;
-                resolvedSnapshot = await this.db.snapshots.fetchDataSource({
-                    snapshotName: snapshot.name,
-                    dataSourceName: dataSourceDescriptor.name,
-                });
-=======
-            if (snapshot) {
                 resolvedSnapshot = await this.db.snapshots.fetchDataSourceWithCredentials(
                     {
                         snapshotName: snapshot.name,
                         dataSourceName: dataSourceDescriptor.name,
                     }
                 );
->>>>>>> ec91809a
                 if (!resolvedSnapshot)
                     throw new ResourceNotFoundError(
                         'snapshot',
@@ -118,23 +109,20 @@
                     );
                 dataSource = resolvedSnapshot.dataSource;
             } else if (dataSourceDescriptor.id) {
-                dataSource = await this.db.dataSources.fetch({
+                dataSource = await this.db.dataSources.fetchWithCredentials({
                     id: dataSourceDescriptor.id,
                 });
             } else {
-<<<<<<< HEAD
                 return this.handleFail({
                     ...job,
                     error: 'invalid datasource descriptor',
                 });
-=======
-                const shouldGetLatest = !dataSourceDescriptor.version;
-                dataSource = await this.db.dataSources.fetchWithCredentials(
-                    shouldGetLatest
-                        ? { name: dataSourceDescriptor.name }
-                        : { id: dataSourceDescriptor.version }
-                );
->>>>>>> ec91809a
+                // const shouldGetLatest = !dataSourceDescriptor.version;
+                // dataSource = await this.db.dataSources.fetchWithCredentials(
+                //     shouldGetLatest
+                //         ? { name: dataSourceDescriptor.name }
+                //         : { id: dataSourceDescriptor.version }
+                // );
             }
         } catch (e) {
             return this.handleFail({ ...job, error: e.message });
@@ -169,12 +157,13 @@
             await repository.filterMetaFilesFromClone();
             await this.storeResult({
                 payload: { snapshotId: resolvedSnapshot.id },
+                dataSource: dataSourceDescriptor,
                 ...job,
             });
         } else {
             await this.storeResult({
                 payload: { dataSourceId: dataSource.id },
-                dataSource,
+                dataSource: dataSourceDescriptor,
                 ...job,
             });
         }
@@ -186,7 +175,11 @@
         return null;
     }
 
-    /** @param {{ payload: { dataSourceId?: string; snapshotId?: string } } & Job} props */
+    /**
+     * @param {{
+     *     payload: { dataSourceId?: string; snapshotId?: string };
+     * } & Job} props
+     */
     async storeResult({ payload, dataSource, ...job }) {
         const { jobId, taskId } = job;
         try {
