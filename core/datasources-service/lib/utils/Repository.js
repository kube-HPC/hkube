--- conflicted
+++ resolved
@@ -6,18 +6,8 @@
     filePath: { extractRelativePath, getFilePath },
 } = require('@hkube/datasource-utils');
 const { default: simpleGit } = require('simple-git');
-<<<<<<< HEAD
-const { default: axios } = require('axios');
-const yaml = require('js-yaml');
 const normalize = require('./normalize');
 const dvcConfig = require('./dvcConfig');
-const getFilePath = require('./getFilePath');
-const DvcClient = require('./DvcClient');
-const dedicatedStorage = require('./../DedicatedStorage');
-=======
-const normalize = require('./normalize');
-const dvcConfig = require('./dvcConfig');
->>>>>>> d3ebdcb1
 
 /**
  * @typedef {import('./types').FileMeta} FileMeta
@@ -103,22 +93,6 @@
         return `http://${userName}:${password}@${endpoint}/hkube/${this.repositoryName}.git`;
     }
 
-<<<<<<< HEAD
-    get repositoryApiUrl() {
-        const {
-            endpoint,
-            user: { name: userName, password },
-        } = this.config.git;
-
-        return `http://${userName}:${password}@${endpoint}/api/v1/repos/hkube/${this.repositoryName}`;
-    }
-
-    get cwd() {
-        return `${this.rootDir}/${this.repositoryName}`;
-    }
-
-=======
->>>>>>> d3ebdcb1
     /**
      * @param {NormalizedFileMeta} normalizedMapping
      * @param {MulterFile[]} allAddedFiles
@@ -298,24 +272,6 @@
             metaFiles.map(filePath => fse.remove(`${this.cwd}/${filePath}`))
         );
     }
-<<<<<<< HEAD
-
-    async deleteClone() {
-        return fse.remove(this.cwd);
-    }
-
-    /**
-     * **PERMANENTLY** delete the repository from db, storage and git. if you
-     * want to delete a local copy use *Repository.deleteClone*
-     */
-    async delete() {
-        await dedicatedStorage.delete({
-            path: `${dedicatedStorage.hkubeDataSource.prefix}/${this.repositoryName}`,
-        });
-        return axios.delete(this.repositoryApiUrl);
-    }
-=======
->>>>>>> d3ebdcb1
 }
 
 module.exports = Repository;