--- conflicted
+++ resolved
@@ -1,24 +1,15 @@
 const fse = require('fs-extra');
 const { parse: parsePath } = require('path');
+const { Octokit: GitRestClient } = require('@octokit/rest');
+const Log = require('@hkube/logger');
 const {
     glob,
     Repository: RepositoryBase,
     filePath: { extractRelativePath, getFilePath },
 } = require('@hkube/datasource-utils');
 const { default: simpleGit } = require('simple-git');
-<<<<<<< HEAD
-const yaml = require('js-yaml');
-const log = require('@hkube/logger').GetLogFromContainer();
-const { Octokit: GitRestClient } = require('@octokit/rest');
 const normalize = require('./normalize');
 const dvcConfig = require('./dvcConfig');
-const getFilePath = require('./getFilePath');
-const DvcClient = require('./DvcClient');
-=======
-const normalize = require('./normalize');
-const dvcConfig = require('./dvcConfig');
-
->>>>>>> d3ebdcb1
 /**
  * @typedef {import('@hkube/db/lib/DataSource').ExternalGit} ExternalGit
  * @typedef {import('@hkube/db/lib/DataSource').ExternalStorage} ExternalStorage
@@ -42,17 +33,13 @@
      * @param {string} repositoryUrl
      * @param {{ git: ExternalGit; storage: ExternalStorage }} credentials
      */
-<<<<<<< HEAD
     constructor(repositoryName, config, rootDir, repositoryUrl, credentials) {
-        /** @type {import('simple-git').SimpleGit} */
-        this.gitClient = null;
+        super(repositoryName, rootDir, repositoryName);
         this.gitRestClient = new GitRestClient({
             baseUrl: `${credentials.git.endpoint}/api/v1`,
             auth: credentials.git.token,
         });
         this.config = config;
-        this.repositoryName = repositoryName;
-        this.rootDir = rootDir;
         this.gitConfig = credentials.git;
         this.storageConfig = credentials.storage;
         this.generateDvcConfig = dvcConfig(
@@ -60,8 +47,7 @@
             this.storageConfig
         );
         this.repositoryUrl = repositoryUrl;
-        this.cwd = `${this.rootDir}/${this.repositoryName}`;
-        this.dvc = new DvcClient(this.cwd);
+        this.log = Log.GetLogFromContainer(config.serviceName);
     }
 
     get repositoryUrl() {
@@ -77,12 +63,6 @@
             url.username = this.gitConfig.token;
             this._repositoryUrl = url.toString();
         }
-=======
-    constructor(repositoryName, config, rootDir) {
-        super(repositoryName, rootDir);
-        this.config = config;
-        this.generateDvcConfig = dvcConfig(this.config);
->>>>>>> d3ebdcb1
     }
 
     async _setupDvcRepository() {
@@ -112,7 +92,7 @@
     async _createRemoteGitRepository() {
         let response = null;
         if (this.gitConfig.organization) {
-            log.debug(
+            this.log.debug(
                 `creating repository for organization ${this.gitConfig.organization}`
             );
             response = await this.gitRestClient.repos.createInOrg({
@@ -120,7 +100,7 @@
                 org: this.gitConfig.organization,
             });
         } else {
-            log.debug(`creating repository for user`);
+            this.log.debug(`creating repository for user`);
             response = await this.gitRestClient.repos.createForAuthenticatedUser(
                 {
                     private: true,
@@ -135,7 +115,6 @@
 
     async setup() {
         await fse.ensureDir(`${this.cwd}/data`);
-<<<<<<< HEAD
         let repositoryUrl = null;
         try {
             repositoryUrl = await this._createRemoteGitRepository();
@@ -145,10 +124,6 @@
         const git = simpleGit({ baseDir: `${this.cwd}` });
         await git.init();
         await git.addRemote('origin', this.repositoryUrl);
-=======
-        const git = simpleGit({ baseDir: this.cwd });
-        await git.init().addRemote('origin', this.repositoryUrl);
->>>>>>> d3ebdcb1
         await this._setupDvcRepository();
         await this.createHkubeFile();
         await git.add('.');
@@ -176,17 +151,6 @@
         await this.dvc.config(this.generateDvcConfig(this.repositoryName));
     }
 
-<<<<<<< HEAD
-=======
-    get repositoryUrl() {
-        const {
-            endpoint,
-            user: { name: userName, password },
-        } = this.config.git;
-        return `http://${userName}:${password}@${endpoint}/hkube/${this.repositoryName}.git`;
-    }
-
->>>>>>> d3ebdcb1
     /**
      * @param {NormalizedFileMeta} normalizedMapping
      * @param {MulterFile[]} allAddedFiles
