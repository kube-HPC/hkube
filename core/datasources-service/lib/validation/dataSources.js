--- conflicted
+++ resolved
@@ -2,14 +2,10 @@
 const { ResourceNotFoundError, InvalidDataError } = require('../errors');
 /**
  * @typedef {import('express')} Express
-<<<<<<< HEAD
  * @typedef {import('@hkube/db/lib/DataSource').ExternalStorage} ExternalStorage;
  * @typedef {import('@hkube/db/lib/DataSource').ExternalGit} ExternalGit;
- * @typedef {import('@hkube/db/lib/DataSource').FileMeta} FileMeta;
-=======
  * @typedef {import('../utils/types').FileMeta} FileMeta
  * @typedef {Express.Multer.File[]} MulterFile
->>>>>>> d3ebdcb1
  */
 
 class DataSources {
@@ -17,7 +13,6 @@
         this._validator = validator;
     }
 
-<<<<<<< HEAD
     /**
      * @param {{
      *     name: string;
@@ -26,9 +21,6 @@
      *     storage: ExternalStorage;
      * }} props
      */
-=======
-    /** @param {{ name: string; files: MulterFile[] }} props */
->>>>>>> d3ebdcb1
     create(props) {
         const files = Array.isArray(props.files)
             ? props.files.map(file => file.originalname)
