--- conflicted
+++ resolved
@@ -9,18 +9,8 @@
 const storageEncoding = process.env.STORAGE_ENCODING || 'bson';
 
 const secured = !!process.env.DATASOURCE_SERVICE_SSL;
-<<<<<<< HEAD
 config.defaultStorage = process.env.DEFAULT_STORAGE || 's3';
 config.clusterName = process.env.CLUSTER_NAME || 'local';
-=======
-config.defaultStorage = process.env.DEFAULT_STORAGE || 'fs';
-config.maxStorageFetchKeys = formatter.parseInt(
-    process.env.MAX_STORAGE_FETCH_KEYS,
-    100
-);
-config.storageResultsThreshold =
-    process.env.STORAGE_RESULTS_THRESHOLD || '100Ki';
->>>>>>> a764ebbf
 
 config.version = packageJson.version;
 
