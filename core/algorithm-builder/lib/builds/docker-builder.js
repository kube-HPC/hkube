--- conflicted
+++ resolved
@@ -402,10 +402,6 @@
 
     // docker pull
     _createDockerCredsConfig(envs, docker, packages);
-<<<<<<< HEAD
-=======
-    _envsHelper(envs, 'javaWrapperVersion', '2.0-SNAPSHOT');
->>>>>>> f6070d3f
     if (buildMode === KANIKO) {
         await _createKanikoConfigs(envs, tmpFolder, docker);
     }
