--- conflicted
+++ resolved
@@ -9,11 +9,7 @@
 const log = require('@hkube/logger').GetLogFromContainer();
 const { STATES, PROGRESS } = require('../consts/States');
 const component = require('../consts/components').DOCKER_BUILDER;
-<<<<<<< HEAD
-const { KANIKO, DOCKER } = require('../consts/buildModes');
-=======
 const { KANIKO } = require('../consts/buildModes');
->>>>>>> 252e2835
 const stateManger = require('../state/state-manager');
 
 const _ensureDirs = async (dirs) => {
@@ -88,11 +84,7 @@
         });
         build.on('close', (code) => {
             if (code) {
-<<<<<<< HEAD
-                error += `Exit with code ${code}`
-=======
                 error += `Exit with code ${code}`;
->>>>>>> 252e2835
             }
             return resolve({ data, error, code });
         });
@@ -235,15 +227,6 @@
     const baseImageName = resolveBaseImage(baseImage, docker.pull.registry);
     const defaultBaseImage = `${pullRegistry}/${env}-env:${baseVersion}`;
 
-<<<<<<< HEAD
-    const baseImage = path.join(pushRegistry, algorithmName);
-    const algorithmImage = `${baseImage}:v${version}`;
-    if (buildMode === KANIKO) {
-        const dockerCreds = _createDockerCredentials(docker.pull, docker.push);
-        await fse.writeJson(path.join(tmpFolder, 'commands', 'config.json'), dockerCreds, { spaces: 2 });
-    }
-=======
->>>>>>> 252e2835
     const args = [
         '--img', algorithmImage,
         '--rmi', rmi,
@@ -256,26 +239,10 @@
     _argsHelper(args, '--dplu', docker.pull.user);
     _argsHelper(args, '--dplp', docker.pull.pass);
 
-
     // docker push
-<<<<<<< HEAD
-    _argsHelper(args, "--dphr", pushRegistry);
-    _argsHelper(args, "--dphu", docker.push.user);
-    _argsHelper(args, "--dphp", docker.push.pass);
-
-    if (buildMode === KANIKO) {
-        _argsHelper(args, "--tmpFolder", tmpFolder);
-        _argsHelper(args, "--insecure_pull", docker.pull.insecure)
-        _argsHelper(args, "--insecure", docker.push.insecure)
-
-        _argsHelper(args, "--skip_tls_verify_pull", docker.pull.skip_tls_verify)
-        _argsHelper(args, "--skip_tls_verify", docker.push.skip_tls_verify)
-    }
-=======
     _argsHelper(args, '--dphr', pushRegistry);
     _argsHelper(args, '--dphu', docker.push.user);
     _argsHelper(args, '--dphp', docker.push.pass);
->>>>>>> 252e2835
 
     // packages
     _argsHelper(args, '--pckr', packages.registry);
@@ -285,6 +252,11 @@
         _argsHelper(args, '--tmpFolder', tmpFolder);
         const dockerCreds = _createDockerCredentials(docker.pull, docker.push);
         await fse.writeJson(path.join(tmpFolder, 'commands', 'config.json'), dockerCreds, { spaces: 2 });
+        _argsHelper(args, '--tmpFolder', tmpFolder);
+        _argsHelper(args, '--insecure_pull', docker.pull.insecure);
+        _argsHelper(args, '--insecure', docker.push.insecure);
+        _argsHelper(args, '--skip_tls_verify_pull', docker.pull.skip_tls_verify);
+        _argsHelper(args, '--skip_tls_verify', docker.push.skip_tls_verify);
     }
 
     const output = await _runBash({ command: `${process.cwd()}/lib/builds/build-algorithm-image-${buildMode}.sh`, args });
