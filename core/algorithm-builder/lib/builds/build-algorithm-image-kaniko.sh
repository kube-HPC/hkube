--- conflicted
+++ resolved
@@ -2,10 +2,6 @@
 
 # This script used to create a specific algorithm image
 set -e
-<<<<<<< HEAD
-=======
-
->>>>>>> 252e2835
 source $PWD/lib/builds/build-utils.sh
 
 #myVar=$(sed -n '/^nodejs=\(.*\)$/s//\1/p' base-versions)
@@ -104,7 +100,6 @@
     shift
     ;;
 
-<<<<<<< HEAD
      --insecure_pull)
     INSECURE_PULL="$2"
     shift
@@ -130,9 +125,6 @@
     ;;
 
      --help)
-=======
-    --help)
->>>>>>> 252e2835
     usage
     exit 1
 esac
@@ -147,29 +139,17 @@
 echo INSECURE_PULL=${INSECURE_PULL}
 echo SKIP_TLS_VERIFY_PULL=${SKIP_TLS_VERIFY_PULL}
 echo DOCKER_PUSH_REGISTRY=${DOCKER_PUSH_REGISTRY}
-<<<<<<< HEAD
 echo SKIP_TLS_VERIFY=${SKIP_TLS_VERIFY}
 echo INSECURE=${INSECURE}
-=======
 echo PACKAGES_REGISTRY=${PACKAGES_REGISTRY}
->>>>>>> 252e2835
 echo REMOVE_IMAGE=${REMOVE_IMAGE}
 echo TMP_FOLDER=${TMP_FOLDER}
 echo
 
 echo
-dockerBuildKaniko "${IMAGE_NAME}" "${BUILD_PATH}" "${TMP_FOLDER}/workspace" "${TMP_FOLDER}/commands" "${BASE_IMAGE}" "${PACKAGES_REGISTRY}" "${PACKAGES_TOKEN}"
+dockerBuildKaniko ${IMAGE_NAME} ${BUILD_PATH} ${TMP_FOLDER}/workspace ${TMP_FOLDER}/commands "${BASE_IMAGE}" "${PACKAGES_REGISTRY}" "${PACKAGES_TOKEN}" ${INSECURE} ${INSECURE_PULL} ${SKIP_TLS_VERIFY} ${SKIP_TLS_VERIFY_PULL}
 ret=${exit_code}
 echo build finished with code $ret
 echo
 
-<<<<<<< HEAD
-echo
-dockerBuildKaniko ${IMAGE_NAME} ${BUILD_PATH} ${DOCKER_FILE} ${TMP_FOLDER}/workspace ${TMP_FOLDER}/commands ${INSECURE} ${INSECURE_PULL} ${SKIP_TLS_VERIFY} ${SKIP_TLS_VERIFY_PULL}
-ret=${exit_code}
-echo build finished with code $ret
-echo
-
-=======
->>>>>>> 252e2835
 exit $ret