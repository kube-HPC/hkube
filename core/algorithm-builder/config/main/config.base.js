const packageJson = require(process.cwd() + '/package.json');
const config = {};
config.serviceName = packageJson.name;

const useSentinel = !!process.env.REDIS_SENTINEL_SERVICE_HOST;
config.defaultStorage = process.env.DEFAULT_STORAGE || 's3';
config.clusterName = process.env.CLUSTER_NAME || 'local';
config.version = packageJson.version;
config.buildId = process.env.BUILD_ID;
config.testMode = process.env.TEST_MODE === 'True';
config.testModeEnv = process.env.TEST_MODE_ENV || 'nodejs';
config.buildMode = process.env.BUILD_MODE || 'kaniko'

config.docker = {
    pull: {
<<<<<<< HEAD
        registry: process.env.DOCKER_PULL_REGISTRY || 'index.docker.io/',
=======
        registry: process.env.DOCKER_PULL_REGISTRY || 'docker.io',
>>>>>>> e4790089
        namespace: process.env.DOCKER_PULL_NAMESPACE || 'hkube',
        user: process.env.DOCKER_PULL_USERNAME || '',
        pass: process.env.DOCKER_PULL_PASSWORD || ''
    },
    push: {
        registry: process.env.DOCKER_PUSH_REGISTRY || 'index.docker.io',
        namespace: process.env.DOCKER_PUSH_NAMESPACE || '',
        user: process.env.DOCKER_PUSH_USERNAME || '',
        pass: process.env.DOCKER_PUSH_PASSWORD || ''
    }
};

config.packagesRepo = {
    nodejs: {
        registry: process.env.NPM_REGISTRY || '',
        token: process.env.NPM_TOKEN || '',
    },
    python: {
        registry: process.env.PIP_REGISTRY || '',
        token: process.env.PIP_TOKEN || ''
    }
};

config.tmpFolder = process.env.TMP_FOLDER || '/tmp';

config.buildDirs = {
    ZIP: 'uploads/zipped',
    UNZIP: 'uploads/unzipped'
};

config.redis = {
    host: useSentinel ? process.env.REDIS_SENTINEL_SERVICE_HOST : process.env.REDIS_SERVICE_HOST || 'localhost',
    port: useSentinel ? process.env.REDIS_SENTINEL_SERVICE_PORT : process.env.REDIS_SERVICE_PORT || 6379,
    sentinel: useSentinel
};

config.etcd = {
    protocol: 'http',
    host: process.env.ETCD_CLIENT_SERVICE_HOST || '127.0.0.1',
    port: process.env.ETCD_CLIENT_SERVICE_PORT || 4001
};

config.s3 = {
    accessKeyId: process.env.AWS_ACCESS_KEY_ID || 'AKIAIOSFODNN7EXAMPLE',
    secretAccessKey: process.env.AWS_SECRET_ACCESS_KEY || 'wJalrXUtnFEMI/K7MDENG/bPxRfiCYEXAMPLEKEY',
    endpoint: process.env.S3_ENDPOINT_URL || 'http://127.0.0.1:9000'
};

config.fs = {
    baseDirectory: process.env.BASE_FS_ADAPTER_DIRECTORY || '/var/tmp/fs/storage'
};

config.storageAdapters = {
    s3: {
        connection: config.s3,
        moduleName: process.env.STORAGE_MODULE || '@hkube/s3-adapter'
    },
    etcd: {
        connection: config.etcd,
        moduleName: process.env.STORAGE_MODULE || '@hkube/etcd-adapter'
    },
    redis: {
        connection: config.redis,
        moduleName: process.env.STORAGE_MODULE || '@hkube/redis-storage-adapter'
    },
    fs: {
        connection: config.fs,
        moduleName: process.env.STORAGE_MODULE || '@hkube/fs-adapter'
    }
};

module.exports = config;<|MERGE_RESOLUTION|>--- conflicted
+++ resolved
@@ -13,11 +13,7 @@
 
 config.docker = {
     pull: {
-<<<<<<< HEAD
         registry: process.env.DOCKER_PULL_REGISTRY || 'index.docker.io/',
-=======
-        registry: process.env.DOCKER_PULL_REGISTRY || 'docker.io',
->>>>>>> e4790089
         namespace: process.env.DOCKER_PULL_NAMESPACE || 'hkube',
         user: process.env.DOCKER_PULL_USERNAME || '',
         pass: process.env.DOCKER_PULL_PASSWORD || ''
