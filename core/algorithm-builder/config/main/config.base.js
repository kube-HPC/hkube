const packageJson = require(process.cwd() + '/package.json');
const { parseBool } = require(process.cwd() + '/lib/utils/formatters');
const config = {};
config.serviceName = packageJson.name;

const useSentinel = !!process.env.REDIS_SENTINEL_SERVICE_HOST;
config.defaultStorage = process.env.DEFAULT_STORAGE || 's3';
config.clusterName = process.env.CLUSTER_NAME || 'local';
config.version = packageJson.version;
config.buildId = process.env.BUILD_ID;
config.testMode = process.env.TEST_MODE === 'True';
config.testModeEnv = process.env.TEST_MODE_ENV || 'nodejs';
config.buildMode = process.env.BUILD_MODE || 'kaniko'

config.docker = {
    pull: {
        registry: process.env.DOCKER_PULL_REGISTRY || 'docker.io',
        namespace: process.env.DOCKER_PULL_NAMESPACE || 'hkube',
        user: process.env.DOCKER_PULL_USERNAME || '',
        pass: process.env.DOCKER_PULL_PASSWORD || '',
        insecure: parseBool(process.env.DOCKER_PULL_INSECURE, false),
        skip_tls_verify: parseBool(process.env.DOCKER_PULL_SKIP_TLS_VERIFY, false)
    },
    push: {
        registry: process.env.DOCKER_PUSH_REGISTRY || 'docker.io',
        namespace: process.env.DOCKER_PUSH_NAMESPACE || '',
        user: process.env.DOCKER_PUSH_USERNAME || '',
        pass: process.env.DOCKER_PUSH_PASSWORD || '',
        insecure: parseBool(process.env.DOCKER_PUSH_INSECURE, false),
        skip_tls_verify: parseBool(process.env.DOCKER_PUSH_SKIP_TLS_VERIFY, false)
    }
};

config.kubernetes = {
    isLocal: !!process.env.KUBERNETES_SERVICE_HOST,
    namespace: process.env.NAMESPACE || 'default'
};

config.packagesRepo = {
    nodejs: {
        registry: process.env.NPM_REGISTRY || '',
        token: process.env.NPM_TOKEN || '',
        defaultBaseImage: process.env.NODE_DEFAULT_BASE_IMAGE || 'node:10.17-slim',
        wrapperVersion: process.env.NODE_WRAPPER_VERSION || ''
    },
    python: {
        registry: process.env.PIP_REGISTRY || '',
        token: process.env.PIP_TOKEN || '',
<<<<<<< HEAD
        defaultBaseImage: process.env.PYTHON_DEFAULT_BASE_IMAGE || 'python:3.7'
    },
    java: {
        registry: process.env.MAVEN_REGISTRY || 'https://oss.sonatype.org/content/repositories/snapshots',
        token: process.env.MAVEN_TOKEN || '_',
        user: process.env.MAVEN_USER || '_',
        defaultBaseImage: process.env.JAVA_DEFAULT_BASE_IMAGE || 'maven'
=======
        defaultBaseImage: process.env.PYTHON_DEFAULT_BASE_IMAGE || 'python:3.7',
        wrapperVersion: process.env.PYTHON_WRAPPER_VERSION || ''
>>>>>>> 3a870082
    }

};

config.tmpFolder = process.env.TMP_FOLDER || '/tmp';

config.buildDirs = {
    ZIP: 'uploads/zipped',
    UNZIP: 'uploads/unzipped'
};

config.redis = {
    host: useSentinel ? process.env.REDIS_SENTINEL_SERVICE_HOST : process.env.REDIS_SERVICE_HOST || 'localhost',
    port: useSentinel ? process.env.REDIS_SENTINEL_SERVICE_PORT : process.env.REDIS_SERVICE_PORT || 6379,
    sentinel: useSentinel
};

config.etcd = {
    protocol: 'http',
    host: process.env.ETCD_CLIENT_SERVICE_HOST || '127.0.0.1',
    port: process.env.ETCD_CLIENT_SERVICE_PORT || 4001
};

config.s3 = {
    accessKeyId: process.env.AWS_ACCESS_KEY_ID || 'AKIAIOSFODNN7EXAMPLE',
    secretAccessKey: process.env.AWS_SECRET_ACCESS_KEY || 'wJalrXUtnFEMI/K7MDENG/bPxRfiCYEXAMPLEKEY',
    endpoint: process.env.S3_ENDPOINT_URL || 'http://127.0.0.1:9000'
};

config.fs = {
    baseDirectory: process.env.BASE_FS_ADAPTER_DIRECTORY || '/var/tmp/fs/storage'
};

config.storageAdapters = {
    s3: {
        connection: config.s3,
        encoding: process.env.STORAGE_ENCODING || 'bson',
        moduleName: process.env.STORAGE_MODULE || '@hkube/s3-adapter'
    },
    etcd: {
        encoding: process.env.STORAGE_ENCODING || 'bson',
        connection: config.etcd,
        moduleName: process.env.STORAGE_MODULE || '@hkube/etcd-adapter'
    },
    redis: {
        connection: config.redis,
        moduleName: process.env.STORAGE_MODULE || '@hkube/redis-storage-adapter'
    },
    fs: {
        connection: config.fs,
        encoding: process.env.STORAGE_ENCODING || 'bson',
        moduleName: process.env.STORAGE_MODULE || '@hkube/fs-adapter'
    }
};

module.exports = config;<|MERGE_RESOLUTION|>--- conflicted
+++ resolved
@@ -46,18 +46,14 @@
     python: {
         registry: process.env.PIP_REGISTRY || '',
         token: process.env.PIP_TOKEN || '',
-<<<<<<< HEAD
-        defaultBaseImage: process.env.PYTHON_DEFAULT_BASE_IMAGE || 'python:3.7'
+        defaultBaseImage: process.env.PYTHON_DEFAULT_BASE_IMAGE || 'python:3.7',
+        wrapperVersion: process.env.PYTHON_WRAPPER_VERSION || ''
     },
     java: {
         registry: process.env.MAVEN_REGISTRY || 'https://oss.sonatype.org/content/repositories/snapshots',
         token: process.env.MAVEN_TOKEN || '_',
         user: process.env.MAVEN_USER || '_',
         defaultBaseImage: process.env.JAVA_DEFAULT_BASE_IMAGE || 'maven'
-=======
-        defaultBaseImage: process.env.PYTHON_DEFAULT_BASE_IMAGE || 'python:3.7',
-        wrapperVersion: process.env.PYTHON_WRAPPER_VERSION || ''
->>>>>>> 3a870082
     }
 
 };
