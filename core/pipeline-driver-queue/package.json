--- conflicted
+++ resolved
@@ -18,31 +18,24 @@
   "license": "MIT",
   "dependencies": {
     "@hkube/config": "^2.0.11",
-<<<<<<< HEAD
     "@hkube/consts": "^1.0.44",
+    "@hkube/dag": "^2.2.1",
     "@hkube/db": "^2.0.1",
-=======
-    "@hkube/consts": "^1.0.45",
-    "@hkube/db": "^1.0.47",
->>>>>>> 1068c6f8
-    "@hkube/etcd": "^5.1.2",
+    "@hkube/etcd": "^5.1.6",
     "@hkube/logger": "^2.0.2",
     "@hkube/metrics": "^1.0.42",
-    "@hkube/producer-consumer": "^1.0.48",
+    "@hkube/parsers": "^2.1.9",
+    "@hkube/producer-consumer": "^1.0.50",
     "@hkube/redis-utils": "^1.0.3",
-<<<<<<< HEAD
+    "@hkube/stats": "^1.0.1",
+    "@hkube/storage-manager": "^2.0.34",
+    "async.queue": "^0.5.2",
+    "clone": "^2.1.2",
+    "flat": "^5.0.0",
     "lodash.groupby": "^4.6.0",
-=======
-    "@hkube/rest-server": "^1.0.18",
-    "@hkube/storage-manager": "^2.0.34",
-    "ajv": "^6.12.0",
-    "fs-extra": "^10.0.0",
-    "http-status-codes": "^2.1.4",
->>>>>>> 1068c6f8
     "lodash.isequal": "^4.5.0",
-    "lodash.orderby": "^4.6.0",
-    "lodash.remove": "^4.7.0",
-    "performance-now": "^2.1.0"
+    "lodash.throttle": "^4.1.1",
+    "object-path": "^0.11.4"
   },
   "devDependencies": {
     "@hkube/uid": "^1.0.4",
