--- conflicted
+++ resolved
@@ -1,10 +1,6 @@
 {
   "name": "pipeline-driver-queue",
-<<<<<<< HEAD
-  "version": "2.3.0",
-=======
   "version": "2.3.2",
->>>>>>> b931f155
   "description": "",
   "main": "app.js",
   "directories": {
@@ -28,12 +24,8 @@
     "@hkube/etcd": "^5.1.7",
     "@hkube/logger": "^2.0.2",
     "@hkube/metrics": "^1.0.42",
-<<<<<<< HEAD
     "@hkube/parsers": "^2.1.9",
-    "@hkube/producer-consumer": "^1.0.51",
-=======
     "@hkube/producer-consumer": "^1.0.52",
->>>>>>> b931f155
     "@hkube/redis-utils": "^1.0.3",
     "@hkube/rest-server": "^1.0.18",
     "@hkube/stats": "^1.0.1",
