--- conflicted
+++ resolved
@@ -14,19 +14,7 @@
         this._maxScoringSize = options.scoring.maxSize;
     }
 
-<<<<<<< HEAD
     async store(data) {
-=======
-    async store(data, queueName) {
-        await snapshot.store({
-            key: queueName,
-            data,
-            onStart: (...args) => this._onStartSnapshot(...args),
-            onEnd: (...args) => this._onEndSnapshot(...args),
-            onError: (...args) => this._onErrorSnapshot(...args)
-        });
-
->>>>>>> 1068c6f8
         await scoring.store({
             key: queueName,
             data,
@@ -37,42 +25,8 @@
         });
     }
 
-<<<<<<< HEAD
     getJobs({ status }) {
         return dataStore.getJobs({ status });
-=======
-    async get(queueName) {
-        return snapshot.get({
-            key: queueName,
-            onStart: (...args) => this._onStartGetSnapshot(...args),
-            onEnd: (...args) => this._onEndGetSnapshot(...args),
-            onError: (...args) => this._onErrorGetSnapshot(...args)
-        });
-    }
-
-    _onStartSnapshot({ key, length }) {
-        this._log({ level: 'info', action: LOG_TOPICS.StartSavingSnapshot, key, length });
-    }
-
-    _onEndSnapshot({ key, length, timeTook }) {
-        this._log({ level: 'info', action: LOG_TOPICS.FinishSavingSnapshot, key, length, timeTook });
-    }
-
-    _onErrorSnapshot({ key, length, error }) {
-        this._log({ level: 'error', action: LOG_TOPICS.ErrorSavingSnapshot, key, length, error });
-    }
-
-    _onStartGetSnapshot({ key, length }) {
-        this._log({ level: 'info', action: LOG_TOPICS.StartGetSnapshot, key, length });
-    }
-
-    _onEndGetSnapshot({ key, length, timeTook }) {
-        this._log({ level: 'info', action: LOG_TOPICS.FinishGetSnapshot, key, length, timeTook });
-    }
-
-    _onErrorGetSnapshot({ key, length, error }) {
-        this._log({ level: 'error', action: LOG_TOPICS.ErrorGetSnapshot, key, length, error });
->>>>>>> 1068c6f8
     }
 
     _onStartScoring({ key, length }) {
