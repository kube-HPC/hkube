--- conflicted
+++ resolved
@@ -4,13 +4,9 @@
 const validator = require('../validation');
 const InvalidDataError = require('../errors/InvalidDataError');
 const PagingBase = require('./pagingBase');
-<<<<<<< HEAD
 const dataStore = require('../persistency/data-store');
-=======
 const { componentName } = require('../consts');
 const component = componentName.PREFERRED_SERVICE;
-
->>>>>>> 67d903a7
 class PreferredJobs extends PagingBase {
     getPreferredJobsList() {
         return queueRunner.preferredQueue.queue.map(job => {
