const { metricsName, metricsTypes } = require('./consts');
const Queue = require('./queue');
const HeuristicRunner = require('./heuristic-runner');
const heuristic = require('./heuristic');
const aggregationMetricFactory = require('./metrics/aggregation-metrics-factory');

class QueueRunner {
    constructor() {
        this.queue = null;
        this.config = null;
        this.heuristicRunner = new HeuristicRunner();
    }

    async init(config) {
        this.config = config;
        this.heuristicRunner.init(this.config.heuristicsWeights);
        Object.values(heuristic).map(v => this.heuristicRunner.addHeuristicToQueue(v));
        this.queue = new Queue({
            scoreHeuristic: (...args) => this.heuristicRunner.run(...args)
        });
        this.preferredQueue = new Queue({
            scoreHeuristic: job => job
        });
<<<<<<< HEAD
        this.queue.on(queueEvents.INSERT, job => this._jobAdded(job));
        this.queue.on(queueEvents.POP, job => this._jobRemoved(job));
        this.queue.on(queueEvents.REMOVE, job => this._jobRemoved(job));
=======
        this.queues = [this.preferredQueue, this.queue];
        for (const queue of this.queues) {
            await queue.persistencyLoad();
        }
    }

    jobAddedToQueue(job) {
        this._jobAdded(job);
    }

    jobRemovedFromQueue(job) {
        this._jobRemoved(job);
    }

    findJobByJobId(jobId) {
        for (const queue of this.queues) {
            const job = queue.getQueue().find(j => j.jobId === jobId);
            if (job) {
                return { job, queue };
            }
        }
        return { job: null, queue: null };
>>>>>>> b931f155
    }

    _jobAdded(job) {
        if (!job) {
            return;
        }
        const count = this.queues.reduce((acc, queue) => acc + queue.getQueue(j => j.pipelineName === job.pipelineName).length, 0);
        aggregationMetricFactory.getMetric(metricsName.QUEUE_AMOUNT)({ pipelineName: job.pipelineName, value: count }, metricsTypes.GAUGE_OPERATION.set);
        aggregationMetricFactory.getMetric(metricsName.TIME_IN_QUEUE)(job, metricsTypes.HISTOGRAM_OPERATION.start);
        aggregationMetricFactory.getMetric(metricsName.QUEUE_COUNTER)(job, metricsTypes.COUNTER_OPERATION.increase);
    }

    _jobRemoved(job) {
        if (!job) {
            return;
        }
        const count = this.queues.reduce((acc, queue) => acc + queue.getQueue(j => j.pipelineName === job.pipelineName).length, 0);
        aggregationMetricFactory.getMetric(metricsName.QUEUE_AMOUNT)({ pipelineName: job.pipelineName, value: count }, metricsTypes.GAUGE_OPERATION.set);
        aggregationMetricFactory.getMetric(metricsName.TIME_IN_QUEUE)(job, metricsTypes.HISTOGRAM_OPERATION.end);
    }
}

module.exports = new QueueRunner();<|MERGE_RESOLUTION|>--- conflicted
+++ resolved
@@ -21,11 +21,6 @@
         this.preferredQueue = new Queue({
             scoreHeuristic: job => job
         });
-<<<<<<< HEAD
-        this.queue.on(queueEvents.INSERT, job => this._jobAdded(job));
-        this.queue.on(queueEvents.POP, job => this._jobRemoved(job));
-        this.queue.on(queueEvents.REMOVE, job => this._jobRemoved(job));
-=======
         this.queues = [this.preferredQueue, this.queue];
         for (const queue of this.queues) {
             await queue.persistencyLoad();
@@ -48,7 +43,6 @@
             }
         }
         return { job: null, queue: null };
->>>>>>> b931f155
     }
 
     _jobAdded(job) {
