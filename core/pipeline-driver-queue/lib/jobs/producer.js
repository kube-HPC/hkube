const { Events, Producer } = require('@hkube/producer-consumer');
const { tracer } = require('@hkube/metrics');
const { pipelineStatuses } = require('@hkube/consts');
const log = require('@hkube/logger').GetLogFromContainer();
const { componentName, queueEvents } = require('../consts');
const component = componentName.JOBS_PRODUCER;
const persistence = require('../persistency/persistency');
const dataStore = require('../persistency/data-store');
const queueRunner = require('../queue-runner');
const concurrencyMap = require('./concurrency-map');

class JobProducer {
    constructor() {
        this._isActive = false;
        this._isConsumerActive = false;
        this._updateState = this._updateState.bind(this);
    }

    async init(options) {
        const { jobType, ...producer } = options.producer;
        this._jobType = jobType;
        this._producer = new Producer({
            setting: {
                tracer,
                redis: options.redis,
                ...producer
            }
        });
        this._isActive = true;
        this._updateStateInterval = options.updateStateInterval;

        this._producerEventRegistry();
        await this._updateIsConsumerActive();
        await this._buildConcurrencyJobs();

        queueRunner.queue.on(queueEvents.INSERT, () => {
            if (this._isConsumerActive) {
                this._dequeueJob();
            }
        });
        const jobs = await dataStore.getJobs({ status: pipelineStatuses.QUEUED });
        queueRunner.queue.persistencyLoad(jobs);
        queueRunner.preferredQueue.persistencyLoad(jobs, true);
        await this._updateState();
    }

    async _updateIsConsumerActive() {
        const pendingAmount = await this._getPendingAmount();
        this._isConsumerActive = pendingAmount === 0;
    }

<<<<<<< HEAD
    async _getPendingAmount() {
        const redisQueue = this._producer._createQueue(this._jobType);
        const pendingAmount = await redisQueue.getWaitingCount();
        return pendingAmount;
    }

    /**
     * 1. get jobs that are from: type stored, active and has concurrency
     * 2. build map of jobs <pipelineName, count>
     */
    async _buildConcurrencyJobs() {
        const activeJobs = await dataStore.getConcurrentActiveJobs();
        concurrencyMap.mapActiveJobs(activeJobs);
    }

    shutdown() {
        this._isActive = false;
=======
    async _checkQueue() {
        try {
            for (const queue of queueRunner.queues) {
                const queueAvailable = queue.getQueue(q => !q.maxExceeded);
                if (queueAvailable.length > 0) {
                    const pendingAmount = await this._redisQueue.getWaitingCount();
                    if (pendingAmount === 0) {
                        // create job first time only, then rely on 3 events (active/completed/enqueue)
                        this._firstJobDequeue = true;
                        log.info('firstJobDequeue', { component });
                        await this.createJob(queueAvailable[0], queue);
                        return;
                    }
                }
            }
        }
        catch (error) {
            log.throttle.error(error.message, { component }, error);
        }
        finally {
            if (!this._firstJobDequeue) {
                setTimeout(this._checkQueue, this._checkQueueInterval);
            }
        }
>>>>>>> b931f155
    }

    async _updateState() {
        try {
<<<<<<< HEAD
            let data = queueRunner.queue.getQueue();
            const prefData = queueRunner.preferredQueue.getQueue();
            data = data.concat(prefData);
            await persistence.store(data);
=======
            for (const queue of queueRunner.queues) {
                await queue.persistenceStore();
            }
>>>>>>> b931f155
        }
        catch (error) {
            log.throttle.error(error.message, { component }, error);
        }
        finally {
            if (this._isActive) {
                setTimeout(this._updateState, this._updateStateInterval);
            }
        }
    }

    _producerEventRegistry() {
        this._producer.on(Events.WAITING, (data) => {
            this._isConsumerActive = false;
            log.info(`${Events.WAITING} ${data.jobId}`, { component, jobId: data.jobId, status: Events.WAITING });
        }).on(Events.ACTIVE, (data) => {
            this._isConsumerActive = true;
            log.info(`${Events.ACTIVE} ${data.jobId}`, { component, jobId: data.jobId, status: Events.ACTIVE });
            this._dequeueJob();
        }).on(Events.COMPLETED, (data) => {
            log.info(`${Events.COMPLETED} ${data.jobId}`, { component, jobId: data.jobId, status: Events.COMPLETED });
            this._checkConcurrencyLimit(data.options.data);
        }).on(Events.FAILED, (data) => {
            log.info(`${Events.FAILED} ${data.jobId}, ${data.error}`, { component, jobId: data.jobId, status: Events.FAILED });
            this._checkConcurrencyLimit(data.options.data);
        }).on(Events.STALLED, (data) => {
            log.warning(`${Events.STALLED} ${data.jobId}`, { component, jobId: data.jobId, status: Events.STALLED });
        }).on(Events.CRASHED, async (data) => {
            const { jobId, error } = data;
            const status = pipelineStatuses.FAILED;
            log.warning(`${Events.CRASHED} ${jobId}`, { component, jobId, status });
            await persistence.setJobStatus({ jobId, status, error, level: 'error' });
            await persistence.setJobResults({ jobId, status, error });
        });
    }

    /**
     * This method executes if one of the following conditions are met:
     * 1. active event.
     * 2  completed/failed job and there is a concurrency limit in queue.
     * 3. new job enqueue and consumers are active.
     */
    async _dequeueJob() {
        try {
            const preferredQueue = queueRunner.preferredQueue.getAvailableQueue();
            if (preferredQueue.length > 0) {
                await this.createJob(preferredQueue[0], queueRunner.preferredQueue);
            }
            else {
                const queue = queueRunner.queue.getAvailableQueue();
                if (queue.length > 0) {
                    await this.createJob(queue[0], queueRunner.queue);
                }
            }
        }
        catch (error) {
            log.throttle.error(error.message, { component }, error);
        }
    }

    _checkConcurrencyLimit({ experiment, pipeline }) {
        let job = queueRunner.preferredQueue
            .getConcurrencyLimitQueue()
            .find(q => q.experimentName === experiment && q.pipelineName === pipeline && q.concurrency);
        if (!job) {
            job = queueRunner.queue
                .getConcurrencyLimitQueue()
                .find(q => q.experimentName === experiment && q.pipelineName === pipeline && q.concurrency);
        }
        if (job) {
            log.info(`found and disable job with experiment ${experiment} and pipeline ${pipeline} that marked with concurrency limit`, { component });
            concurrencyMap.disableConcurrencyLimit(job);
            if (this._isConsumerActive) {
                this._dequeueJob();
            }
        }
    }

    _pipelineToJob(pipeline) {
        return {
            job: {
                id: pipeline.jobId,
                type: this._jobType,
                data: {
                    jobId: pipeline.jobId,
                    pipeline: pipeline.pipelineName,
                    experiment: pipeline.experimentName,
                    concurrency: pipeline.concurrency
                }
            },
            queue: {
                removeOnFail: true
            },
            tracing: {
                parent: pipeline.spanId,
                tags: {
                    jobId: pipeline.jobId,
                }
            }
        };
    }

    // TODO Handle case when status changed to dequeued and job didn’t sent to Redis
    async createJob(job, queue) {
        queue.dequeue(job);
        log.debug(`creating new job ${job.jobId}, calculated score: ${job.score}`, { component });
        const jobData = this._pipelineToJob(job);
<<<<<<< HEAD
        await dataStore.setJobStatus({ jobId: job.jobId, status: pipelineStatuses.DEQUEUED });
=======
        queueRunner.jobRemovedFromQueue(job);
>>>>>>> b931f155
        await this._producer.createJob(jobData);
    }
}

module.exports = new JobProducer();<|MERGE_RESOLUTION|>--- conflicted
+++ resolved
@@ -49,7 +49,6 @@
         this._isConsumerActive = pendingAmount === 0;
     }
 
-<<<<<<< HEAD
     async _getPendingAmount() {
         const redisQueue = this._producer._createQueue(this._jobType);
         const pendingAmount = await redisQueue.getWaitingCount();
@@ -67,7 +66,8 @@
 
     shutdown() {
         this._isActive = false;
-=======
+    }
+
     async _checkQueue() {
         try {
             for (const queue of queueRunner.queues) {
@@ -92,21 +92,13 @@
                 setTimeout(this._checkQueue, this._checkQueueInterval);
             }
         }
->>>>>>> b931f155
     }
 
     async _updateState() {
         try {
-<<<<<<< HEAD
-            let data = queueRunner.queue.getQueue();
-            const prefData = queueRunner.preferredQueue.getQueue();
-            data = data.concat(prefData);
-            await persistence.store(data);
-=======
             for (const queue of queueRunner.queues) {
                 await queue.persistenceStore();
             }
->>>>>>> b931f155
         }
         catch (error) {
             log.throttle.error(error.message, { component }, error);
@@ -214,11 +206,8 @@
         queue.dequeue(job);
         log.debug(`creating new job ${job.jobId}, calculated score: ${job.score}`, { component });
         const jobData = this._pipelineToJob(job);
-<<<<<<< HEAD
         await dataStore.setJobStatus({ jobId: job.jobId, status: pipelineStatuses.DEQUEUED });
-=======
         queueRunner.jobRemovedFromQueue(job);
->>>>>>> b931f155
         await this._producer.createJob(jobData);
     }
 }
