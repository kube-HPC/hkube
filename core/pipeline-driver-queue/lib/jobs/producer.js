--- conflicted
+++ resolved
@@ -119,19 +119,11 @@
     }
 
     /**
-<<<<<<< HEAD
-             * This method executes if one of the following conditions are met:
-             * 1. active event.
-             * 2  completed active and there is a maxExceeded in queue.
-             * 3. new job enqueue and consumers are active.
-             */
-=======
      * This method executes if one of the following conditions are met:
      * 1. active event.
      * 2  completed/failed job and there is a concurrency limit in queue.
      * 3. new job enqueue and consumers are active.
      */
->>>>>>> 3c515986
     async _dequeueJob() {
         try {
             const preferredQueue = queueRunner.preferredQueue.getAvailableQueue();
