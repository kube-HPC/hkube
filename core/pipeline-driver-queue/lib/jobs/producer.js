const { Events, Producer } = require('@hkube/producer-consumer');
const { tracer } = require('@hkube/metrics');
const { pipelineStatuses } = require('@hkube/consts');
const log = require('@hkube/logger').GetLogFromContainer();
const { componentName, queueEvents } = require('../consts');
const component = componentName.JOBS_PRODUCER;
const persistence = require('../persistency/persistency');
const dataStore = require('../persistency/data-store');
const queueRunner = require('../queue-runner');
const concurrencyMap = require('./concurrency-map');

class JobProducer {
    constructor() {
        this._isActive = false;
        this._isConsumerActive = false;
        this._updateState = this._updateState.bind(this);
    }

    async init(options) {
        const { jobType, ...producer } = options.producer;
        this._jobType = jobType;
        this._producer = new Producer({
            setting: {
                tracer,
                redis: options.redis,
                ...producer
            }
        });
        this._isActive = true;
        this._redisQueue = this._producer._createQueue(this._jobType);
        this._updateStateInterval = options.updateStateInterval;

        this._producerEventRegistry();
        const pendingAmount = await this._redisQueue.getWaitingCount();
        this._isConsumerActive = pendingAmount === 0;
        await this._buildConcurrencyJobs();

        queueRunner.queue.on(queueEvents.INSERT, () => {
            if (this._isConsumerActive) {
                this._dequeueJob();
            }
        });
        await queueRunner.queue.persistencyLoad();
        await this._updateState();
    }

    /**
     * 1. get jobs that are from: type stored, active and has concurrency
     * 2. build map of jobs <pipelineName, count>
     */
    async _buildConcurrencyJobs() {
        const activeJobs = await dataStore.getConcurrentActiveJobs();
        concurrencyMap.mapActiveJobs(activeJobs);
    }

    shutdown() {
        this._isActive = false;
    }

<<<<<<< HEAD
    async _checkQueue() {
        try {
            const preferredQueue = queueRunner.preferredQueue.getQueue(q => !q.maxExceeded);
            const pendingAmount = await this._redisQueue.getWaitingCount();
            if (preferredQueue.length > 0) {
                if (pendingAmount === 0) {
                    // create job first time only, then rely on 3 events (active/completed/enqueue)
                    this._firstJobDequeue = true;
                    log.info('firstJobDequeue', { component });
                    await this.createJob(preferredQueue[0], queueRunner.preferredQueue);
                }
                else {
                    const queue = queueRunner.queue.getQueue(q => !q.maxExceeded);
                    if (queue.length > 0) {
                        if (pendingAmount === 0) {
                            // create job first time only, then rely on 3 events (active/completed/enqueue)
                            this._firstJobDequeue = true;
                            log.info('firstJobDequeue', { component });
                            await this.createJob(queue[0], queueRunner.queue);
                        }
                    }
                }
            }
        }
        catch (error) {
            log.throttle.error(error.message, { component }, error);
        }
        finally {
            if (!this._firstJobDequeue) {
                setTimeout(this._checkQueue, this._checkQueueInterval);
            }
        }
    }

=======
>>>>>>> 8cb52fef
    async _updateState() {
        try {
            let data = queueRunner.queue.getQueue();
            let managedData = data.map(q => {
                const { calculated, ...rest } = q;
                const result = { ...rest };
                return result;
            });
            data = queueRunner.preferredQueue.getQueue();
            const preferredData = data.map(q => {
                const { calculated, ...rest } = q;
                const result = { score: 1, ...rest };
                return result;
            });
            managedData = managedData.concat(preferredData);
            await this._persistency.store(managedData, 'pipeline-driver');
        }
        catch (error) {
            log.throttle.error(error.message, { component }, error);
        }
        finally {
            if (this._isActive) {
                setTimeout(this._updateState, this._updateStateInterval);
            }
        }
    }

    _producerEventRegistry() {
        this._producer.on(Events.WAITING, (data) => {
            this._isConsumerActive = false;
            log.info(`${Events.WAITING} ${data.jobId}`, { component, jobId: data.jobId, status: Events.WAITING });
        }).on(Events.ACTIVE, (data) => {
            this._isConsumerActive = true;
            log.info(`${Events.ACTIVE} ${data.jobId}`, { component, jobId: data.jobId, status: Events.ACTIVE });
            this._dequeueJob();
        }).on(Events.COMPLETED, (data) => {
            log.info(`${Events.COMPLETED} ${data.jobId}`, { component, jobId: data.jobId, status: Events.COMPLETED });
            this._checkMaxExceeded(data.options.data);
        }).on(Events.FAILED, (data) => {
            log.info(`${Events.FAILED} ${data.jobId}, ${data.error}`, { component, jobId: data.jobId, status: Events.FAILED });
            this._checkMaxExceeded(data.options.data);
        }).on(Events.STALLED, (data) => {
            log.warning(`${Events.STALLED} ${data.jobId}`, { component, jobId: data.jobId, status: Events.STALLED });
        }).on(Events.CRASHED, async (data) => {
            const { jobId, error } = data;
            const status = pipelineStatuses.FAILED;
            log.warning(`${Events.CRASHED} ${jobId}`, { component, jobId, status });
            await persistence.setJobStatus({ jobId, status, error, level: 'error' });
            await persistence.setJobResults({ jobId, status, error });
        });
    }

    /**
             * This method executes if one of the following conditions are met:
             * 1. active event.
             * 2  completed active and there is a maxExceeded in queue.
             * 3. new job enqueue and consumers are active.
             */
    async _dequeueJob() {
        try {
            const preferredQueue = queueRunner.preferredQueue.getAvailableQueue();
            if (preferredQueue.length > 0) {
                await this.createJob(preferredQueue[0], queueRunner.preferredQueue);
            }
            else {
                const queue = queueRunner.queue.getAvailableQueue();
                if (queue.length > 0) {
                    await this.createJob(queue[0], queueRunner.queue);
                }
            }
        }
        catch (error) {
            log.throttle.error(error.message, { component }, error);
        }
    }

    _checkMaxExceeded({ experiment, pipeline }) {
        let job = queueRunner.preferredQueue
            .getMaxExceededQueue()
            .find(q => q.experimentName === experiment && q.pipelineName === pipeline && q.concurrency);
        if (!job) {
            job = queueRunner.queue
                .getMaxExceededQueue()
                .find(q => q.experimentName === experiment && q.pipelineName === pipeline && q.concurrency);
        }
        if (job) {
            log.info(`found and disable job with experiment ${experiment} and pipeline ${pipeline} that marked as maxExceeded`, { component });
            job.concurrency.maxExceeded = false;
            if (this._isConsumerActive) {
                this._dequeueJob();
            }
        }
    }

    _pipelineToJob(pipeline) {
        return {
            job: {
                id: pipeline.jobId,
                type: this._jobType,
                data: {
                    jobId: pipeline.jobId,
                    pipeline: pipeline.pipelineName,
                    experiment: pipeline.experimentName,
                    concurrency: pipeline.concurrency
                }
            },
            queue: {
                removeOnFail: true
            },
            tracing: {
                parent: pipeline.spanId,
                tags: {
                    jobId: pipeline.jobId,
                }
            }
        };
    }

    // TODO Handle case when status changed to dequeued and job didn’t sent to Redis
    async createJob(job, queue) {
        queue.dequeue(job);
        log.debug(`creating new job ${job.jobId}, calculated score: ${job.score}`, { component });
        const jobData = this._pipelineToJob(job);
        await dataStore.setJobStatus({ jobId: job.jobId, status: pipelineStatuses.DEQUEUED });
        await this._producer.createJob(jobData);
    }
}

module.exports = new JobProducer();<|MERGE_RESOLUTION|>--- conflicted
+++ resolved
@@ -57,44 +57,7 @@
         this._isActive = false;
     }
 
-<<<<<<< HEAD
-    async _checkQueue() {
-        try {
-            const preferredQueue = queueRunner.preferredQueue.getQueue(q => !q.maxExceeded);
-            const pendingAmount = await this._redisQueue.getWaitingCount();
-            if (preferredQueue.length > 0) {
-                if (pendingAmount === 0) {
-                    // create job first time only, then rely on 3 events (active/completed/enqueue)
-                    this._firstJobDequeue = true;
-                    log.info('firstJobDequeue', { component });
-                    await this.createJob(preferredQueue[0], queueRunner.preferredQueue);
-                }
-                else {
-                    const queue = queueRunner.queue.getQueue(q => !q.maxExceeded);
-                    if (queue.length > 0) {
-                        if (pendingAmount === 0) {
-                            // create job first time only, then rely on 3 events (active/completed/enqueue)
-                            this._firstJobDequeue = true;
-                            log.info('firstJobDequeue', { component });
-                            await this.createJob(queue[0], queueRunner.queue);
-                        }
-                    }
-                }
-            }
-        }
-        catch (error) {
-            log.throttle.error(error.message, { component }, error);
-        }
-        finally {
-            if (!this._firstJobDequeue) {
-                setTimeout(this._checkQueue, this._checkQueueInterval);
-            }
-        }
-    }
-
-=======
->>>>>>> 8cb52fef
-    async _updateState() {
+   async _updateState() {
         try {
             let data = queueRunner.queue.getQueue();
             let managedData = data.map(q => {
