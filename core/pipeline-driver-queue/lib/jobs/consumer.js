--- conflicted
+++ resolved
@@ -1,9 +1,4 @@
-<<<<<<< HEAD
-const { Consumer } = require('@hkube/producer-consumer');
-=======
-const asyncQueue = require('async/queue');
-const { Consumer, Events } = require('@hkube/producer-consumer');
->>>>>>> b931f155
+{ Consumer, Events } = require('@hkube/producer-consumer');
 const { tracer } = require('@hkube/metrics');
 const { pipelineStatuses } = require('@hkube/consts');
 const log = require('@hkube/logger').GetLogFromContainer();
@@ -95,11 +90,6 @@
         queueRunner.jobRemovedFromQueue(job);
     }
 
-<<<<<<< HEAD
-    _queueJob({ jobId, pipeline }) {
-        const job = queueRunner.queue.pipelineToQueueAdapter({ jobId, pipeline });
-        queueRunner.queue.enqueue(job);
-=======
     _queueJob({ jobId, pipeline, job }) {
         const jobData = this._pipelineToQueueAdapter({ jobId, pipeline, job });
         queueRunner.queue.enqueue(jobData);
@@ -120,7 +110,6 @@
                 latestScores: {}
             }
         };
->>>>>>> b931f155
     }
 }
 
