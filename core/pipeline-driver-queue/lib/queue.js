const Events = require('events');
const orderby = require('lodash.orderby');
const remove = require('lodash.remove');
const { pipelineStatuses } = require('@hkube/consts');
const log = require('@hkube/logger').GetLogFromContainer();
const { queueEvents, componentName } = require('./consts');
const component = componentName.QUEUE;

class Queue extends Events {
    constructor({ scoreHeuristic, persistency, name } = {}) {
        super();
        this.scoreHeuristic = scoreHeuristic;
        this.queue = [];
        this._active = true;
        this._persistency = persistency;
        this._name = name;
    }

    flush() {
        this.queue = [];
    }

    async shutdown() {
        this._active = false;
        await this.pause();
        const pendingAmount = await this._producer.getWaitingCount();
        await this.persistencyStore({ data: this.queue, pendingAmount });
    }

    async persistencyLoad(staticOrder = false) {
        if (!this._persistency) {
            return;
        }
<<<<<<< HEAD
        const data = await this._persistency.getJobs({ status: pipelineStatuses.QUEUED });
        if (data?.length > 0) {
            log.info(`recovering ${data.length} jobs from db`, { component });
            data.forEach(q => {
                this.enqueue({ jobId: q.jobId, pipeline: q.pipeline });
=======
        const data = await this._persistency.get(this._name);
        const orderedData = [];
        let previous = 'FirstInLine';
        data?.forEach(() => {
            const item = data.find(job => job.next === previous);
            previous = item.jobId;
            orderedData.push(item);
        });

        if (orderedData.length > 0) {
            orderedData.forEach(q => {
                const item = {
                    ...q,
                    calculated: {
                        latestScores: {}
                    }
                };
                if (staticOrder) {
                    this.queue.push(item);
                }
                else {
                    this.enqueue(item);
                }
>>>>>>> 1068c6f8
            });
        }
    }

    async persistenceStore() {
        const data = this.getQueue();
        if (!this._persistency || !data) {
            return;
        }
        let previous = 'FirstInLine';
        const mapData = data.map(q => {
            const { calculated, ...rest } = q;
            const result = { ...rest, next: previous };
            previous = result.jobId;
            return result;
        });
        await this._persistency.store(mapData, this._name);
    }

    updateHeuristic(scoreHeuristic) {
        this.scoreHeuristic = scoreHeuristic.run.bind(scoreHeuristic);
    }

    _pipelineToQueueAdapter({ jobId, score, pipeline }) {
        return {
            jobId,
            experimentName: pipeline.experimentName,
            pipelineName: pipeline.name,
            priority: pipeline.priority,
            maxExceeded: pipeline.maxExceeded,
            entranceTime: Date.now(),
            score,
            calculated: {
                latestScores: {}
            }
        };
    }

    enqueue({ jobId, score, pipeline }) {
        const job = this._pipelineToQueueAdapter({ jobId, score, pipeline });
        this.queue.push(job);
        this.queue = this.queue.map(q => this.scoreHeuristic(q));
        this.queue = orderby(this.queue, 'score', 'desc');
        this.emit(queueEvents.INSERT, job);
        log.info(`new job inserted to queue, queue size: ${this.size}`, { component });
    }

    dequeue(job) {
        const removedJob = remove(this.queue, j => j.jobId === job.jobId);
        if (removedJob.length > 0) {
            this.emit(queueEvents.POP, job);
            log.info(`job pop from queue, queue size: ${this.size}`, { component });
        }
        return removedJob;
    }

    remove(jobId) {
        const jobs = remove(this.queue, job => job.jobId === jobId);
        if (jobs.length > 0) {
            this.emit(queueEvents.REMOVE, jobs[0]);
            log.info(`job removed from queue, queue size: ${this.size}`, { component });
        }
        return jobs;
    }

    get size() {
        return this.queue.length;
    }

    getQueue(filter = () => true) {
        return this.queue.filter(filter);
    }
}

module.exports = Queue;<|MERGE_RESOLUTION|>--- conflicted
+++ resolved
@@ -31,37 +31,11 @@
         if (!this._persistency) {
             return;
         }
-<<<<<<< HEAD
         const data = await this._persistency.getJobs({ status: pipelineStatuses.QUEUED });
         if (data?.length > 0) {
             log.info(`recovering ${data.length} jobs from db`, { component });
             data.forEach(q => {
                 this.enqueue({ jobId: q.jobId, pipeline: q.pipeline });
-=======
-        const data = await this._persistency.get(this._name);
-        const orderedData = [];
-        let previous = 'FirstInLine';
-        data?.forEach(() => {
-            const item = data.find(job => job.next === previous);
-            previous = item.jobId;
-            orderedData.push(item);
-        });
-
-        if (orderedData.length > 0) {
-            orderedData.forEach(q => {
-                const item = {
-                    ...q,
-                    calculated: {
-                        latestScores: {}
-                    }
-                };
-                if (staticOrder) {
-                    this.queue.push(item);
-                }
-                else {
-                    this.enqueue(item);
-                }
->>>>>>> 1068c6f8
             });
         }
     }
