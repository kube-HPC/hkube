const Events = require('events');
const orderby = require('lodash.orderby');
const remove = require('lodash.remove');
const { pipelineStatuses } = require('@hkube/consts');
const log = require('@hkube/logger').GetLogFromContainer();
const concurrencyMap = require('./jobs/concurrency-map');
const { queueEvents, componentName } = require('./consts');
const component = componentName.QUEUE;

class Queue extends Events {
    constructor({ scoreHeuristic, persistency, name } = {}) {
        super();
        this.scoreHeuristic = scoreHeuristic;
        this.queue = [];
        this._active = true;
        this._persistency = persistency;
        this._name = name;
    }

    flush() {
        this.queue = [];
    }

    async shutdown() {
        this._active = false;
        await this.pause();
        const pendingAmount = await this._producer.getWaitingCount();
        await this.persistencyStore({ data: this.queue, pendingAmount });
    }

    async persistencyLoad(ordered) {
        if (!this._persistency) {
            return;
        }
<<<<<<< HEAD
        if (!ordered) {
            let data = await this._persistency.getJobs({ status: pipelineStatuses.QUEUED });
            data = data.filter(job => {
                return job.next === undefined;
=======
        const data = await this._persistency.getJobs({ status: pipelineStatuses.QUEUED });
        if (data?.length > 0) {
            log.info(`recovering ${data.length} jobs from db`, { component });
            data.forEach(q => {
                concurrencyMap.disableMaxExceeded(q.pipeline);
                this.enqueue({ jobId: q.jobId, pipeline: q.pipeline });
>>>>>>> 8cb52fef
            });
            if (data?.length > 0) {
                log.info(`recovering ${data.length} jobs from db`, { component });
                data.forEach(q => {
                    this.enqueue({ jobId: q.jobId, pipeline: q.pipeline, tags: q.tags });
                });
            }
        }
        else {
            let data = await this._persistency.getJobs({ status: pipelineStatuses.QUEUED });
            data = data.filter(job => {
                return job.next !== undefined;
            });
            const orderedData = [];
            let previous = 'FirstInLine';
            data?.forEach(() => {
                const item = data.find(job => job.next === previous);
                previous = item.jobId;
                orderedData.push(item);
            });

            if (orderedData.length > 0) {
                orderedData.forEach(q => {
                    const item = {
                        ...q,
                        score: 1,
                        calculated: {
                            latestScores: {}
                        }
                    };
                    this.queue.push(item);
                });
            }
        }
    }

    updateHeuristic(scoreHeuristic) {
        this.scoreHeuristic = scoreHeuristic.run.bind(scoreHeuristic);
    }

    _pipelineToQueueAdapter({ jobId, score, pipeline, tags }) {
        return {
            jobId,
            experimentName: pipeline.experimentName,
            pipelineName: pipeline.name,
            priority: pipeline.priority,
            concurrency: pipeline.concurrency,
            entranceTime: Date.now(),
<<<<<<< HEAD
            tags,
=======
            tags: pipeline.tags || [],
>>>>>>> 8cb52fef
            score,
            calculated: {
                latestScores: {}
            }
        };
    }

    enqueue({ jobId, score, pipeline, tags }) {
        const job = this._pipelineToQueueAdapter({ jobId, score, pipeline, tags });
        this.queue.push(job);
        this.queue = this.queue.map(q => this.scoreHeuristic(q));
        this.queue = orderby(this.queue, 'score', 'desc');
        this.emit(queueEvents.INSERT, job);
        log.info(`new job inserted to queue, queue size: ${this.size}`, { component });
    }

    dequeue(job) {
        const removedJob = remove(this.queue, j => j.jobId === job.jobId);
        if (removedJob.length > 0) {
            this.emit(queueEvents.POP, job);
            log.info(`job pop from queue, queue size: ${this.size}`, { component });
        }
        return removedJob;
    }

    remove(jobId) {
        const jobs = remove(this.queue, job => job.jobId === jobId);
        if (jobs.length > 0) {
            this.emit(queueEvents.REMOVE, jobs[0]);
            log.info(`job removed from queue, queue size: ${this.size}`, { component });
        }
        return jobs;
    }

    get size() {
        return this.queue.length;
    }

    getQueue(filter = () => true) {
        return this.queue.filter(filter);
    }

    getAvailableQueue() {
        return this.queue.filter(q => !q.concurrency?.maxExceeded);
    }

    getMaxExceededQueue() {
        return this.queue.filter(q => q.concurrency?.maxExceeded);
    }
}

module.exports = Queue;<|MERGE_RESOLUTION|>--- conflicted
+++ resolved
@@ -32,24 +32,16 @@
         if (!this._persistency) {
             return;
         }
-<<<<<<< HEAD
         if (!ordered) {
             let data = await this._persistency.getJobs({ status: pipelineStatuses.QUEUED });
             data = data.filter(job => {
-                return job.next === undefined;
-=======
-        const data = await this._persistency.getJobs({ status: pipelineStatuses.QUEUED });
-        if (data?.length > 0) {
-            log.info(`recovering ${data.length} jobs from db`, { component });
-            data.forEach(q => {
-                concurrencyMap.disableMaxExceeded(q.pipeline);
-                this.enqueue({ jobId: q.jobId, pipeline: q.pipeline });
->>>>>>> 8cb52fef
+                  return job.next === undefined;
             });
             if (data?.length > 0) {
                 log.info(`recovering ${data.length} jobs from db`, { component });
                 data.forEach(q => {
-                    this.enqueue({ jobId: q.jobId, pipeline: q.pipeline, tags: q.tags });
+                  concurrencyMap.disableMaxExceeded(q.pipeline);
+                  this.enqueue({ jobId: q.jobId, pipeline: q.pipeline, tags: q.tags });
                 });
             }
         }
@@ -75,6 +67,7 @@
                             latestScores: {}
                         }
                     };
+                    concurrencyMap.disableMaxExceeded(q.pipeline);
                     this.queue.push(item);
                 });
             }
@@ -93,11 +86,7 @@
             priority: pipeline.priority,
             concurrency: pipeline.concurrency,
             entranceTime: Date.now(),
-<<<<<<< HEAD
-            tags,
-=======
             tags: pipeline.tags || [],
->>>>>>> 8cb52fef
             score,
             calculated: {
                 latestScores: {}
