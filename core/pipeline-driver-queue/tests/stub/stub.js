--- conflicted
+++ resolved
@@ -1,37 +1,17 @@
 const { uid: uuidv4 } = require('@hkube/uid');
-<<<<<<< HEAD
-const stubTemplate = ({ score } = {}) => ({
+const stubTemplate = ({ score, preference } = {}) => ({
     jobId: `${uuidv4()}`,
     score: score || Math.floor((Math.random() * 100)),
+    preference,
     pipeline: {
         pipelineName: `pipeline-${uuidv4()}`,
         priority: Math.floor((Math.random() * 5))
-=======
-const stubTemplate = ({
-    uuid = uuidv4(),
-    pipelineUuid = `pipeline-${uuidv4()}`,
-    priority = Math.floor((Math.random() * 5)),
-    score = Math.floor((Math.random() * 100)),
-    preference,
-    entranceTime = Date.now()
-} = {}) => (
-    {
-        jobId: `${uuid}`,
-        pipeline: `${pipelineUuid}`,
-        priority: priority,
-        entranceTime: entranceTime,
-        score,
-        preference,
-        calculated: {
-            latestScores: {}
-        }
->>>>>>> e2ba2a21
     }
 });
 
 const generateConsumedArray = (number = 100) => ({
     jobId: `jobId-${uuidv4()}`,
-    pipelineName: `pipeline-${uuidv4()}`,
+    pipelineName: `pipelineName-${uuidv4()}`,
     priority: Math.floor((Math.random() * 5))
 });
 
