--- conflicted
+++ resolved
@@ -27,23 +27,13 @@
         let jobs;
         beforeEach(async () => {
             jobs = [];
-<<<<<<< HEAD
-            jobs.push({ jobId: 'a', pipelineName: 'p_a', entranceTime: 1, priority: 1 });
+            jobs.push({ jobId: 'a', pipelineName: 'p_a',tags: ['b'], entranceTime: 1, priority: 1 });
             jobs.push({ jobId: 'b', pipelineName: 'p_a', tags: ['a', 'b'], entranceTime: 2, priority: 2 });
             jobs.push({ jobId: 'c', pipelineName: 'p_a', entranceTime: 3, priority: 3, });
             jobs.push({ jobId: 'b_a', pipelineName: 'p_b', entranceTime: 4, priority: 4, });
-            jobs.push({ jobId: 'b_b', pipelineName: 'p_b', entranceTime: 5, priority: 5, });
-            jobs.push({ jobId: 'b_c', pipelineName: 'p_b', entranceTime: 6, priority: 6 });
+            jobs.push({ jobId: 'b_b', pipelineName: 'p_b',tags: ['a'], entranceTime: 5, priority: 5, });
+            jobs.push({ jobId: 'b_c', pipelineName: 'p_b', tags: ['a'], entranceTime: 6, priority: 6 });
             await Promise.all(jobs.map(job => queueRunner.queue.enqueue(stubTemplate(job))));
-=======
-            jobs.push({ jobId: 'a', pipelineName: 'p_a', tags: ['b'], entranceTime: 1, priority: 1, calculated: { latestScores: [] } });
-            jobs.push({ jobId: 'b', tags: ['a', 'b'], pipelineName: 'p_a', entranceTime: 2, priority: 2, calculated: { latestScores: [] } });
-            jobs.push({ jobId: 'c', pipelineName: 'p_a', entranceTime: 3, priority: 3, calculated: { latestScores: [] } });
-            jobs.push({ jobId: 'b_a', pipelineName: 'p_b', entranceTime: 4, priority: 4, calculated: { latestScores: [] } });
-            jobs.push({ jobId: 'b_b', pipelineName: 'p_b', tags: ['a'], entranceTime: 5, priority: 5, calculated: { latestScores: [] } });
-            jobs.push({ jobId: 'b_c', pipelineName: 'p_b', tags: ['a'], entranceTime: 6, priority: 6, calculated: { latestScores: [] } });
-            await Promise.all(jobs.map(job => queueRunner.queue.enqueue(job)));
->>>>>>> 93186046
         });
         it('aggregation', async () => {
             let result = await request({
