{
  "name": "algorithm-operator",
  "version": "2.2.6",
  "description": "",
  "main": "index.js",
  "scripts": {
    "lint": "./node_modules/eslint/bin/eslint.js .",
    "test": "NODE_ENV=test ./node_modules/mocha/bin/_mocha tests --timeout=10000 --colors --recursive --exit",
    "test:cov": "NODE_ENV=test ./node_modules/nyc/bin/nyc.js --exclude=tests --reporter=html --reporter=text --reporter=lcov mocha tests --timeout=10000 --colors --recursive --exit",
    "coverage": "cat ./coverage/lcov.info | ./node_modules/coveralls/bin/coveralls.js",
    "start": "node app",
    "build": "dockerfile/build.sh algorithm-operator"
  },
  "author": "",
  "license": "ISC",
  "dependencies": {
    "@hkube/config": "^2.0.11",
    "@hkube/consts": "^1.0.36",
<<<<<<< HEAD
    "@hkube/db": "^2.0.3",
=======
    "@hkube/db": "^1.0.47",
>>>>>>> 69ef64ef
    "@hkube/etcd": "^5.1.6",
    "@hkube/healthchecks": "^1.0.2",
    "@hkube/kubernetes-client": "^2.0.4",
    "@hkube/logger": "^2.0.2",
    "@hkube/producer-consumer": "^1.0.50",
    "@hkube/uid": "^1.0.4",
    "lodash.clonedeep": "^4.5.0",
    "lodash.isequalwith": "^4.4.0",
    "lodash.merge": "^4.6.1",
    "lodash.orderby": "^4.6.0",
    "object-path": "^0.11.5",
    "request-promise": "^4.2.6"
  },
  "devDependencies": {
    "chai": "^4.3.4",
    "chai-as-promised": "^7.1.1",
    "coveralls": "^3.1.1",
    "decache": "^4.5.1",
    "eslint": "^7.32.0",
    "eslint-config-airbnb-base": "^14.2.1",
    "eslint-plugin-chai-friendly": "^0.7.2",
    "eslint-plugin-import": "^2.24.2",
    "mocha": "^9.1.0",
    "mockery": "^2.1.0",
    "nyc": "^15.1.0",
    "sinon": "^11.1.2"
  }
}<|MERGE_RESOLUTION|>--- conflicted
+++ resolved
@@ -16,11 +16,7 @@
   "dependencies": {
     "@hkube/config": "^2.0.11",
     "@hkube/consts": "^1.0.36",
-<<<<<<< HEAD
     "@hkube/db": "^2.0.3",
-=======
-    "@hkube/db": "^1.0.47",
->>>>>>> 69ef64ef
     "@hkube/etcd": "^5.1.6",
     "@hkube/healthchecks": "^1.0.2",
     "@hkube/kubernetes-client": "^2.0.4",
