--- conflicted
+++ resolved
@@ -15,14 +15,9 @@
   "license": "ISC",
   "dependencies": {
     "@hkube/config": "^2.0.11",
-<<<<<<< HEAD
-    "@hkube/consts": "^1.0.31",
-    "@hkube/db": "^1.0.32",
     "@hkube/etcd": "^5.1.6",
-=======
     "@hkube/consts": "^1.0.33",
     "@hkube/db": "^1.0.33",
->>>>>>> 5ab127db
     "@hkube/healthchecks": "^1.0.1",
     "@hkube/kubernetes-client": "^1.0.33",
     "@hkube/logger": "^1.0.27",
