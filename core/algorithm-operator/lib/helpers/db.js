const EventEmitter = require('events');
const dbConnect = require('@hkube/db');
const log = require('@hkube/logger').GetLogFromContainer();
const component = require('../consts/componentNames').ETCD;
const buildStatus = require('../consts/buildStatus');
const { arrayToMap } = require('./utils');

class DB extends EventEmitter {
    async init(options) {
        const { provider, ...config } = options.db;
        this._db = dbConnect(config, provider);
        await this._db.init();
        log.info(`initialized mongo with options: ${JSON.stringify(this._db.config)}`, { component });
    }

    getAlgorithmTemplate({ name }) {
        return this._db.algorithms.fetch({ name });
    }

    async getAlgorithmTemplates() {
        const [algorithms, count] = await Promise.all([
            this._db.algorithms.search({ sort: { modified: 'desc' }, limit: 100 }),
            this._db.algorithms.count()
        ]);
        return { algorithms, count };
    }

    async getDriversTemplate() {
        const templates = await this._db.pipelineDrivers.fetchAll();
        return arrayToMap(templates);
    }

    async getBuilds() {
        return this._db.algorithms.builds.search({
            statuses: [buildStatus.PENDING, buildStatus.STOPPED],
            sort: { startTime: 'desc' }
        });
    }

    async setBuild(options) {
        await this._db.algorithms.builds.update(options);
    }

    async getTensorboards(status) {
        return this._db.tensorboards.search({ status });
    }

    async updateTensorboard(options) {
        await this._db.tensorboards.update(options);
    }

    async deleteTensorboard(options) {
        await this._db.tensorboards.delete(options);
    }

<<<<<<< HEAD
    getDevenvs(status) {
        return this._db.devenvs.search({ status });
    }

    updateDevenv({ name, url, status }) {
        return this._db.devenvs.update({ name, url, status });
    }

    deleteDevenv({ name }) {
        return this._db.devenvs.delete({ name });
=======
    async getOptunaboards(status) {
        return this._db.optunaboards.search({ status });
    }

    async updateOptunaboard(options) {
        await this._db.optunaboards.update(options);
    }

    async deleteOptunaboard(options) {
        await this._db.optunaboards.delete(options);
>>>>>>> 3e6bf55a
    }
}

module.exports = new DB();<|MERGE_RESOLUTION|>--- conflicted
+++ resolved
@@ -53,7 +53,6 @@
         await this._db.tensorboards.delete(options);
     }
 
-<<<<<<< HEAD
     getDevenvs(status) {
         return this._db.devenvs.search({ status });
     }
@@ -64,7 +63,8 @@
 
     deleteDevenv({ name }) {
         return this._db.devenvs.delete({ name });
-=======
+    }
+
     async getOptunaboards(status) {
         return this._db.optunaboards.search({ status });
     }
@@ -75,7 +75,6 @@
 
     async deleteOptunaboard(options) {
         await this._db.optunaboards.delete(options);
->>>>>>> 3e6bf55a
     }
 }
 
