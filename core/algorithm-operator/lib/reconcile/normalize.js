--- conflicted
+++ resolved
@@ -29,7 +29,6 @@
     return deployments;
 };
 
-<<<<<<< HEAD
 const normalizeQueuesDiscovery = (discovery) => {
     if (!discovery) {
         return [];
@@ -53,7 +52,8 @@
         });
     });
     return { algorithmsToQueue, queueToAlgorithms, duplicateAlgorithms };
-=======
+}
+
 const normalizeServices = (servicesSpec) => {
     if (!servicesSpec?.body?.items) {
         return [];
@@ -62,7 +62,6 @@
         algorithmName: s.metadata.labels['algorithm-name']
     }));
     return services;
->>>>>>> 5ab127db
 };
 
 const normalizeAlgorithms = (algorithmsRaw) => {
@@ -120,14 +119,10 @@
 };
 
 module.exports = {
-<<<<<<< HEAD
     normalizeQueuesDeployments,
     normalizeDebugDeployments,
     normalizeQueuesDiscovery,
-=======
-    normalizeDeployments,
     normalizeServices,
->>>>>>> 5ab127db
     normalizeAlgorithms,
     normalizeBuildJobs,
     normalizeBoardDeployments,
