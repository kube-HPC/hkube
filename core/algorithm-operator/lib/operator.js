--- conflicted
+++ resolved
@@ -139,7 +139,6 @@
         });
     }
 
-<<<<<<< HEAD
     async _algorithmQueueDevMode({ options }) {
         setInterval(async () => {
             if (this._isIntervalActive) {
@@ -163,7 +162,8 @@
                 this._isIntervalActive = false;
             }
         }, this._intervalMs / 2);
-=======
+    }
+
     async _algorithmGateways({ clusterOptions, algorithms }) {
         const services = await kubernetes.getServices({ labelSelector: `type=${nodeKind.Gateway}` });
         const gateways = algorithms.filter(a => a.kind === nodeKind.Gateway);
@@ -172,7 +172,6 @@
             gateways,
             clusterOptions
         });
->>>>>>> 5ab127db
     }
 
     _logAlgorithmCountError(algorithms, count) {
