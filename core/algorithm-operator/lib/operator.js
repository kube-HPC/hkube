const log = require('@hkube/logger').GetLogFromContainer();
const { nodeKind } = require('@hkube/consts');
const component = require('./consts/componentNames').OPERATOR;
const db = require('./helpers/db');
const etcd = require('./helpers/etcd');
const kubernetes = require('./helpers/kubernetes');
const algorithmBuildsReconciler = require('./reconcile/algorithm-builds');
const tensorboardReconciler = require('./reconcile/tensorboard');
<<<<<<< HEAD
const devenv = require('./reconcile/devenv');
=======
const optunaboardReconciler = require('./reconcile/optunaboard');
>>>>>>> 3e6bf55a
const debugReconciler = require('./reconcile/algorithm-debug');
const algorithmQueueReconciler = require('./reconcile/algorithm-queue');
const gatewaysReconciler = require('./reconcile/algorithm-gateway');
const driversReconciler = require('./reconcile/drivers-reconciler');
const CONTAINERS = require('./consts/containers');

class Operator {
    async init(options = {}) {
        this._intervalMs = options.intervalMs;
        this._boardsIntervalMs = options.boardsIntervalMs;
        this._boardTimeOut = options.boardTimeOut;
        this._interval = this._interval.bind(this);
        this._boardsInterval = this._boardsInterval.bind(this);
        this._lastIntervalTime = null;
        this._lastIntervalBoardTime = null;

        if (options.isDevMode) {
            this._algorithmQueueDevMode({ options });
        }
        else {
            this._interval(options);
            this._boardsInterval(options);
        }
        this._driversSettings = this._prepareDriversData(options);
    }

    checkHealth(maxDiff) {
        log.debug('health-checks');
        if (!this._lastIntervalTime || !this._lastIntervalBoardTime) {
            return true;
        }
        const diff = Date.now() - this._lastIntervalTime;
        log.debug(`diff = ${diff}`);
        const boardDiff = Date.now() - this._lastIntervalBoardTime;
        log.debug(`diff = ${boardDiff}`);
        return (diff < maxDiff && boardDiff < maxDiff);
    }

    async _interval(options) {
        this._lastIntervalTime = Date.now();
        try {
            log.debug('Reconcile interval.', { component });
            const configMap = await kubernetes.getVersionsConfigMap();
            const { algorithms, count } = await db.getAlgorithmTemplates();
            await Promise.all([
                this._algorithmBuilds({ ...configMap }, options),
                this._tensorboards({ ...configMap, boardTimeOut: this._boardTimeOut }, options),
<<<<<<< HEAD
                this._devenvs(options),
=======
                this._optunaboards({ ...configMap, boardTimeOut: this._boardTimeOut }, options),
>>>>>>> 3e6bf55a
                this._algorithmDebug(configMap, algorithms, options),
                this._algorithmQueue({ ...configMap, resources: options.resources.algorithmQueue }, algorithms, options, count),
                this._algorithmGateways({ ...configMap, algorithms }),
                this._pipelineDriversHandle(configMap, options)
            ]);
        }
        catch (e) {
            log.throttle.error(e.message, { component }, e);
        }
        finally {
            setTimeout(this._interval, this._intervalMs, options);
        }
    }

    _prepareDriversData(options) {
        const { minAmount, scalePercent, ...rest } = options.driversSetting;
        const maxAmount = Math.ceil(minAmount * scalePercent) + minAmount;
        return {
            minAmount, maxAmount, ...rest
        };
    }

    async _pipelineDriversHandle({ versions, registry, clusterOptions }, options) {
        const [driverTemplates, driversRequests, drivers, jobs] = await Promise.all([
            db.getDriversTemplate(),
            etcd.getPipelineDriverRequests(),
            etcd.getPipelineDrivers(),
            kubernetes.getPipelineDriversJobs()
        ]);

        await driversReconciler.reconcileDrivers({
            driverTemplates, driversRequests, drivers, jobs, versions, settings: this._driversSettings, registry, options, clusterOptions
        });
    }

    async _boardsInterval(options) {
        this._lastIntervalBoardTime = Date.now();
        try {
            log.debug('Update board interval.', { component });
            await tensorboardReconciler.updateTensorboards();
            await optunaboardReconciler.updateOptunaboards();
        }
        catch (e) {
            log.throttle.error(e.message, { component }, e);
        }
        finally {
            setTimeout(this._boardsInterval, this._boardsIntervalMs, options);
        }
    }

    async _devenvs(options) {
        if (!options.devenvs.enable) {
            return;
        }
        await devenv.reconcile({ ...options, clusterOptions: { ingressUseRegex: true } });
    }

    async _algorithmBuilds({ versions, registry, clusterOptions }, options) {
        const builds = await db.getBuilds();
        if (builds.length === 0) {
            return;
        }
        const jobs = await kubernetes.getJobs({ labelSelector: `type=${CONTAINERS.ALGORITHM_BUILDS}` });
        const secret = await kubernetes.getSecret({ secretName: 'docker-credentials-secret' }); // ? Maybe multiple secrets
        await algorithmBuildsReconciler.reconcile({
            builds,
            jobs,
            secret,
            versions,
            registry,
            clusterOptions,
            options,
        });
    }

    async _tensorboards({ versions, registry, clusterOptions, boardTimeOut }, options) {
        const boards = await db.getTensorboards();
        const deployments = await kubernetes.getDeployments({ labelSelector: `type=${CONTAINERS.TENSORBOARD}` });
        await tensorboardReconciler.reconcile({
            boards,
            deployments,
            versions,
            registry,
            clusterOptions,
            boardTimeOut,
            options,
        });
    }

    async _optunaboards({ versions, registry, clusterOptions, boardTimeOut }, options) {
        const boards = await db.getOptunaboards();
        const deployments = await kubernetes.getDeployments({ labelSelector: `type=${CONTAINERS.OPTUNABOARD}` });
        await optunaboardReconciler.reconcile({
            boards,
            deployments,
            versions,
            registry,
            clusterOptions,
            boardTimeOut,
            options,
        });
    }

    async _algorithmDebug({ clusterOptions }, algorithms) {
        const services = await kubernetes.getServices({ labelSelector: `type=${nodeKind.Debug}` });
        const debugAlgorithms = algorithms.filter(a => a.kind === nodeKind.Debug);
        await debugReconciler.reconcile({
            services,
            debugAlgorithms,
            clusterOptions
        });
    }

    async _algorithmQueue({ versions, registry, clusterOptions, resources }, algorithms, options, count) {
        this._logAlgorithmCountError(algorithms, count);
        const { limit } = options.algorithmQueueBalancer;
        if (limit <= 0) {
            log.throttle.error(`algorithm queue concurrency limit must be positive number, got ${limit}`, { component });
            return;
        }
        const discovery = await etcd.getAlgorithmQueuesDiscovery();
        const deployments = await kubernetes.getDeployments({ labelSelector: `type=${CONTAINERS.ALGORITHM_QUEUE}` });
        await algorithmQueueReconciler.reconcile({
            deployments,
            algorithms,
            discovery,
            versions,
            registry,
            clusterOptions,
            resources,
            options
        });
    }

    async _algorithmQueueDevMode({ options }) {
        setInterval(async () => {
            if (this._isIntervalActive) {
                return;
            }
            try {
                this._isIntervalActive = true;
                const { algorithms } = await db.getAlgorithmTemplates();
                const discovery = await etcd.getAlgorithmQueuesDiscovery();

                await algorithmQueueReconciler.reconcileDevMode({
                    algorithms,
                    discovery,
                    options
                });
                await this._devenvs(options);
            }
            catch (e) {
                log.throttle.error(e, { component }, e);
            }
            finally {
                this._isIntervalActive = false;
            }
        }, this._intervalMs / 2);
    }

    async _algorithmGateways({ clusterOptions, algorithms }) {
        const services = await kubernetes.getServices({ labelSelector: `type=${nodeKind.Gateway}` });
        const gateways = algorithms.filter(a => a.kind === nodeKind.Gateway);
        await gatewaysReconciler.reconcile({
            services,
            gateways,
            clusterOptions
        });
    }

    _logAlgorithmCountError(algorithms, count) {
        if (algorithms.length < count) {
            log.throttle.error(`Only ${algorithms.length} algorithm-queue's can be created, but ${count} algorithms are defined. Please delete unused algorithms`, { component });
        }
    }
}

module.exports = new Operator();<|MERGE_RESOLUTION|>--- conflicted
+++ resolved
@@ -6,11 +6,8 @@
 const kubernetes = require('./helpers/kubernetes');
 const algorithmBuildsReconciler = require('./reconcile/algorithm-builds');
 const tensorboardReconciler = require('./reconcile/tensorboard');
-<<<<<<< HEAD
+const optunaboardReconciler = require('./reconcile/optunaboard');
 const devenv = require('./reconcile/devenv');
-=======
-const optunaboardReconciler = require('./reconcile/optunaboard');
->>>>>>> 3e6bf55a
 const debugReconciler = require('./reconcile/algorithm-debug');
 const algorithmQueueReconciler = require('./reconcile/algorithm-queue');
 const gatewaysReconciler = require('./reconcile/algorithm-gateway');
@@ -58,11 +55,8 @@
             await Promise.all([
                 this._algorithmBuilds({ ...configMap }, options),
                 this._tensorboards({ ...configMap, boardTimeOut: this._boardTimeOut }, options),
-<<<<<<< HEAD
+                this._optunaboards({ ...configMap, boardTimeOut: this._boardTimeOut }, options),
                 this._devenvs(options),
-=======
-                this._optunaboards({ ...configMap, boardTimeOut: this._boardTimeOut }, options),
->>>>>>> 3e6bf55a
                 this._algorithmDebug(configMap, algorithms, options),
                 this._algorithmQueue({ ...configMap, resources: options.resources.algorithmQueue }, algorithms, options, count),
                 this._algorithmGateways({ ...configMap, algorithms }),
