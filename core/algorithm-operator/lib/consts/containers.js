module.exports = {
    ALGORITHM_BUILDS: 'algorithm-builder',
    KANIKO: 'kaniko',
    OC_BUILDER: 'oc-builder',
    ALGORITHM_DEBUG: 'worker-debug',
    ALGORITHM_QUEUE: 'algorithm-queue',
    TENSORBOARD: 'tensorboard',
<<<<<<< HEAD
    DEVENV: 'devenv',
=======
    OPTUNABOARD: 'optunaboard',
>>>>>>> 3e6bf55a
    PIPELINE_DRIVER: 'pipeline-driver',
};<|MERGE_RESOLUTION|>--- conflicted
+++ resolved
@@ -5,10 +5,7 @@
     ALGORITHM_DEBUG: 'worker-debug',
     ALGORITHM_QUEUE: 'algorithm-queue',
     TENSORBOARD: 'tensorboard',
-<<<<<<< HEAD
     DEVENV: 'devenv',
-=======
     OPTUNABOARD: 'optunaboard',
->>>>>>> 3e6bf55a
     PIPELINE_DRIVER: 'pipeline-driver',
 };