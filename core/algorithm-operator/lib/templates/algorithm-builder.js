--- conflicted
+++ resolved
@@ -26,7 +26,6 @@
                         name: ALGORITHM_BUILDS,
                         image: `hkube/${ALGORITHM_BUILDS}`,
                         envFrom: [
-<<<<<<< HEAD
                             {
                                 configMapRef: {
                                     name: 'mongodb-configmap'
@@ -34,8 +33,7 @@
                             }
                         ],
                         env: [
-=======
->>>>>>> 6c3ba410
+
                             {
                                 configMapRef: {
                                     name: 'algorithm-builder-configmap'
