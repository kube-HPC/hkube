const EventEmitter = require('events');
const Logger = require('@hkube/logger');
const KubernetesClient = require('@hkube/kubernetes-client').Client;
const objectPath = require('object-path');
const delay = require('delay');
const component = require('../consts').Components.K8S;
const formatters = require('./formatters');

let log;

class KubernetesApi extends EventEmitter {
    async init(options = {}) {
        log = Logger.GetLogFromContainer();

        try {
            this._client = new KubernetesClient(options.kubernetes);
            const kubeVersionRaw = await this._client.versions.get();
            this.kubeVersion = {
                ...kubeVersionRaw.body,
                major: formatters.parseInt(kubeVersionRaw.body.major, 1),
                minor: formatters.parseInt(kubeVersionRaw.body.minor, 9)
            };
<<<<<<< HEAD
            const version = `${this.kubeVersion.major}:${this.kubeVersion.minor}`;
            log.info(`Initialized kubernetes client with version: ${version}, url: ${this._client._config.url}`, { component });
=======
            this.namespace = options.kubernetes.namespace || 'default';
            log.info(`kubernetes version: ${this.kubeVersion.major}:${this.kubeVersion.minor}`);
>>>>>>> 5e5b4d78
        }
        catch (error) {
            log.error(`Error initializing kubernetes. error: ${error.message}`, { component }, error);
        }
    }

    async getJobForPod(podName) {
        try {
            log.debug(`getJobForPod for pod ${podName}`, { component });
            const pod = await this._client.pods.get({ podName });
            return objectPath.get(pod, 'body.metadata.labels.job-name');
        }
        catch (error) {
            log.warning(`unable to get pod details ${podName}. error: ${error.message}`, { component }, error);
            return null;
        }
    }

    async getPodContainerStatus(podName, containerName) {
        let container = null;
        try {
            log.debug(`getPodContainers for pod ${podName}, container ${containerName}`, { component });
            container = await this._client.containers.getStatus({ podName, containerName });
        }
        catch (error) {
            log.throttle.warning(`unable to get pod details ${podName}. error: ${error.message}`, { component }, error);
        }
        return container;
    }

    async waitForTerminatedState(podName, containerName, timeout = 20000) {
        log.info('waiting for container termination', { component });

        return new Promise((resolve) => {
            this.waitForContainerStatus({
                podName,
                containerName,
                timeout,
                predicate: containerStatus => containerStatus && containerStatus.status === 'terminated',
                onStatus: (containerStatus) => {
                    log.throttle.debug(`waiting for container ${containerName}, status: ${JSON.stringify(containerStatus)}`, { component });
                },
                onSuccess: () => {
                    resolve(true);
                },
                onFailed: () => {
                    log.info(`timeout waiting terminated state for container: ${containerName}`, { component });
                    resolve(false);
                }
            });
        });
    }

    async waitForExitState(podName, containerName) {
        log.info('waiting for container exit state', { component });

        return new Promise((resolve) => {
            this.waitForContainerStatus({
                podName,
                containerName,
                predicate: containerStatus => containerStatus && containerStatus.status !== 'running',
                onStatus: (containerStatus) => {
                    log.throttle.debug(`waiting for container: ${containerName}, status: ${JSON.stringify(containerStatus)}`, { component });
                },
                onSuccess: (containerStatus) => {
                    resolve(containerStatus);
                },
                onFailed: (containerStatus) => {
                    log.info(`timeout waiting exit state for container: ${containerName}`, { component });
                    resolve(containerStatus);
                }
            });
        });
    }

    async waitForContainerStatus({ podName, containerName, predicate, onStatus, onSuccess, onFailed, interval = 1000, timeout = 5000 }) {
        const start = Date.now();
        let containerStatus;
        do {
            containerStatus = await this.getPodContainerStatus(podName, containerName); // eslint-disable-line no-await-in-loop
            if (onStatus) {
                onStatus(containerStatus);
            }
            if (onSuccess && predicate) {
                const res = predicate(containerStatus);
                if (res) {
                    return onSuccess(containerStatus);
                }
            }

            await delay(interval); // eslint-disable-line no-await-in-loop
        }
        while (Date.now() - start < timeout);

        return onFailed && onFailed(containerStatus);
    }

    async deleteJob(jobName) {
        log.debug(`Deleting job ${jobName}`, { component });
        try {
            const res = await this._client.jobs.delete({ jobName, body: { propagationPolicy: 'Foreground' } });
            return res;
        }
        catch (error) {
            log.warning(`unable to delete job ${jobName}. error: ${error.message}`, { component }, error);
        }
        return null;
    }
}

module.exports = new KubernetesApi();<|MERGE_RESOLUTION|>--- conflicted
+++ resolved
@@ -20,13 +20,11 @@
                 major: formatters.parseInt(kubeVersionRaw.body.major, 1),
                 minor: formatters.parseInt(kubeVersionRaw.body.minor, 9)
             };
-<<<<<<< HEAD
+
             const version = `${this.kubeVersion.major}:${this.kubeVersion.minor}`;
             log.info(`Initialized kubernetes client with version: ${version}, url: ${this._client._config.url}`, { component });
-=======
             this.namespace = options.kubernetes.namespace || 'default';
-            log.info(`kubernetes version: ${this.kubeVersion.major}:${this.kubeVersion.minor}`);
->>>>>>> 5e5b4d78
+
         }
         catch (error) {
             log.error(`Error initializing kubernetes. error: ${error.message}`, { component }, error);
