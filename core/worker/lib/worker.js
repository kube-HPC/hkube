--- conflicted
+++ resolved
@@ -140,7 +140,6 @@
         });
     }
 
-<<<<<<< HEAD
     _registerToAutoScalerChangesEvents() {
         streamHandler.on(streamingEvents.DISCOVERY_CHANGED, (changes) => {
             log.info(`discovery detected ${changes.length} changes`, { component });
@@ -152,11 +151,11 @@
         streamHandler.on(streamingEvents.THROUGHPUT_CHANGED, (throughput) => {
             jobConsumer.updateThroughput(throughput);
         });
-=======
+    }
+
     _isAlgorithmServing() {
         const last = this._algorithmServingLastUpdate;
         return last && (Date.now() - last) < (this._servingReportInterval * 2);
->>>>>>> ce4e7a4c
     }
 
     async _stopPipeline({ status, reason, isTtlExpired }) {
