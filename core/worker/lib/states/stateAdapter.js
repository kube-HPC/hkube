const EventEmitter = require('events');
const asyncQueue = require('async.queue');
const Etcd = require('@hkube/etcd');
const Logger = require('@hkube/logger');
const { cacheResults } = require('../utils');
const { EventMessages, Components, jobStatus, workerCommands } = require('../consts');
const component = Components.ETCD;
let log;

class StateAdapter extends EventEmitter {
    constructor() {
        super();
        this._etcd = null;
    }

    async init(options) {
        if (this._etcd) {
            this._etcd = null;
            this.removeAllListeners();
        }
        if (options.cacheResults.enabled) {
            this.getExistingAlgorithms = cacheResults(this.getExistingAlgorithms.bind(this), options.cacheResults.updateFrequency);
        }
        log = Logger.GetLogFromContainer();
        this._etcd = new Etcd(options.etcd);
        this._workerId = this._etcd.discovery._instanceId;
        this._discoveryInfo = {
            workerId: this._workerId,
            algorithmName: options.jobConsumer.job.type,
            podName: options.kubernetes.pod_name,
            workerImage: options.workerImage,
            algorithmImage: options.algorithmImage,
<<<<<<< HEAD
            streamingDiscovery: options.streaming.serviceDiscovery.address
=======
            algorithmVersion: options.algorithmVersion
>>>>>>> 247e36ad
        };
        this._tasksQueue = asyncQueue((task, callback) => {
            this._etcd.jobs.tasks.set(task).then(r => callback(null, r)).catch(e => callback(e));
        }, 1);
        await this._etcd.discovery.register({ data: this._discoveryInfo });
        log.info(`registering worker discovery for id ${this._workerId}`, { component });

        await this.watchWorkerStates();
        this._etcd.workers.on('change', (res) => {
            log.info(`got worker state change ${JSON.stringify(res)}`, { component });
            this.emit(res.status.command, res);
        });
        this.watch({ jobId: 'hookWatch' }); // should we really need it (we do watchWorkerStates)

        this._etcd.jobs.status.on('change', (res) => {
            this.emit(res.status, res);
        });
        this._etcd.algorithms.executions.on('change', (res) => {
            this.emit(res.status, res);
        });
        this._etcd.jobs.tasks.on('change', (data) => {
            this.emit(`task-${data.status}`, data);
        });
        this._etcd.jobs.results.on('change', (result) => {
            this._onJobResult(result);
        });
        this._etcd.streaming.statistics.on('change', (data) => {
            this.emit(`streaming-statistics-${data.nodeName}`, data);
        });
    }

    acquireStreamingLock(key) {
        return this._etcd.streaming.statistics.acquireLock(key);
    }

    releaseStreamingLock(key) {
        return this._etcd.streaming.statistics.releaseLock(key);
    }

    reportStreamingStats(options) {
        return this._etcd.streaming.statistics.set(options);
    }

    watchStreamingStats(options) {
        return this._etcd.streaming.statistics.watch(options);
    }

    unWatchStreamingStats(options) {
        return this._etcd.streaming.statistics.unwatch(options);
    }

    _onJobResult(result) {
        this.emit(`${EventMessages.JOB_RESULT}-${result.status}`, result);
    }

    getExecution(options) {
        return this._etcd.executions.running.get(options);
    }

    stopWorker(workerId) {
        return this._etcd.workers.set({ workerId, status: { command: workerCommands.stopProcessing }, timestamp: Date.now() });
    }

    async stopAlgorithmExecution(options) {
        return this._etcd.algorithms.executions.set({ ...options, status: jobStatus.STOPPED });
    }

    async watchAlgorithmExecutions(options) {
        return this._etcd.algorithms.executions.watch(options);
    }

    async unwatchAlgorithmExecutions(options) {
        try {
            log.debug('start unwatch algorithm executions', { component });
            await this._etcd.algorithms.executions.unwatch(options);
        }
        catch (error) {
            log.warning(`got error unwatching ${JSON.stringify(options)}. Error: ${error.message}`, { component }, error);
        }
    }

    /**
     * This method watch for job result changes.
     * In case the watch already has job result, we are emit an event
     * on the next tick in order to simulate the regular watch event.
     */
    async watchJobResults(options) {
        const result = await this._etcd.jobs.results.watch(options);
        if (result) {
            setImmediate(() => {
                this._onJobResult(result);
            });
        }
    }

    async unWatchJobResults(options) {
        return this._etcd.jobs.results.unwatch(options);
    }

    async updateDiscovery(options) {
        log.info(`update worker discovery for id ${this._workerId}`, { component });
        await this._etcd.discovery.updateRegisteredData({ ...options, ...this._discoveryInfo });
    }

    updateTask(options) {
        return new Promise((resolve, reject) => {
            this._tasksQueue.push(options, (err, res) => {
                if (err) {
                    return reject(err);
                }
                return resolve(res);
            });
        });
    }

    async watchTasks(options) {
        return this._etcd.jobs.tasks.watch(options);
    }

    async unWatchTasks(options) {
        return this._etcd.jobs.tasks.unwatch(options);
    }

    async watch(options) {
        return this._etcd.jobs.status.watch(options);
    }

    async watchWorkerStates() {
        return this._etcd.workers.watch({ workerId: this._workerId });
    }

    async deleteWorkerState() {
        return this._etcd.workers.delete({ workerId: this._workerId });
    }

    async createAlgorithmType(options) {
        await this._etcd.algorithms.store.set(options);
    }

    async deleteAlgorithmType(options) {
        await this._etcd.algorithms.store.delete(options);
    }

    async getExistingAlgorithms() {
        return this._etcd.algorithms.store.list();
    }

    async unwatch(options) {
        try {
            log.debug('start unwatch', { component });
            await this._etcd.jobs.status.unwatch(options);
            log.debug('end unwatch', { component });
        }
        catch (error) {
            log.warning(`got error unwatching ${JSON.stringify(options)}. Error: ${error.message}`, { component }, error);
        }
    }

    async getDiscovery(filter) {
        return this._etcd.discovery.list({ serviceName: 'worker' }, filter);
    }
}

module.exports = new StateAdapter();<|MERGE_RESOLUTION|>--- conflicted
+++ resolved
@@ -30,11 +30,8 @@
             podName: options.kubernetes.pod_name,
             workerImage: options.workerImage,
             algorithmImage: options.algorithmImage,
-<<<<<<< HEAD
-            streamingDiscovery: options.streaming.serviceDiscovery.address
-=======
+            streamingDiscovery: options.streaming.serviceDiscovery.address,
             algorithmVersion: options.algorithmVersion
->>>>>>> 247e36ad
         };
         this._tasksQueue = asyncQueue((task, callback) => {
             this._etcd.jobs.tasks.set(task).then(r => callback(null, r)).catch(e => callback(e));
