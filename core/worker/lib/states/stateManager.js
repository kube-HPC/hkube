--- conflicted
+++ resolved
@@ -44,11 +44,7 @@
                 { name: 'bootstrap', from: workerStates.bootstrap, to: workerStates.ready },
                 { name: 'prepare', from: workerStates.ready, to: workerStates.init },
                 { name: 'start', from: workerStates.init, to: workerStates.working },
-<<<<<<< HEAD
-                { name: 'done', from: [workerStates.ready, workerStates.shutdown, workerStates.working, workerStates.stop, workerStates.init], to: workerStates.results },
-=======
-                { name: 'done', from: [workerStates.bootstrap, workerStates.shutdown, workerStates.working, workerStates.stop, workerStates.init], to: workerStates.results },
->>>>>>> 247e36ad
+                { name: 'done', from: [workerStates.bootstrap, workerStates.ready, workerStates.shutdown, workerStates.working, workerStates.stop, workerStates.init], to: workerStates.results },
                 { name: 'cleanup', from: workerStates.results, to: workerStates.ready },
                 { name: 'error', from: [workerStates.working, workerStates.init], to: workerStates.error },
                 { name: 'exit', from: '*', to: workerStates.exit }
