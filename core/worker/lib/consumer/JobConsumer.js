--- conflicted
+++ resolved
@@ -58,7 +58,6 @@
                 job.done();
                 return;
             }
-<<<<<<< HEAD
             if (task.status === taskStatuses.PRESCHEDULE) {
                 log.info(`job ${jobId}, taskId ${taskId} is in ${task.status} mode, calling done...`, { component, jobId, taskId });
                 await stateAdapter.deleteTask(taskId);
@@ -67,10 +66,7 @@
             }
 
             job.data = task; // just workaround for now, need huge refactor
-
-=======
             stateManager.setJob(job);
->>>>>>> 13d5a29a
             this._setJob(job);
             log.info(`execute job ${job.data.jobId}`, { component });
             const jobStat = await stateAdapter.getJobStatus({ jobId });
