--- conflicted
+++ resolved
@@ -217,13 +217,8 @@
 
         if (results != null) {
             error = results.error && results.error.message;
-<<<<<<< HEAD
-            reason = results.error && results.error.reason;
             status = error ? taskStatuses.FAILED : taskStatuses.SUCCEED;
-=======
             isImagePullErr = results.error && results.error.isImagePullErr;
-            status = error ? jobStatus.FAILED : jobStatus.SUCCEED;
->>>>>>> 247e36ad
         }
         if (isTtlExpired) {
             error = logMessages.algorithmTtlExpired;
@@ -259,17 +254,12 @@
         if (!this._job) {
             return;
         }
-<<<<<<< HEAD
         await this._unwatchJob();
-
-        const { resultData, status, error, reason, shouldCompleteJob } = this._getStatus({ ...data, isTtlExpired });
-=======
         await stateAdapter.unwatch({ jobId: this._jobId });
         if (this._execId) {
             await stateAdapter.unwatchAlgorithmExecutions({ jobId: this._jobId, taskId: this._taskId });
         }
         const { resultData, status, error, isImagePullErr, shouldCompleteJob } = this._getStatus({ ...data, isTtlExpired });
->>>>>>> 247e36ad
 
         if (shouldCompleteJob) {
             let storageResult;
