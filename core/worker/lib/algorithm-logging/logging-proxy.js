--- conflicted
+++ resolved
@@ -68,7 +68,6 @@
         let stream;
         let internalLog = {};
         let logMessage = rawLine;
-<<<<<<< HEAD
         const match = criLogRegex.exec(logMessage);
 
         if ((match) !== null) {
@@ -78,9 +77,6 @@
         }
 
         const logParsed = this._jsonTryParse(logMessage);
-=======
-        const logParsed = this._jsonTryParse(rawLine);
->>>>>>> 2e8be711
         if (logParsed) {
             if (logParsed.log) {
                 const internalParsed = this._jsonTryParse(logParsed.log);
@@ -98,18 +94,10 @@
                 logMessage = logStr;
                 stream = streamLog;
                 internalLog = { ...internalLog, ...rest };
-<<<<<<< HEAD
             }
             else {
                 internalLog = { parsedMessage: logParsed };
             }
-
-=======
-            }
-            else {
-                internalLog = { parsedMessage: logParsed };
-            }
->>>>>>> 2e8be711
         }
         return { logMessage, stream, internalLog };
     }
