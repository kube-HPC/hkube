const path = require('path');
const fs = require('fs');
const Logger = require('@hkube/logger');
const { Tail } = require('tail');
const component = require('../consts').Components.ALGORUNNER;
const kubernetes = require('../helpers/kubernetes');

const DELAY = 2;
const criLogRegex = /^(?<time>.+) (?<stream>stdout|stderr) [^ ]* (?<log>.*)$/;
let log;

class LoggingProxy {
    async init(options) {
        log = Logger.GetLogFromContainer();
        if (!options?.algorunnerLogging) {
            log.warning('Algorunner logging proxy not started.', { component });
            return;
        }
        const { algorunnerLogFileName, baseLogsPath, disable } = this._createLogPath({
            ...options.algorunnerLogging,
            podId: options.kubernetes.podId,
            podName: options.kubernetes.pod_name
        });
        if (disable || !algorunnerLogFileName || !baseLogsPath) {
            log.warning('Algorunner logging proxy not started.', { component });
            return;
        }

        this._algorunnerLogFilePath = path.join(baseLogsPath, algorunnerLogFileName);
        log.info(`reading algorunner logs from host path ${this._algorunnerLogFilePath}`, { component });
        this._startWatch = this._startWatch.bind(this);
        this._startWatch();
    }

    _createLogPath({ algorunnerLogFileName, baseLogsPath, disable, podId, podName }) {
        if (disable) {
            return { disable };
        }
        if (algorunnerLogFileName && baseLogsPath) {
            return { algorunnerLogFileName, baseLogsPath };
        }
        const kubeVersion = kubernetes.kubeVersion || {};
        const namespace = kubernetes.namespace || 'default';
        if (kubeVersion.major > 1 || (kubeVersion.major === 1 && kubeVersion.minor >= 14)) {
            // logs are in /var/log/pods/default_podName_podid/container_name/0.log

            return {
                algorunnerLogFileName: '0.log',
                baseLogsPath: `/var/log/pods/${namespace}_${podName}_${podId}/algorunner`
            };
        }
        if (kubeVersion.major === 1 && kubeVersion.minor >= 12) {
            // logs are in /var/log/pods/podid/container_name/0.log

            return {
                algorunnerLogFileName: '0.log',
                baseLogsPath: `/var/log/pods/${podId}/algorunner`
            };
        }
        // logs are in /var/log/pods/podid/container_name_0.log
        return {
            algorunnerLogFileName: 'algorunner_0.log',
            baseLogsPath: `/var/log/pods/${podId}`
        };
    }

    _getLogMessage(rawLine) {
        let stream;
        let internalLog = {};
        let logMessage = rawLine;
<<<<<<< HEAD
        const logParsed = this._jsonTryParse(rawLine);
        if (logParsed !== rawLine) {
            if (logParsed.log) {
                const internalParsed = this._jsonTryParse(logParsed.log);
                const { stream: streamLog, ...rest } = logParsed;
                logMessage = internalParsed;
                stream = streamLog;
                internalLog = rest;
                if (internalParsed?.log) {
                    logMessage = this._jsonTryParse(internalParsed.log);
                }
            }
            else {
                logMessage = logParsed;
=======
        const match = criLogRegex.exec(logMessage);

        if ((match) !== null) {
            const { stream: _stream, log: _log } = match.groups;
            stream = _stream;
            logMessage = _log;
        }

        const logParsed = this._jsonTryParse(logMessage);

        if (logParsed?.log) {
            const internalParsed = this._jsonTryParse(logParsed.log);
            let logObject = logParsed;
            if (internalParsed?.log) {
                logObject = internalParsed;
>>>>>>> 39c4fac7
            }
        }
        return { logMessage, stream, internalLog };
    }

    _jsonTryParse(str) {
        let result;
        try {
            if (typeof str === 'string') {
                result = JSON.parse(str);
                return result;
            }
            return str;
        }
        catch (error) {
            result = str;
        }
        return result;
    }

    _startWatch() {
        if (!this._algorunnerLogFilePath) {
            return;
        }
        if (!fs.existsSync(this._algorunnerLogFilePath)) {
            log.throttle.warning(`log file ${this._algorunnerLogFilePath} does not exist. Trying again in ${DELAY} seconds.`, { component });
            setTimeout(this._startWatch, DELAY * 1000);
            return;
        }
        try {
            this._tail = new Tail(this._algorunnerLogFilePath, { fromBeginning: true });
            this._tail.on('line', (line) => {
                const { logMessage, stream, internalLog } = this._getLogMessage(line);
                if (stream === 'stderr') {
                    log.info(logMessage, { component, ...internalLog });
                }
                else {
                    log.info(logMessage, { component, ...internalLog });
                }
            });
            this._tail.on('error', (error) => {
                log.throttle.error(error.message, { component });
            });
        }
        catch (error) {
            log.throttle.warning(`Algorunner logging proxy error: ${error.message}. Trying again in ${DELAY} seconds.`, { component });
            setTimeout(this._startWatch, DELAY * 1000);
        }
    }
}

module.exports = new LoggingProxy();<|MERGE_RESOLUTION|>--- conflicted
+++ resolved
@@ -68,8 +68,15 @@
         let stream;
         let internalLog = {};
         let logMessage = rawLine;
-<<<<<<< HEAD
-        const logParsed = this._jsonTryParse(rawLine);
+        const match = criLogRegex.exec(logMessage);
+
+        if ((match) !== null) {
+            const { stream: _stream, log: _log } = match.groups;
+            stream = _stream;
+            logMessage = _log;
+        }
+
+        const logParsed = this._jsonTryParse(logMessage);
         if (logParsed !== rawLine) {
             if (logParsed.log) {
                 const internalParsed = this._jsonTryParse(logParsed.log);
@@ -83,23 +90,6 @@
             }
             else {
                 logMessage = logParsed;
-=======
-        const match = criLogRegex.exec(logMessage);
-
-        if ((match) !== null) {
-            const { stream: _stream, log: _log } = match.groups;
-            stream = _stream;
-            logMessage = _log;
-        }
-
-        const logParsed = this._jsonTryParse(logMessage);
-
-        if (logParsed?.log) {
-            const internalParsed = this._jsonTryParse(logParsed.log);
-            let logObject = logParsed;
-            if (internalParsed?.log) {
-                logObject = internalParsed;
->>>>>>> 39c4fac7
             }
         }
         return { logMessage, stream, internalLog };
