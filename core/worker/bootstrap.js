--- conflicted
+++ resolved
@@ -27,12 +27,9 @@
             const { main, logger } = configIt.load();
             this._handleErrors();
 
-<<<<<<< HEAD
-            log = new Logger(main.serviceName, logger);
-=======
+
             // only init the logger if it is not already initialized. Used for testing
             log = log || new Logger(main.serviceName, logger);
->>>>>>> cd374817
             log.info(`running application with env: ${configIt.env()}, version: ${main.version}, node: ${process.versions.node}`, { component });
 
             monitor.on('ready', (data) => {
