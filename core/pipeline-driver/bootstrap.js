
const configIt = require('@hkube/config');
const Logger = require('@hkube/logger');
const monitor = require('@hkube/redis-utils').Monitor;
const { tracer, metrics } = require('@hkube/metrics');
const storageManager = require('@hkube/storage-manager');
const component = require('./lib/consts/componentNames').MAIN;
const { main, logger } = configIt.load();
const log = new Logger(main.serviceName, logger);

const modules = [
    require('./lib/state/state-manager'),
    require('./lib/producer/jobs-producer'),
<<<<<<< HEAD
    require('./lib/consumer/jobs-consumer'),
    require('./lib/metrics/pipeline-metrics')
=======
    require('./lib/metrics/pipeline-metrics'),
    require('./lib/datastore/graph-store'),
    require('./lib/consumer/jobs-consumer')
>>>>>>> 113c2d34
];

class Bootstrap {
    async init() {
        try {
            this._handleErrors();
            log.info(`running application with env: ${configIt.env()}, version: ${main.version}, node: ${process.versions.node}`, { component });

            monitor.on('ready', (data) => {
                log.info((data.message).green, { component });
            });
            monitor.on('close', (data) => {
                log.error(data.error.message, { component });
                process.exit(1);
            });
            monitor.check(main.redis);
            await metrics.init(main.metrics);
            await storageManager.init(main, log);

            if (main.tracer) {
                await tracer.init(main.tracer);
            }
            for (const m of modules) {
                await m.init(main);
            }
            log.info(`driver has started with concurrency limit of ${main.jobs.consumer.concurrency} jobs`, { component });
        }
        catch (error) {
            this._onInitFailed(error);
        }
    }

    _onInitFailed(error) {
        log.error(error.message, { component }, error);
        process.exit(1);
    }

    _handleErrors() {
        process.on('exit', (code) => {

            log.info(`exit code ${code}`, { component });
        });
        process.on('SIGINT', () => {
            log.info('SIGINT', { component });
            process.exit(0);
        });
        process.on('SIGTERM', () => {
            log.info('SIGTERM', { component });
            process.exit(0);
        });
        process.on('unhandledRejection', (error) => {
            if (error.isBrokenCircuitError) {
                log.warning(`ignored unhandledRejection: ${error.message}`, { component }, error);
                return;
            }
            log.error(`unhandledRejection: ${error.message}`, { component }, error);
            process.exit(1);
        });
        process.on('uncaughtException', (error) => {
            log.error(`uncaughtException: ${error.message}`, { component }, error);
            process.exit(1);
        });
    }
}

module.exports = new Bootstrap();<|MERGE_RESOLUTION|>--- conflicted
+++ resolved
@@ -11,14 +11,9 @@
 const modules = [
     require('./lib/state/state-manager'),
     require('./lib/producer/jobs-producer'),
-<<<<<<< HEAD
-    require('./lib/consumer/jobs-consumer'),
-    require('./lib/metrics/pipeline-metrics')
-=======
     require('./lib/metrics/pipeline-metrics'),
     require('./lib/datastore/graph-store'),
     require('./lib/consumer/jobs-consumer')
->>>>>>> 113c2d34
 ];
 
 class Bootstrap {
