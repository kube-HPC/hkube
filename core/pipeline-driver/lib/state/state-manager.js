const EventEmitter = require('events');
const moment = require('moment');
const isEqual = require('lodash.isequal');
const Etcd = require('@hkube/etcd');
const logger = require('@hkube/logger');
const { tracer } = require('@hkube/metrics');
const storageManager = require('@hkube/storage-manager');
const DriverStates = require('./DriverStates');
const component = require('../consts/componentNames').STATE_MANAGER;
const CompletedState = [DriverStates.COMPLETED, DriverStates.FAILED, DriverStates.STOPPED, DriverStates.PAUSED];
let log;

class StateManager extends EventEmitter {
    constructor(option) {
        super();
        const options = option || {};
        log = logger.GetLogFromContainer();
        this._etcd = new Etcd({ ...options.etcd, serviceName: options.serviceName });
        this._podName = options.kubernetes.podName;
        this._lastDiscovery = null;
        this._driverId = this._etcd.discovery._instanceId;
        this._etcd.discovery.register({ data: this._defaultDiscovery() });
        this._discoveryMethod = options.discoveryMethod || function noop() { };
        this._unScheduledAlgorithmsInterval = options.unScheduledAlgorithms.interval;
        this._subscribe();
        this._watchDrivers();
    }

    _subscribe() {
        this._etcd.jobs.tasks.on('change', (data) => {
            this.emit(`task-${data.status}`, data);
            this.emit('task-changed', data);
        });
        this._etcd.jobs.status.on('change', (data) => {
            this.emit(`job-${data.status}`, data);
        });
        this._etcd.drivers.on('change', (data) => {
            this.emit(data.status.command, data);
        });
    }

    checkUnScheduledAlgorithms() {
        if (this._interval) {
            return;
        }
        this._interval = setInterval(async () => {
            if (this._working) {
                return;
            }
            try {
                this._working = true;
                const resources = await this._etcd.discovery.list({ serviceName: 'task-executor' });
                if (resources && resources[0] && resources[0].unScheduledAlgorithms) {
                    const algorithms = resources[0].unScheduledAlgorithms;
                    Object.values(algorithms).forEach((e) => {
                        this.emit(`events-${e.type}`, e);
                    });
                }
            }
            catch (e) {
                log.throttle.error(e.message, { component });
            }
            finally {
                this._working = false;
            }
        }, this._unScheduledAlgorithmsInterval);
    }

    unCheckUnScheduledAlgorithms() {
        clearInterval(this._interval);
        this._interval = null;
    }

    _defaultDiscovery(discovery) {
        const data = {
            driverId: this._driverId,
            paused: false,
            driverStatus: DriverStates.READY,
            jobStatus: DriverStates.READY,
            podName: this._podName,
            ...discovery
        };
        return data;
    }

    async _updateDiscovery() {
        const discovery = this._discoveryMethod();
        const currentDiscovery = this._defaultDiscovery(discovery);
        if (!isEqual(this._lastDiscovery, currentDiscovery)) {
            this._lastDiscovery = currentDiscovery;
            await this._etcd.discovery.updateRegisteredData(currentDiscovery);
        }
    }

    isCompletedState(job) {
        return job && CompletedState.includes(job.status);
    }

    async setJobResultsToStorage(options) {
        let storageError;
        let storageResults;
        let span;
        try {
            if (options.data) {
                let parent;
                const topSpan = tracer.topSpan(options.jobId);
                if (topSpan) {
                    parent = topSpan.context();
                }
                span = tracer.startSpan({ name: 'set job result', parent, tags: { jobId: options.jobId } });
                const startSpan = tracer.startSpan.bind(tracer, { name: 'storage-get', parent: span.context() });

                const data = await Promise.all(options.data.map(async (a) => {
                    if (a.result && a.result.storageInfo) {
                        let result;
                        let info;
                        let objSize = a.result.storageInfo.size;
                        if (!objSize) {
                            result = await storageManager.getMetadata(a.result.storageInfo, startSpan);
                            objSize = result.size;
                        }
                        const resSize = storageManager.checkDataSize(objSize);
                        if (!resSize.error) {
                            const { payload } = await storageManager.getCustomData(a.result.storageInfo, startSpan);
                            result = payload;
                        }
                        else {
                            info = { ...a.result.storageInfo, isBigData: true, message: resSize.error };
                        }
                        return { ...a, result, info };
                    }
                    return a;
                }));
                this._removeUndefined(data);
                const storageInfo = await storageManager.hkubeResults.put({ jobId: options.jobId, data }, tracer.startSpan.bind(tracer, { name: 'storage-put', parent: span.context() }));
                storageResults = { storageInfo };
            }
        }
        catch (e) {
            storageError = e.message;
        }
        finally {
            span && span.finish(storageError);
        }
        return { storageError, storageResults };
    }

    _removeUndefined(data) {
        data.forEach(d => Object.keys(d).forEach(k => d[k] === undefined && delete d[k]));
    }

    async setJobResults(options) {
        let error;
        try {
            await this._etcd.jobs.results.set(options);
        }
        catch (e) {
            error = e.message;
        }
        return error;
    }

    async updateDiscovery() {
        return this._updateDiscovery();
    }

    calcTimeTook({ activeTime, startTime } = {}) {
        const now = moment(Date.now());
        const times = {};
        if (activeTime) {
            times.netTimeTook = now.diff(moment(activeTime), 'seconds', true);
        }
        if (startTime) {
            times.grossTimeTook = now.diff(moment(startTime), 'seconds', true);
        }
        return times;
    }

    async setJobStatus(options) {
        await this._updateDiscovery();
        return this._etcd.jobs.status.update(options, (oldItem) => {
            if (oldItem.status !== DriverStates.STOPPED && oldItem.status !== DriverStates.PAUSED) {
                return { ...oldItem, ...options };
            }
            return null;
        }).catch(e => {
            log.throttle.warning(`setJobStatus failed with error: ${e.message}`, { component });
        });
    }

    getJobStatus(options) {
        return this._etcd.jobs.status.get(options);
    }

    async tasksList(options) {
        const list = await this._etcd.jobs.tasks.list({ ...options, limit: 100000 });
        const results = new Map();
        list.forEach((v) => {
            results.set(v.taskId, v);
        });
        return results;
    }

    setExecution(options) {
        return this._etcd.executions.running.set(options);
    }

<<<<<<< HEAD
    getExecution(options) {
        return this._etcd.executions.running.get(options);
=======
    updateRunningExecution(options, cb) {
        return this._etcd.executions.running.update(options, cb);
    }

    updateActiveTime({ jobId, activeTime }) {
        return this._stateManager.updateRunningExecution({ jobId }, oldItem => {
            if (!oldItem.activeTime) {
                return { ...oldItem, activeTime };
            }
            return null;
        });
>>>>>>> ec8b051a
    }

    updateExecution(options, cb) {
        return this._etcd.executions.stored.update(options, cb);
    }

    watchTasks(options) {
        return this._etcd.jobs.tasks.watch(options);
    }

    unWatchTasks(options) {
        return this._etcd.jobs.tasks.unwatch(options);
    }

    deleteTasksList(options) {
        return this._etcd.jobs.tasks.delete(options, { isPrefix: true });
    }

    watchJobStatus(options) {
        return this._etcd.jobs.status.watch(options);
    }

    unWatchJobStatus(options) {
        return this._etcd.jobs.status.unwatch(options);
    }

    _watchDrivers() {
        return this._etcd.drivers.watch({ driverId: this._driverId });
    }

    _getTracer(jobId, name) {
        const parent = tracer.topSpan(jobId);
        if (parent) {
            return tracer.startSpan.bind(tracer, { name, parent: parent.context() });
        }
        return null;
    }
}

module.exports = StateManager;<|MERGE_RESOLUTION|>--- conflicted
+++ resolved
@@ -205,10 +205,10 @@
         return this._etcd.executions.running.set(options);
     }
 
-<<<<<<< HEAD
     getExecution(options) {
         return this._etcd.executions.running.get(options);
-=======
+    }
+  
     updateRunningExecution(options, cb) {
         return this._etcd.executions.running.update(options, cb);
     }
@@ -220,7 +220,6 @@
             }
             return null;
         });
->>>>>>> ec8b051a
     }
 
     updateExecution(options, cb) {
