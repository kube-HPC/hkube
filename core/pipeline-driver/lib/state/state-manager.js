const EventEmitter = require('events');
const isEqual = require('lodash.isequal');
const moment = require('moment');
const Etcd = require('@hkube/etcd');
const dbConnect = require('@hkube/db');
const log = require('@hkube/logger').GetLogFromContainer();
const { tracer } = require('@hkube/metrics');
const storageManager = require('@hkube/storage-manager');
const commands = require('../consts/commands');
const DriverStates = require('./DriverStates');
const component = require('../consts/componentNames').STATE_MANAGER;
const CompletedState = [DriverStates.COMPLETED, DriverStates.FAILED, DriverStates.STOPPED, DriverStates.PAUSED];

class StateManager {
<<<<<<< HEAD
    async init(options) {
=======
    init(options) {
        this._exitOnEtcdProblemBinded = this._exitOnEtcdProblem.bind(this);
>>>>>>> 6fb707c5
        this._emitter = new EventEmitter();
        this._etcd = new Etcd(options.etcd);
        this._wrapEtcd();
        this._podName = options.kubernetes.podName;
        this._lastDiscovery = null;
        this._driverId = this._etcd.discovery._instanceId;
        this._etcd.discovery.register({ data: this._defaultDiscovery() });
        this._unScheduledAlgorithmsInterval = options.unScheduledAlgorithms.interval;
        this._watchDrivers();

<<<<<<< HEAD
        const { provider, ...config } = options.db;
        this._db = dbConnect(config, provider);
        await this._db.init();
        log.info(`initialized mongo with options: ${JSON.stringify(this._db.config)}`, { component });
=======
    setJobConsumer(jobConsumer) {
        this.jobConsumer = jobConsumer;
    }

    _wrapperForEtcdProblem(fn) {
        // eslint-disable-next-line func-names
        const fnb = fn.bind(this);
        if (fn.constructor.name === 'AsyncFunction') {
            return async (...args) => {
                try {
                    const result = await fnb(...args);
                    return result;
                }
                catch (ex) {
                    this._exitOnEtcdProblemBinded(ex);
                    throw ex;
                }
            };
        }
        return (...args) => {
            try {
                const result = fnb(...args);
                return result;
            }
            catch (ex) {
                this._exitOnEtcdProblemBinded(ex);
                throw ex;
            }
        };
    }

    _wrapEtcd() {
        const wrappedFns = ['updateDiscovery', 'tasksList', 'watchTasks', 'unWatchTasks', 'deleteTasksList', 'deleteStreamingStats', 'watchJobStatus', 'unWatchJobStatus', 'watchDrivers', 'createJob'];
        wrappedFns.forEach(propertyName => {
            if (typeof this[propertyName] === 'function') {
                this[propertyName] = this._wrapperForEtcdProblem(this[propertyName]);
            }
        });
    }

    _subscribe() {
        this._etcd.jobs.status.on('change', (data) => {
            this._emitter.emit(`job-${data.status}`, data);
        });
>>>>>>> 6fb707c5
    }

    // Discovery
    onStopProcessing(func) {
        this._etcd.drivers.on('change', (data) => {
            if (data.status.command === commands.stopProcessing) {
                func(data);
            }
        });
    }

    onUnScheduledAlgorithms(func) {
        this._emitter.on('events-warning', (data) => {
            func(data);
        });
    }

    checkUnScheduledAlgorithms() {
        if (this._interval) {
            return;
        }
        this._interval = setInterval(async () => {
            if (this._working) {
                return;
            }
            try {
                this._working = true;
                const resources = await this._etcd.discovery.list({ serviceName: 'task-executor' });
                if (resources && resources[0] && resources[0].unScheduledAlgorithms) {
                    const algorithms = resources[0].unScheduledAlgorithms;
                    Object.values(algorithms).forEach((e) => {
                        this._emitter.emit(`events-${e.type}`, e);
                    });
                }
            }
            catch (e) {
                log.throttle.error(e.message, { component });
                this._exitOnEtcdProblem(e);
            }
            finally {
                this._working = false;
            }
        }, this._unScheduledAlgorithmsInterval);
    }

    unCheckUnScheduledAlgorithms() {
        clearInterval(this._interval);
        this._interval = null;
    }

    _defaultDiscovery(discovery) {
        const data = {
            driverId: this._driverId,
            podName: this._podName,
            idle: true,
            paused: false,
            status: DriverStates.READY,
            jobs: [],
            ...discovery
        };
        return data;
    }

    async updateDiscovery(discovery) {
        const currentDiscovery = this._defaultDiscovery(discovery);
        if (!isEqual(this._lastDiscovery, currentDiscovery)) {
            this._lastDiscovery = currentDiscovery;
            await this._etcd.discovery.updateRegisteredData(currentDiscovery);
        }
    }

    async setJobResultsToStorage(options) {
        let storageError;
        let storageResults;
        let span;
        try {
            if (options.data) {
                let parent;
                const topSpan = tracer.topSpan(options.jobId);
                if (topSpan) {
                    parent = topSpan.context();
                }
                span = tracer.startSpan({ name: 'set job result', parent, tags: { jobId: options.jobId } });
                const startSpan = tracer.startSpan.bind(tracer, { name: 'storage-get', parent: span.context() });

                const data = await Promise.all(options.data.map(async (a) => {
                    if (a.result && a.result.storageInfo) {
                        let result;
                        let info;
                        let objSize = a.result.storageInfo.size;
                        if (!objSize) {
                            result = await storageManager.getMetadata(a.result.storageInfo, startSpan);
                            objSize = result.size;
                        }
                        const resSize = storageManager.checkDataSize(objSize);
                        if (!resSize.error) {
                            const { payload } = await storageManager.getCustomData(a.result.storageInfo, startSpan);
                            result = payload;
                        }
                        else {
                            info = { ...a.result.storageInfo, isBigData: true, message: resSize.error };
                        }
                        return { ...a, result, info };
                    }
                    return a;
                }));
                this._removeUndefined(data);
                const storageInfo = await storageManager.hkubeResults.put({ jobId: options.jobId, data }, tracer.startSpan.bind(tracer, { name: 'storage-put', parent: span.context() }));
                storageResults = { storageInfo };
            }
        }
        catch (e) {
            storageError = e.message;
            this._exitOnEtcdProblem(e);
        }
        finally {
            span && span.finish(storageError);
        }
        return { storageError, storageResults };
    }

    _removeUndefined(data) {
        data.forEach(d => Object.keys(d).forEach(k => d[k] === undefined && delete d[k]));
    }

<<<<<<< HEAD
    deleteStreamingStats(options) {
        return this._etcd.streaming.statistics.delete(options, { isPrefix: true });
    }

    _watchDrivers() {
        return this._etcd.drivers.watch({ driverId: this._driverId });
    }

    // Jobs
    createJob({ jobId, pipeline, status, graph }) {
        return this._db.jobs.create({ jobId, pipeline, status, graph });
    }

    updateResult(options) {
        return this._db.jobs.updateResult(options);
    }

    fetchStatus({ jobId }) {
        return this._db.jobs.fetchStatus({ jobId });
    }

    fetchResult({ jobId }) {
        return this._db.jobs.fetchResult({ jobId });
    }

    updatePipeline(options) {
        return this._db.jobs.updatePipeline(options);
    }

    isCompletedState(status) {
        return CompletedState.includes(status);
=======
    async _exitOnEtcdProblem(e) {
        if (this._etcd.isFatal(e)) {
            log.error(`ETCD problem ${e.message}`, { component }, e);
            const taskRunners = this.jobConsumer.getTaskRunners();
            await Promise.all(Array.from(taskRunners.values()).map((taskRunner) => {
                return taskRunner.getGraphStore()?.stop();
            }));
            process.exit(1);
        }
>>>>>>> 6fb707c5
    }

    async setJobResults(options) {
        let error;
        try {
            await this._db.jobs.updateResult(options);
        }
        catch (e) {
            error = e.message;
            this._exitOnEtcdProblem(e);
        }
        return error;
    }

    async setJobStatus(options) {
        try {
            await this._db.jobs.updateStatus(options, true);
        }
        catch (e) {
            log.throttle.warning(`setJobStatus failed with error: ${e.message}`, { component });
<<<<<<< HEAD
        }
=======
            this._exitOnEtcdProblem(e);
        });
>>>>>>> 6fb707c5
    }


    getJob({ jobId }) {
        return this._db.jobs.fetch({ jobId, fields: { status: true, pipeline: true } });
    }
    calcTimeTook({ activeTime, startTime } = {}) {
        const now = moment(Date.now());
        const times = {};
        if (activeTime) {
            times.netTimeTook = now.diff(moment(activeTime), 'seconds', true);
        }
        if (startTime) {
            times.grossTimeTook = now.diff(moment(startTime), 'seconds', true);
        }
        return times;
    }

    _isActiveStatus(status) {
        return status !== DriverStates.STOPPED && status !== DriverStates.PAUSED;
    }

    watchJob({ jobId }, cb) {
        return this._db.jobs.watchStatus({ jobId }, cb);
    }

    unWatchJob({ jobId }) {
        return this._db.jobs.unwatchStatus({ jobId });
    }

    updateGraph({ jobId, graph }) {
        return this._db.jobs.updateGraph({ jobId, graph: { jobId, timestamp: Date.now(), ...graph } });
    }

    getGraph({ jobId }) {
        return this._db.jobs.fetchGraph({ jobId });
    }

<<<<<<< HEAD
    // Tasks
    createTasks(tasks) {
        return this._db.tasks.createMany(tasks);
    }

    createTask({ jobId, taskId, status }) {
        return this._db.tasks.create({ jobId, taskId, status });
    }

    updateTask({ jobId, taskId, status, error, result, nodeName, batchIndex, metricsPath }) {
        return this._db.tasks.update({ jobId, taskId, status, error, result, nodeName, batchIndex, metricsPath });
    }

    watchTasks({ jobId }, cb) {
        return this._db.tasks.watch({ jobId }, cb);
    }

    unWatchTasks({ jobId }) {
        return this._db.tasks.unwatch({ jobId });
=======
    async watchTasks(options) {
        return this._etcd.jobs.tasks.watch(options);
    }

    async unWatchTasks(options) {
        return this._etcd.jobs.tasks.unwatch(options);
    }

    async deleteTasksList(options) {
        return this._etcd.jobs.tasks.delete(options, { isPrefix: true });
    }

    async deleteStreamingStats(options) {
        return this._etcd.streaming.statistics.delete(options, { isPrefix: true });
    }

    async watchJobStatus(options) {
        return this._etcd.jobs.status.watch(options);
    }

    async unWatchJobStatus(options) {
        return this._etcd.jobs.status.unwatch(options);
    }

    async _watchDrivers() {
        return this._etcd.drivers.watch({ driverId: this._driverId });
>>>>>>> 6fb707c5
    }

    getTasks({ jobId }) {
        return this._db.tasks.search({ jobId });
    }
}

module.exports = new StateManager();<|MERGE_RESOLUTION|>--- conflicted
+++ resolved
@@ -12,12 +12,8 @@
 const CompletedState = [DriverStates.COMPLETED, DriverStates.FAILED, DriverStates.STOPPED, DriverStates.PAUSED];
 
 class StateManager {
-<<<<<<< HEAD
     async init(options) {
-=======
-    init(options) {
         this._exitOnEtcdProblemBinded = this._exitOnEtcdProblem.bind(this);
->>>>>>> 6fb707c5
         this._emitter = new EventEmitter();
         this._etcd = new Etcd(options.etcd);
         this._wrapEtcd();
@@ -28,12 +24,12 @@
         this._unScheduledAlgorithmsInterval = options.unScheduledAlgorithms.interval;
         this._watchDrivers();
 
-<<<<<<< HEAD
         const { provider, ...config } = options.db;
         this._db = dbConnect(config, provider);
         await this._db.init();
         log.info(`initialized mongo with options: ${JSON.stringify(this._db.config)}`, { component });
-=======
+    }
+
     setJobConsumer(jobConsumer) {
         this.jobConsumer = jobConsumer;
     }
@@ -74,11 +70,39 @@
         });
     }
 
-    _subscribe() {
-        this._etcd.jobs.status.on('change', (data) => {
-            this._emitter.emit(`job-${data.status}`, data);
+    _wrapJobsService() {
+        ['updateResult', 'updateStatus', 'fetchStatus', 'fetchResult', 'updatePipeline', 'createJob'].forEach(propertyName => {
+            if (typeof this._db.jobs[propertyName] === 'function') {
+                this[propertyName] = this._wrapperForDBProblem(this[propertyName]);
+            }
         });
->>>>>>> 6fb707c5
+    }
+
+    _wrapperForDBProblem(fn) {
+        // eslint-disable-next-line func-names
+        const bfn = fn.bind(this);
+        if (bfn.constructor.name === 'AsyncFunction') {
+            return async (...args) => {
+                try {
+                    const result = await bfn(...args);
+                    return result;
+                }
+                catch (ex) {
+                    this._exitOnDBProblemBinded(ex);
+                    throw ex;
+                }
+            };
+        }
+        return (...args) => {
+            try {
+                const result = bfn(...args);
+                return result;
+            }
+            catch (ex) {
+                this._exitOnDBProblemBinded(ex);
+                throw ex;
+            }
+        };
     }
 
     // Discovery
@@ -204,7 +228,6 @@
         data.forEach(d => Object.keys(d).forEach(k => d[k] === undefined && delete d[k]));
     }
 
-<<<<<<< HEAD
     deleteStreamingStats(options) {
         return this._etcd.streaming.statistics.delete(options, { isPrefix: true });
     }
@@ -236,7 +259,8 @@
 
     isCompletedState(status) {
         return CompletedState.includes(status);
-=======
+    }
+
     async _exitOnEtcdProblem(e) {
         if (this._etcd.isFatal(e)) {
             log.error(`ETCD problem ${e.message}`, { component }, e);
@@ -246,7 +270,14 @@
             }));
             process.exit(1);
         }
->>>>>>> 6fb707c5
+    }
+
+    _exitOnDBProblem(error) {
+        if (this._db.isFatal(error)) {
+            log.error(`db problem + ${error}`, { component }, error);
+            process.exit(1);
+        }
+        return error;
     }
 
     async setJobResults(options) {
@@ -267,12 +298,8 @@
         }
         catch (e) {
             log.throttle.warning(`setJobStatus failed with error: ${e.message}`, { component });
-<<<<<<< HEAD
-        }
-=======
             this._exitOnEtcdProblem(e);
-        });
->>>>>>> 6fb707c5
+        }
     }
 
 
@@ -311,7 +338,6 @@
         return this._db.jobs.fetchGraph({ jobId });
     }
 
-<<<<<<< HEAD
     // Tasks
     createTasks(tasks) {
         return this._db.tasks.createMany(tasks);
@@ -331,34 +357,6 @@
 
     unWatchTasks({ jobId }) {
         return this._db.tasks.unwatch({ jobId });
-=======
-    async watchTasks(options) {
-        return this._etcd.jobs.tasks.watch(options);
-    }
-
-    async unWatchTasks(options) {
-        return this._etcd.jobs.tasks.unwatch(options);
-    }
-
-    async deleteTasksList(options) {
-        return this._etcd.jobs.tasks.delete(options, { isPrefix: true });
-    }
-
-    async deleteStreamingStats(options) {
-        return this._etcd.streaming.statistics.delete(options, { isPrefix: true });
-    }
-
-    async watchJobStatus(options) {
-        return this._etcd.jobs.status.watch(options);
-    }
-
-    async unWatchJobStatus(options) {
-        return this._etcd.jobs.status.unwatch(options);
-    }
-
-    async _watchDrivers() {
-        return this._etcd.drivers.watch({ driverId: this._driverId });
->>>>>>> 6fb707c5
     }
 
     getTasks({ jobId }) {
