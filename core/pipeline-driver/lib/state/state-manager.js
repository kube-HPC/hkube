const EventEmitter = require('events');
const isEqual = require('lodash.isequal');
const moment = require('moment');
const Etcd = require('@hkube/etcd');
const dbConnect = require('@hkube/db');
const log = require('@hkube/logger').GetLogFromContainer();
const { tracer } = require('@hkube/metrics');
const storageManager = require('@hkube/storage-manager');
const commands = require('../consts/commands');
const DriverStates = require('./DriverStates');
const component = require('../consts/componentNames').STATE_MANAGER;
const CompletedState = [DriverStates.COMPLETED, DriverStates.FAILED, DriverStates.STOPPED, DriverStates.PAUSED];

class StateManager {
    async init(options) {
        this._emitter = new EventEmitter();
        this._etcd = new Etcd(options.etcd);
        this._podName = options.kubernetes.podName;
        this._lastDiscovery = null;
        this._driverId = this._etcd.discovery._instanceId;
        this._etcd.discovery.register({ data: this._defaultDiscovery() });
        this._unScheduledAlgorithmsInterval = options.unScheduledAlgorithms.interval;
        this._watchDrivers();

        const { provider, ...config } = options.db;
        this._db = dbConnect(config, provider);
        await this._db.init();
        log.info(`initialized mongo with options: ${JSON.stringify(this._db.config)}`, { component });
    }

    // Discovery
    onStopProcessing(func) {
        this._etcd.drivers.on('change', (data) => {
            if (data.status.command === commands.stopProcessing) {
                func(data);
            }
        });
    }

    onUnScheduledAlgorithms(func) {
        this._emitter.on('events-warning', (data) => {
            func(data);
        });
    }

    checkUnScheduledAlgorithms() {
        if (this._interval) {
            return;
        }
        this._interval = setInterval(async () => {
            if (this._working) {
                return;
            }
            try {
                this._working = true;
                const resources = await this._etcd.discovery.list({ serviceName: 'task-executor' });
                if (resources && resources[0] && resources[0].unScheduledAlgorithms) {
                    const algorithms = resources[0].unScheduledAlgorithms;
                    Object.values(algorithms).forEach((e) => {
                        this._emitter.emit(`events-${e.type}`, e);
                    });
                }
            }
            catch (e) {
                log.throttle.error(e.message, { component });
            }
            finally {
                this._working = false;
            }
        }, this._unScheduledAlgorithmsInterval);
    }

    unCheckUnScheduledAlgorithms() {
        clearInterval(this._interval);
        this._interval = null;
    }

    _defaultDiscovery(discovery) {
        const data = {
            driverId: this._driverId,
            podName: this._podName,
            idle: true,
            paused: false,
            status: DriverStates.READY,
            jobs: [],
            ...discovery
        };
        return data;
    }

    async updateDiscovery(discovery) {
        const currentDiscovery = this._defaultDiscovery(discovery);
        if (!isEqual(this._lastDiscovery, currentDiscovery)) {
            this._lastDiscovery = currentDiscovery;
            await this._etcd.discovery.updateRegisteredData(currentDiscovery);
        }
    }

    async setJobResultsToStorage(options) {
        let storageError;
        let storageResults;
        let span;
        try {
            if (options.data) {
                let parent;
                const topSpan = tracer.topSpan(options.jobId);
                if (topSpan) {
                    parent = topSpan.context();
                }
                span = tracer.startSpan({ name: 'set job result', parent, tags: { jobId: options.jobId } });
                const startSpan = tracer.startSpan.bind(tracer, { name: 'storage-get', parent: span.context() });

                const data = await Promise.all(options.data.map(async (a) => {
                    if (a.result && a.result.storageInfo) {
                        let result;
                        let info;
                        let objSize = a.result.storageInfo.size;
                        if (!objSize) {
                            result = await storageManager.getMetadata(a.result.storageInfo, startSpan);
                            objSize = result.size;
                        }
                        const resSize = storageManager.checkDataSize(objSize);
                        if (!resSize.error) {
                            const { payload } = await storageManager.getCustomData(a.result.storageInfo, startSpan);
                            result = payload;
                        }
                        else {
                            info = { ...a.result.storageInfo, isBigData: true, message: resSize.error };
                        }
                        return { ...a, result, info };
                    }
                    return a;
                }));
                this._removeUndefined(data);
                const storageInfo = await storageManager.hkubeResults.put({ jobId: options.jobId, data }, tracer.startSpan.bind(tracer, { name: 'storage-put', parent: span.context() }));
                storageResults = { storageInfo };
            }
        }
        catch (e) {
            storageError = e.message;
        }
        finally {
            span && span.finish(storageError);
        }
        return { storageError, storageResults };
    }

    _removeUndefined(data) {
        data.forEach(d => Object.keys(d).forEach(k => d[k] === undefined && delete d[k]));
    }

    deleteStreamingStats(options) {
        return this._etcd.streaming.statistics.delete(options, { isPrefix: true });
    }

    _watchDrivers() {
        return this._etcd.drivers.watch({ driverId: this._driverId });
    }

    // Jobs
    createJob({ jobId, pipeline, status, graph }) {
        return this._db.jobs.create({ jobId, pipeline, status, graph });
    }

    updateResult(options) {
        return this._db.jobs.updateResult(options);
    }

    fetchStatus({ jobId }) {
        return this._db.jobs.fetchStatus({ jobId });
    }

    fetchResult({ jobId }) {
        return this._db.jobs.fetchResult({ jobId });
    }

    updatePipeline(options) {
        return this._db.jobs.updatePipeline(options);
    }

    isCompletedState(status) {
        return CompletedState.includes(status);
    }

    async setJobResults(options) {
        let error;
        try {
            await this._db.jobs.updateResult(options);
        }
        catch (e) {
            error = e.message;
        }
        return error;
    }

    async setJobStatus(options) {
<<<<<<< HEAD
        try {
            await this._db.jobs.updateStatus(options, true);
        }
        catch (e) {
=======
        return this._etcd.jobs.status.update(options, async (oldItem) => {
            if (this._isActiveStatus(oldItem.status)) {
                const data = { ...oldItem, ...options };
                await db.updateStatus(data, true);
                return data;
            }
            return null;
        }).catch(e => {
>>>>>>> 6c3ba410
            log.throttle.warning(`setJobStatus failed with error: ${e.message}`, { component });
        }
    }

<<<<<<< HEAD
    getJob({ jobId }) {
        return this._db.jobs.fetch({ jobId, fields: { status: true, pipeline: true } });
=======
    calcTimeTook({ activeTime, startTime } = {}) {
        const now = moment(Date.now());
        const times = {};
        if (activeTime) {
            times.netTimeTook = now.diff(moment(activeTime), 'seconds', true);
        }
        if (startTime) {
            times.grossTimeTook = now.diff(moment(startTime), 'seconds', true);
        }
        return times;
    }

    _isActiveStatus(status) {
        return status !== DriverStates.STOPPED && status !== DriverStates.PAUSED;
>>>>>>> 6c3ba410
    }

    watchJob({ jobId }, cb) {
        return this._db.jobs.watchStatus({ jobId }, cb);
    }

    unWatchJob({ jobId }) {
        return this._db.jobs.unwatchStatus({ jobId });
    }

    updateGraph({ jobId, graph }) {
        return this._db.jobs.updateGraph({ jobId, graph: { jobId, timestamp: Date.now(), ...graph } });
    }

    getGraph({ jobId }) {
        return this._db.jobs.fetchGraph({ jobId });
    }

    // Tasks
    createTasks(tasks) {
        return this._db.tasks.createMany(tasks);
    }

    createTask({ jobId, taskId, status }) {
        return this._db.tasks.create({ jobId, taskId, status });
    }

    updateTask({ jobId, taskId, status, error, result, nodeName, batchIndex, metricsPath }) {
        return this._db.tasks.update({ jobId, taskId, status, error, result, nodeName, batchIndex, metricsPath });
    }

    watchTasks({ jobId }, cb) {
        return this._db.tasks.watch({ jobId }, cb);
    }

    unWatchTasks({ jobId }) {
        return this._db.tasks.unwatch({ jobId });
    }

    getTasks({ jobId }) {
        return this._db.tasks.search({ jobId });
    }
}

module.exports = new StateManager();<|MERGE_RESOLUTION|>--- conflicted
+++ resolved
@@ -194,29 +194,18 @@
     }
 
     async setJobStatus(options) {
-<<<<<<< HEAD
         try {
             await this._db.jobs.updateStatus(options, true);
         }
         catch (e) {
-=======
-        return this._etcd.jobs.status.update(options, async (oldItem) => {
-            if (this._isActiveStatus(oldItem.status)) {
-                const data = { ...oldItem, ...options };
-                await db.updateStatus(data, true);
-                return data;
-            }
-            return null;
-        }).catch(e => {
->>>>>>> 6c3ba410
             log.throttle.warning(`setJobStatus failed with error: ${e.message}`, { component });
         }
     }
 
-<<<<<<< HEAD
+
     getJob({ jobId }) {
         return this._db.jobs.fetch({ jobId, fields: { status: true, pipeline: true } });
-=======
+    }
     calcTimeTook({ activeTime, startTime } = {}) {
         const now = moment(Date.now());
         const times = {};
@@ -231,7 +220,6 @@
 
     _isActiveStatus(status) {
         return status !== DriverStates.STOPPED && status !== DriverStates.PAUSED;
->>>>>>> 6c3ba410
     }
 
     watchJob({ jobId }, cb) {
