--- conflicted
+++ resolved
@@ -3,11 +3,8 @@
 const throttle = require('lodash.throttle');
 const levels = require('@hkube/logger').Levels;
 const groupBy = require('../helpers/group-by');
-<<<<<<< HEAD
 const { median } = require('../helpers/median');
-=======
 let log;
->>>>>>> ce4e7a4c
 
 class ProgressManager {
     constructor(option) {
