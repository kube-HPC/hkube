--- conflicted
+++ resolved
@@ -202,10 +202,6 @@
         if (!pipeline) {
             throw new PipelineNotFound(this._jobId);
         }
-<<<<<<< HEAD
-        await this._progressStatus({ status: DriverStates.ACTIVE });
-
-=======
         const activeTime = Date.now();
         await this._progressStatus({ status: DriverStates.ACTIVE, activeTime });
         await this._stateManager.updateRunningExecution({ jobId: this._jobId }, oldItem => {
@@ -214,7 +210,6 @@
             }
             return null;
         });
->>>>>>> ec8b051a
         this._isCachedPipeline = await cachePipeline._checkCachePipeline(pipeline.nodes);
 
         this.pipeline = pipeline;
@@ -279,19 +274,14 @@
         this._jobStatus = status;
         this._driverStatus = DriverStates.READY;
         this._error = error;
-<<<<<<< HEAD
+        const timeTook = this._stateManager.calcTimeTook(this.pipeline);
+        await this._progressStatus({ status, error, nodeName, ...timeTook });
+      
         const errorResult = await this._stateManager.setJobResults({ jobId: this._jobId, startTime: this.pipeline.startTime, pipeline: this.pipeline.name, data: storageResults, error, status, nodeName });
         if (errorResult) {
             log.error(`unable to write results. ${errorResult}`, { component, jobId: this._jobId });
             process.exit(1);
         }
-        await this._progressStatus({ status, error, nodeName });
-=======
-        await this._stateManager.setJobResults({ jobId: this._jobId, startTime: this.pipeline.startTime, pipeline: this.pipeline.name, data: storageResults, error, status, nodeName });
-        const timeTook = this._stateManager.calcTimeTook(this.pipeline);
-        await this._progressStatus({ status, error, nodeName, ...timeTook });
->>>>>>> ec8b051a
-
         pipelineMetrics.endMetrics({ jobId: this._jobId, pipeline: this.pipeline.name, progress: this._currentProgress, status });
         log.info(`pipeline ${status}. ${error || ''}`, { component, jobId: this._jobId, pipelineName: this.pipeline.name });
     }
