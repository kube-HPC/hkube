--- conflicted
+++ resolved
@@ -33,17 +33,12 @@
         this._schedulingWarningTimeoutMs = options.unScheduledAlgorithms.warningTimeoutMs;
     }
 
-<<<<<<< HEAD
+    getGraphStore() {
+        return this._graphStore;
+    }
+    
     async onStop(job) {
         log.info(`pipeline ${job.status} ${this._jobId}. ${job.reason}`, { component, jobId: this._jobId, pipelineName: this.pipeline.name });
-=======
-    getGraphStore() {
-        return this._graphStore;
-    }
-
-    async onStop(data) {
-        log.info(`pipeline ${data.status} ${this._jobId}. ${data.reason}`, { component, jobId: this._jobId, pipelineName: this.pipeline.name });
->>>>>>> 6fb707c5
         await this.stop({ shouldStop: false });
     }
 
