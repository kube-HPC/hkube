--- conflicted
+++ resolved
@@ -597,11 +597,8 @@
                 jobId: this._jobId,
                 nodeName: options.node.nodeName,
                 metrics: options.node.metrics,
-<<<<<<< HEAD
                 ttl: options.node.ttl,
-=======
                 retry: options.node.retry,
->>>>>>> a3fcc39b
                 pipelineName: this.pipeline.name,
                 priority: this.pipeline.priority,
                 algorithmName: options.node.algorithmName,
