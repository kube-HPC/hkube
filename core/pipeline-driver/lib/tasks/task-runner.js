--- conflicted
+++ resolved
@@ -223,18 +223,6 @@
             await this._watchTasks();
             this._runEntryNodes();
         }
-
-<<<<<<< HEAD
-      //  this._nodes.forEach((n) => {
-     //       const algorithm = stateManager.getAlgorithmsByName(n.algorithmName);
-     //       n.algorithmVersion = algorithm.version;
-     //   });
-=======
-        this._nodes.forEach((n) => {
-            const algorithm = stateManager.getAlgorithmsByName(n.algorithmName);
-            n.algorithmVersion = algorithm.version;
-        });
->>>>>>> 6e0fcf1a
 
         await this._graphStore.start(job.data.jobId, this._nodes);
         return this.pipeline;
