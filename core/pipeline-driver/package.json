--- conflicted
+++ resolved
@@ -15,11 +15,7 @@
     "@hkube/etcd": "^5.1.9",
     "@hkube/logger": "^2.0.2",
     "@hkube/metrics": "^1.0.43",
-<<<<<<< HEAD
     "@hkube/parsers": "^2.1.10",
-=======
-    "@hkube/parsers": "2.1.9",
->>>>>>> e771a6f4
     "@hkube/producer-consumer": "^1.0.50",
     "@hkube/redis-utils": "^1.0.3",
     "@hkube/stats": "^1.0.1",
