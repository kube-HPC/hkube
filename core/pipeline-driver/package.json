{
  "name": "pipeline-driver",
  "version": "2.3.1",
  "description": "pipeline execution based on DAG",
  "main": "app.js",
  "directories": {
    "lib": "lib",
    "tests": "tests"
  },
  "dependencies": {
    "@hkube/config": "^2.0.11",
<<<<<<< HEAD
    "@hkube/consts": "^1.0.44",
    "@hkube/dag": "^2.2.1",
    "@hkube/db": "^2.0.3",
    "@hkube/etcd": "^5.1.6",
=======
    "@hkube/consts": "^1.0.38",
    "@hkube/dag": "^2.1.21",
    "@hkube/db": "^2.0.7",
    "@hkube/etcd": "^5.1.9",
>>>>>>> 6fb707c5
    "@hkube/logger": "^2.0.2",
    "@hkube/metrics": "^1.0.42",
    "@hkube/parsers": "^2.1.9",
    "@hkube/producer-consumer": "^1.0.50",
    "@hkube/redis-utils": "^1.0.3",
    "@hkube/stats": "^1.0.1",
    "@hkube/storage-manager": "^2.0.34",
    "@hkube/uid": "^1.0.4",
    "async.queue": "^0.5.2",
    "lodash.groupby": "^4.6.0",
    "lodash.isequal": "^4.5.0",
    "lodash.throttle": "^4.1.1",
    "moment": "^2.29.1",
<<<<<<< HEAD
=======
    "mongodb": "^3.6.4",
    "object-path": "^0.11.4"
>>>>>>> 6fb707c5
  },
  "devDependencies": {
    "chai": "^4.2.0",
    "chai-as-promised": "^7.1.1",
    "coveralls": "^3.0.11",
    "eslint": "^6.8.0",
    "eslint-config-airbnb-base": "^14.1.0",
    "eslint-plugin-chai-friendly": "^0.5.0",
    "eslint-plugin-import": "^2.20.2",
    "mocha": "^7.1.1",
    "nyc": "^15.0.1",
    "sinon": "^9.0.1"
  },
  "scripts": {
    "lint": "./node_modules/eslint/bin/eslint.js .",
    "pretest": "npm run lint",
    "test": "NODE_ENV=test ./node_modules/mocha/bin/_mocha tests --timeout=10000 --colors --recursive --exit",
    "test:cov": "NODE_ENV=test ./node_modules/nyc/bin/nyc.js --exclude=bootstrap.js --reporter=html --reporter=text --reporter=lcov mocha tests --timeout=10000 --colors --recursive --exit",
    "coverage": "cat ./coverage/lcov.info | ./node_modules/coveralls/bin/coveralls.js",
    "start": "node app",
    "build": "./dockerfile/build.sh pipeline-driver"
  },
  "author": "Hkube",
  "license": "MIT"
}<|MERGE_RESOLUTION|>--- conflicted
+++ resolved
@@ -9,17 +9,10 @@
   },
   "dependencies": {
     "@hkube/config": "^2.0.11",
-<<<<<<< HEAD
     "@hkube/consts": "^1.0.44",
     "@hkube/dag": "^2.2.1",
-    "@hkube/db": "^2.0.3",
-    "@hkube/etcd": "^5.1.6",
-=======
-    "@hkube/consts": "^1.0.38",
-    "@hkube/dag": "^2.1.21",
     "@hkube/db": "^2.0.7",
     "@hkube/etcd": "^5.1.9",
->>>>>>> 6fb707c5
     "@hkube/logger": "^2.0.2",
     "@hkube/metrics": "^1.0.42",
     "@hkube/parsers": "^2.1.9",
@@ -33,11 +26,8 @@
     "lodash.isequal": "^4.5.0",
     "lodash.throttle": "^4.1.1",
     "moment": "^2.29.1",
-<<<<<<< HEAD
-=======
     "mongodb": "^3.6.4",
     "object-path": "^0.11.4"
->>>>>>> 6fb707c5
   },
   "devDependencies": {
     "chai": "^4.2.0",
