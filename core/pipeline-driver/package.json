--- conflicted
+++ resolved
@@ -9,21 +9,12 @@
   },
   "dependencies": {
     "@hkube/config": "^2.0.7",
-<<<<<<< HEAD
-    "@hkube/consts": "^1.0.19",
     "@hkube/dag": "^2.0.2",
-    "@hkube/etcd": "^5.0.19",
     "@hkube/logger": "^1.0.25",
     "@hkube/metrics": "^1.0.39",
     "@hkube/parsers": "^2.0.2",
-=======
     "@hkube/consts": "^1.0.21",
-    "@hkube/dag": "^2.0.0",
     "@hkube/etcd": "^5.0.21",
-    "@hkube/logger": "^1.0.25",
-    "@hkube/metrics": "^1.0.39",
-    "@hkube/parsers": "^2.0.0",
->>>>>>> 4253e36d
     "@hkube/producer-consumer": "^1.0.46",
     "@hkube/redis-utils": "^1.0.3",
     "@hkube/rest-server": "^1.0.12",
