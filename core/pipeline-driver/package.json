--- conflicted
+++ resolved
@@ -8,15 +8,9 @@
     "tests": "tests"
   },
   "dependencies": {
-<<<<<<< HEAD
-    "@hkube/config": "^2.0.11",
-    "@hkube/consts": "^1.0.31",
-    "@hkube/dag": "^2.1.10",
-=======
     "@hkube/consts": "^1.0.31",
     "@hkube/dag": "^2.1.10",
     "@hkube/config": "^2.0.11",
->>>>>>> c8a94409
     "@hkube/db": "^1.0.17",
     "@hkube/etcd": "^5.1.2",
     "@hkube/logger": "^1.0.27",
