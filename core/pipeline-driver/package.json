{
  "name": "pipeline-driver",
  "version": "2.2.4",
  "description": "pipeline execution based on DAG",
  "main": "app.js",
  "directories": {
    "lib": "lib",
    "tests": "tests"
  },
  "dependencies": {
    "@hkube/config": "^2.0.11",
<<<<<<< HEAD
    "@hkube/consts": "^1.0.44",
    "@hkube/dag": "^2.2.1",
=======
    "@hkube/consts": "^1.0.38",
    "@hkube/dag": "^2.1.21",
>>>>>>> dc6e1b53
    "@hkube/db": "^1.0.43",
    "@hkube/etcd": "^5.1.6",
    "@hkube/logger": "^2.0.2",
    "@hkube/metrics": "^1.0.42",
    "@hkube/parsers": "^2.1.9",
    "@hkube/producer-consumer": "^1.0.50",
    "@hkube/redis-utils": "^1.0.3",
    "@hkube/stats": "^1.0.1",
    "@hkube/storage-manager": "^2.0.34",
    "async.queue": "^0.5.2",
    "clone": "^2.1.2",
    "flat": "^5.0.0",
    "lodash.groupby": "^4.6.0",
    "lodash.isequal": "^4.5.0",
    "lodash.throttle": "^4.1.1",
    "object-path": "^0.11.4"
  },
  "devDependencies": {
    "@hkube/uid": "^1.0.4",
    "chai": "^4.2.0",
    "chai-as-promised": "^7.1.1",
    "coveralls": "^3.0.11",
    "eslint": "^6.8.0",
    "eslint-config-airbnb-base": "^14.1.0",
    "eslint-plugin-chai-friendly": "^0.5.0",
    "eslint-plugin-import": "^2.20.2",
    "mocha": "^7.1.1",
    "nyc": "^15.0.1",
    "sinon": "^9.0.1"
  },
  "scripts": {
    "lint": "./node_modules/eslint/bin/eslint.js .",
    "pretest": "npm run lint",
    "test": "NODE_ENV=test ./node_modules/mocha/bin/_mocha tests --timeout=10000 --colors --recursive --exit",
    "test:cov": "NODE_ENV=test ./node_modules/nyc/bin/nyc.js --exclude=bootstrap.js --reporter=html --reporter=text --reporter=lcov mocha tests --timeout=10000 --colors --recursive --exit",
    "coverage": "cat ./coverage/lcov.info | ./node_modules/coveralls/bin/coveralls.js",
    "start": "node app",
    "build": "./dockerfile/build.sh pipeline-driver"
  },
  "author": "Hkube",
  "license": "MIT"
}<|MERGE_RESOLUTION|>--- conflicted
+++ resolved
@@ -9,13 +9,8 @@
   },
   "dependencies": {
     "@hkube/config": "^2.0.11",
-<<<<<<< HEAD
     "@hkube/consts": "^1.0.44",
     "@hkube/dag": "^2.2.1",
-=======
-    "@hkube/consts": "^1.0.38",
-    "@hkube/dag": "^2.1.21",
->>>>>>> dc6e1b53
     "@hkube/db": "^1.0.43",
     "@hkube/etcd": "^5.1.6",
     "@hkube/logger": "^2.0.2",
