--- conflicted
+++ resolved
@@ -21,13 +21,8 @@
   "license": "MIT",
   "dependencies": {
     "@hkube/config": "^2.0.11",
-<<<<<<< HEAD
-    "@hkube/consts": "^1.0.35",
+    "@hkube/consts": "^1.0.39",
     "@hkube/db": "^2.0.2",
-=======
-    "@hkube/consts": "^1.0.39",
-    "@hkube/db": "^1.0.42",
->>>>>>> 6fb707c5
     "@hkube/etcd": "^5.1.6",
     "@hkube/healthchecks": "^1.0.2",
     "@hkube/kubernetes-client": "^1.0.35",
