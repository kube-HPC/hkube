const Validator = require('ajv');
const { Graph, alg } = require('graphlib');
const { parser } = require('@hkube/parsers');
const { pipelineKind, stateType } = require('@hkube/consts');
const { InvalidDataError } = require('../errors');
const customFormats = require('./custom-formats');
const validator = new Validator({ useDefaults: false, coerceTypes: true, nullable: true });
const defaulter = new Validator({ useDefaults: true, coerceTypes: true, nullable: true });

class ApiValidator {
    init(schemas, schemasInternal) {
        this.definitions = schemas;
        this.definitionsInternal = schemasInternal;
        customFormats.init(schemas, validator, defaulter);
    }

    addDefaults(schema, object) {
        defaulter.validate(schema, object);
    }

    validate(schema, object, useDefaults, options) {
        if (useDefaults) {
            this._validateInner(defaulter, schema, object, options);
        }
        else {
            this._validateInner(validator, schema, object, options);
        }
    }

    _validateInner(validatorInstance, schema, obj, options = { checkFlowInput: false, validateNodes: true }) {
        const object = obj || {};
        const valid = validatorInstance.validate(schema, object);
        if (!valid) {
            const { errors } = validatorInstance;
            let error = validatorInstance.errorsText(errors, { extraInfo: true });
            if (errors[0].params && errors[0].params.allowedValues) {
                error += ` (${errors[0].params.allowedValues.join(',')})`;
            }
            else if (errors[0].params && errors[0].params.additionalProperty) {
                error += ` (${errors[0].params.additionalProperty})`;
            }
            throw new InvalidDataError(error);
        }
        if (object.nodes && options.validateNodes !== false) {
            this._validateNodes(object, options);
        }
    }

    _validateNodes(pipeline, opt) {
        const options = opt || {};
        const graph = new Graph();
        const links = [];

        pipeline.nodes.forEach((node) => {
<<<<<<< HEAD
            if (node.stateType === stateType.Stateful && pipeline.kind === pipelineKind.Batch) {
                throw new InvalidDataError(`${stateType.Stateful} node "${node.nodeName}" is not allowed on ${pipeline.kind} pipeline`);
=======
            if (!node.algorithmName && !node.pipelineName) {
                throw new InvalidDataError('please provide algorithmName or pipelineName');
>>>>>>> 247e36ad
            }
            if (graph.node(node.nodeName)) {
                throw new InvalidDataError(`found duplicate node ${node.nodeName}`);
            }
            if (node.nodeName === 'flowInput') {
                throw new InvalidDataError(`pipeline ${pipeline.name} has invalid reserved name flowInput`);
            }
            if (node.input) {
                node.input.forEach((inp) => {
                    if (options.checkFlowInput) {
                        try {
                            parser.checkFlowInput({ flowInput: pipeline.flowInput, nodeInput: inp });
                        }
                        catch (e) {
                            throw new InvalidDataError(e.message);
                        }
                    }
                    const nodesNames = parser.extractNodesFromInput(inp);
                    nodesNames.forEach((n) => {
                        const nd = pipeline.nodes.find(f => f.nodeName === n.nodeName);
                        if (nd) {
                            links.push({ source: nd.nodeName, target: node.nodeName });
                        }
                        else {
                            throw new InvalidDataError(`node ${node.nodeName} is depend on ${n.nodeName} which is not exists`);
                        }
                    });
                });
            }
            graph.setNode(node.nodeName, node);
        });
        links.forEach((link) => {
            graph.setEdge(link.source, link.target);
        });

        const statelessNodes = graph.sources().map(s => graph.node(s)).filter(s => s.stateType === stateType.Stateless);
        if (pipeline.kind === pipelineKind.Stream && statelessNodes.length > 0) {
            throw new InvalidDataError(`entry node "${statelessNodes[0].nodeName}" cannot be ${stateType.Stateless} on ${pipeline.kind} pipeline`);
        }
        if (!alg.isAcyclic(graph)) {
            throw new InvalidDataError(`pipeline ${pipeline.name} has cyclic nodes`);
        }
    }
}

module.exports = new ApiValidator();<|MERGE_RESOLUTION|>--- conflicted
+++ resolved
@@ -52,13 +52,10 @@
         const links = [];
 
         pipeline.nodes.forEach((node) => {
-<<<<<<< HEAD
             if (node.stateType === stateType.Stateful && pipeline.kind === pipelineKind.Batch) {
                 throw new InvalidDataError(`${stateType.Stateful} node "${node.nodeName}" is not allowed on ${pipeline.kind} pipeline`);
-=======
             if (!node.algorithmName && !node.pipelineName) {
                 throw new InvalidDataError('please provide algorithmName or pipelineName');
->>>>>>> 247e36ad
             }
             if (graph.node(node.nodeName)) {
                 throw new InvalidDataError(`found duplicate node ${node.nodeName}`);
