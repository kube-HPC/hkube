const Validator = require('ajv');
const merge = require('lodash.merge');
const { NodesMap: DAG } = require('@hkube/dag');
const { InvalidDataError } = require('../errors');
const customFormats = require('./custom-formats');
const validator = new Validator({ useDefaults: false, coerceTypes: true, nullable: true });
const defaulter = new Validator({ useDefaults: true, coerceTypes: true, nullable: true });
const RESERVED_NODE_NAMES = ['dataSource', 'flowInput'];

class ApiValidator {
    init(schemas, schemasInternal) {
        this.definitions = schemas;
        this.definitionsInternal = schemasInternal;
        customFormats.init(schemas, validator, defaulter);
    }

    addDefaults(schema, object) {
        defaulter.validate(schema, object);
    }

    validate(schema, object, useDefaults, options) {
        if (useDefaults) {
            this._validateInner(defaulter, schema, object, options);
        }
        else {
            this._validateInner(validator, schema, object, options);
        }
    }

    _validateInner(validatorInstance, schema, obj, options = {}) {
        const object = obj || {};
        const valid = validatorInstance.validate(schema, object);
        if (!valid) {
            const { errors } = validatorInstance;
            let error = validatorInstance.errorsText(errors, { extraInfo: true });
            if (errors[0].params && errors[0].params.allowedValues) {
                error += ` (${errors[0].params.allowedValues.join(',')})`;
            }
            else if (errors[0].params && errors[0].params.additionalProperty) {
                error += ` (${errors[0].params.additionalProperty})`;
            }
            throw new InvalidDataError(error);
        }
        const config = merge({}, { validateNodes: true }, options);
        if (object.nodes && config.validateNodes) {
            this._validateNodes(object, config);
        }
    }

<<<<<<< HEAD
    _validateNodes(pipeline, opt) {
        const options = opt || {};
        const graph = new Graph();
        const links = [];

        pipeline.nodes.forEach((node) => {
            if (node.stateType === stateType.Stateful && pipeline.kind === pipelineKind.Batch) {
                throw new InvalidDataError(`${stateType.Stateful} node "${node.nodeName}" is not allowed on ${pipeline.kind} pipeline`);
            }
            if (!node.algorithmName && !node.pipelineName) {
                throw new InvalidDataError('please provide algorithmName or pipelineName');
            }
            if (graph.node(node.nodeName)) {
                throw new InvalidDataError(`found duplicate node ${node.nodeName}`);
            }
            if (RESERVED_NODE_NAMES.includes(node.nodeName)) {
                throw new InvalidDataError(`pipeline ${pipeline.name} has invalid reserved name ${node.nodeName}`);
            }
            if (node.input) {
                node.input.forEach((inp) => {
                    if (options.checkFlowInput) {
                        try {
                            parser.checkFlowInput({ flowInput: pipeline.flowInput, nodeInput: inp });
                        }
                        catch (e) {
                            throw new InvalidDataError(e.message);
                        }
                    }
                    const nodesNames = parser.extractNodesFromInput(inp);
                    nodesNames.forEach((n) => {
                        const nd = pipeline.nodes.find(f => f.nodeName === n.nodeName);
                        if (nd) {
                            links.push({ source: nd.nodeName, target: node.nodeName });
                        }
                        else {
                            throw new InvalidDataError(`node ${node.nodeName} is depend on ${n.nodeName} which is not exists`);
                        }
                    });
                });
            }
            graph.setNode(node.nodeName, node);
        });
        links.forEach((link) => {
            graph.setEdge(link.source, link.target);
        });

        const statelessNodes = graph.sources().map(s => graph.node(s)).filter(s => s.stateType === stateType.Stateless);
        if (pipeline.kind === pipelineKind.Stream && statelessNodes.length > 0) {
            throw new InvalidDataError(`entry node "${statelessNodes[0].nodeName}" cannot be ${stateType.Stateless} on ${pipeline.kind} pipeline`);
=======
    _validateNodes(pipeline, options) {
        try {
            new DAG(pipeline, options);  // eslint-disable-line
>>>>>>> 7b733b15
        }
        catch (e) {
            throw new InvalidDataError(e.message);
        }
    }
}

module.exports = new ApiValidator();<|MERGE_RESOLUTION|>--- conflicted
+++ resolved
@@ -46,62 +46,10 @@
             this._validateNodes(object, config);
         }
     }
-
-<<<<<<< HEAD
-    _validateNodes(pipeline, opt) {
-        const options = opt || {};
-        const graph = new Graph();
-        const links = [];
-
-        pipeline.nodes.forEach((node) => {
-            if (node.stateType === stateType.Stateful && pipeline.kind === pipelineKind.Batch) {
-                throw new InvalidDataError(`${stateType.Stateful} node "${node.nodeName}" is not allowed on ${pipeline.kind} pipeline`);
-            }
-            if (!node.algorithmName && !node.pipelineName) {
-                throw new InvalidDataError('please provide algorithmName or pipelineName');
-            }
-            if (graph.node(node.nodeName)) {
-                throw new InvalidDataError(`found duplicate node ${node.nodeName}`);
-            }
-            if (RESERVED_NODE_NAMES.includes(node.nodeName)) {
-                throw new InvalidDataError(`pipeline ${pipeline.name} has invalid reserved name ${node.nodeName}`);
-            }
-            if (node.input) {
-                node.input.forEach((inp) => {
-                    if (options.checkFlowInput) {
-                        try {
-                            parser.checkFlowInput({ flowInput: pipeline.flowInput, nodeInput: inp });
-                        }
-                        catch (e) {
-                            throw new InvalidDataError(e.message);
-                        }
-                    }
-                    const nodesNames = parser.extractNodesFromInput(inp);
-                    nodesNames.forEach((n) => {
-                        const nd = pipeline.nodes.find(f => f.nodeName === n.nodeName);
-                        if (nd) {
-                            links.push({ source: nd.nodeName, target: node.nodeName });
-                        }
-                        else {
-                            throw new InvalidDataError(`node ${node.nodeName} is depend on ${n.nodeName} which is not exists`);
-                        }
-                    });
-                });
-            }
-            graph.setNode(node.nodeName, node);
-        });
-        links.forEach((link) => {
-            graph.setEdge(link.source, link.target);
-        });
-
-        const statelessNodes = graph.sources().map(s => graph.node(s)).filter(s => s.stateType === stateType.Stateless);
-        if (pipeline.kind === pipelineKind.Stream && statelessNodes.length > 0) {
-            throw new InvalidDataError(`entry node "${statelessNodes[0].nodeName}" cannot be ${stateType.Stateless} on ${pipeline.kind} pipeline`);
-=======
+  
     _validateNodes(pipeline, options) {
         try {
             new DAG(pipeline, options);  // eslint-disable-line
->>>>>>> 7b733b15
         }
         catch (e) {
             throw new InvalidDataError(e.message);
