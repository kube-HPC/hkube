--- conflicted
+++ resolved
@@ -33,12 +33,8 @@
         formatMessages.set('pipeline-name', validationMessages.PIPELINE_NAME_FORMAT);
         formatMessages.set('algorithm-name', validationMessages.ALGORITHM_NAME_FORMAT);
         formatMessages.set('algorithm-image', validationMessages.ALGORITHM_IMAGE_FORMAT);
-<<<<<<< HEAD
         formatMessages.set('board-name', validationMessages.BOARD_NAME_FORMAT);
         formatMessages.set('experiment-name', validationMessages.EXPERIMENT_NAME_FORMAT);
-
-=======
->>>>>>> 375b0b3b
 
         Object.entries(this._definitions).forEach(([k, v]) => {
             validatorInstance.addSchema(v, `#/components/schemas/${k}`);
@@ -280,7 +276,6 @@
         return regex.PIPELINE_NAME_REGEX.test(name);
     }
 
-<<<<<<< HEAD
     _validateExperimentName(name) {
         return regex.EXPERIMENT_NAME_REGEX.test(name);
     }
@@ -288,9 +283,7 @@
     _validateBoardName(name) {
         return regex.BOARD_ID.test(name);
     }
-
-=======
->>>>>>> 375b0b3b
+  
     _validatePath(path) {
         return regex.PATH.test(path);
     }
