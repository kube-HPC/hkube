const innerValidator = require('./inner-validator');
const {
    Algorithms,
    Boards,
    Builds,
    Cron,
    Executions,
    Experiments,
    Gateways,
    Graphs,
    Internal,
    Jobs,
    Lists,
    Pipelines,
    DataSources,
    Outputs,
<<<<<<< HEAD
    Devenvs
=======
    HyperparamsTuner: HyperparamsTuners
>>>>>>> 3e6bf55a
} = require('./index');

class ApiValidator {
    init(schemas) {
        innerValidator.init(schemas);
        this.algorithms = new Algorithms(innerValidator);
        this.boards = new Boards(innerValidator);
        this.devenvs = new Devenvs(innerValidator);
        this.builds = new Builds(innerValidator);
        this.cron = new Cron(innerValidator);
        this.executions = new Executions(innerValidator);
        this.experiments = new Experiments(innerValidator);
        this.gateways = new Gateways(innerValidator);
        this.outputs = new Outputs(innerValidator);
        this.hyperparamsTuner = new HyperparamsTuners(innerValidator);
        this.graphs = new Graphs(innerValidator);
        this.internal = new Internal(innerValidator);
        this.jobs = new Jobs(innerValidator);
        this.pipelines = new Pipelines(innerValidator);
        this.lists = new Lists(innerValidator);
        this.dataSources = new DataSources(innerValidator);
    }
}

module.exports = new ApiValidator();<|MERGE_RESOLUTION|>--- conflicted
+++ resolved
@@ -14,11 +14,8 @@
     Pipelines,
     DataSources,
     Outputs,
-<<<<<<< HEAD
-    Devenvs
-=======
+    Devenvs,
     HyperparamsTuner: HyperparamsTuners
->>>>>>> 3e6bf55a
 } = require('./index');
 
 class ApiValidator {
