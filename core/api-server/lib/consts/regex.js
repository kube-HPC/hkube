--- conflicted
+++ resolved
@@ -6,14 +6,10 @@
     PVC_NAME_REGEX: /^[a-z0-9][-a-z0-9\\.]*[a-z0-9]$/,
     ALGORITHM_IMAGE_REGEX: /^\S*$/,
     BOARD_ID: /^[a-z0-9][-a-z0-9\\.]*[a-z0-9]$/,
-<<<<<<< HEAD
     GATEWAY_NAME: /^[a-z0-9][-a-z0-9\\.]*[a-z0-9]$/,
-    PATH: /^([A-Za-z0-9.\\-|/])*[^\s]\1*$/
-=======
     PATH: /^([A-Za-z0-9.\\-|/])*[^\s]\1*$/,
     LABEL_KEY_VALUE_REGEX: /^[a-z0-9][-_.a-z0-9\\]*[a-z0-9]$/,
     RFC_DNS_1123: /^[a-z0-9][-.a-z0-9\\]*[a-z0-9]$/
->>>>>>> e0d5b0d2
 };
 
 module.exports = Regex;