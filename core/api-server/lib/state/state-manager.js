const Etcd = require('@hkube/etcd');
const storageManager = require('@hkube/storage-manager');
const { tracer } = require('@hkube/metrics');
const dbConnect = require('@hkube/db');
const Logger = require('@hkube/logger');
const { buildStatuses, devenvStatuses } = require('@hkube/consts');
const component = require('../consts/componentNames').DB;

class StateManager {
    async init(options) {
        const log = Logger.GetLogFromContainer();
        this._etcd = new Etcd(options.etcd);
        await this._watch();
        await this._etcd.discovery.register({ serviceName: options.serviceName, data: options });
        log.info(`initializing etcd with options: ${JSON.stringify(options.etcd)}`, { component });

        const { provider, ...config } = options.db;
        this._db = dbConnect(config, provider);
        await this._db.init({ createIndices: true });
        log.info(`initialized mongo with options: ${JSON.stringify(this._db.config)}`, { component });
    }

    async _watch() {
        await this._etcd.algorithms.builds.singleWatch();
        await this._etcd.jobs.results.singleWatch();
        await this._etcd.jobs.status.singleWatch();
    }

    async setPipelineDriversSettings(data) {
        return this._db.pipelineDrivers.update(data);
    }

    // Algorithms
    async createAlgorithms(list) {
        return this._db.algorithms.createMany(list);
    }

    async updateAlgorithm(payload) {
        const algorithm = payload;
        if (!algorithm.created) {
            algorithm.created = Date.now();
        }
        algorithm.modified = Date.now();
        return this._db.algorithms.replace(algorithm);
    }

    async getAlgorithm(payload) {
        return this._db.algorithms.fetch(payload);
    }

    async deleteAlgorithm({ name, kind }) {
        return this._db.algorithms.delete({ name, kind });
    }

    async getAlgorithms({ name, names, kind, sort, limit } = {}) {
        return this._db.algorithms.search({
            name,
            names,
            kind,
            sort: { created: sort },
            limit
        });
    }

    async getAlgorithmsMapByNames({ names }) {
        if (!names?.length) {
            return new Map();
        }
        const algorithms = await this.getAlgorithms({ names });
        const algorithmsMap = new Map(algorithms.map((a) => [a.name, a]));
        return algorithmsMap;
    }

    // Versions
    async createVersions(list) {
        return this._db.algorithms.versions.createMany(list);
    }

    async getVersion(version) {
        return this._db.algorithms.versions.fetch(version);
    }

    async getVersions({ name, limit, fields }) {
        return this._db.algorithms.versions.search({
            name,
            sort: { created: 'desc' },
            limit,
            fields
        });
    }

    async updateVersion(version) {
        return this._db.algorithms.versions.update(version);
    }

    async deleteVersion(version) {
        return this._db.algorithms.versions.delete(version);
    }

    async createVersion(version) {
        return this._db.algorithms.versions.create(version);
    }

    // Builds
    async createBuilds(list) {
        return this._db.algorithms.builds.createMany(list);
    }

    async getBuild({ buildId }) {
        return this._db.algorithms.builds.fetch({ buildId });
    }

    async getBuilds({ algorithmName, sort, limit }) {
        return this._db.algorithms.builds.search({
            algorithmName,
            sort: { startTime: sort },
            limit
        });
    }

    async createBuild(build) {
        await this._db.algorithms.builds.create(build);
        await this._etcd.algorithms.builds.set(build);
    }

    async updateBuild(build) {
        await this._db.algorithms.builds.update(build);
        await this._etcd.algorithms.builds.update(build);
    }

    onBuildComplete(func) {
        this._etcd.algorithms.builds.on('change', (build) => {
            if (build.status === buildStatuses.COMPLETED) {
                func(build);
            }
        });
    }

    // Pipelines
    async createPipelines(list) {
        return this._db.pipelines.createMany(list);
    }

    async deletePipelines(list) {
        return this._db.pipelines.deleteMany(list);
    }

    async searchPipelines({ experimentName, algorithmName, hasPipelinesTriggers, hasCronTriggers, hasCronEnabled, fields, sort, limit }) {
        return this._db.pipelines.search({
            experimentName,
            algorithmName,
            hasPipelinesTriggers,
            hasCronTriggers,
            hasCronEnabled,
            fields,
            sort,
            limit
        });
    }

    async updatePipeline(options) {
        return this._db.pipelines.update(options);
    }

    async replacePipeline(options) {
        return this._db.pipelines.replace(options);
    }

    async deletePipeline({ name }) {
        return this._db.pipelines.delete({ name });
    }

    async getPipeline(options) {
        return this._db.pipelines.fetch(options);
    }

    async getPipelines({ pipelinesNames } = {}) {
        return this._db.pipelines.search({ pipelinesNames });
    }

    async insertPipeline(options) {
        return this._db.pipelines.create(options);
    }

    // Experiments
    async createExperiments(list) {
        return this._db.experiments.createMany(list);
    }

    async getExperiment({ name }) {
        return this._db.experiments.fetch({ name });
    }

    async getExperiments({ sort, limit }) {
        return this._db.experiments.fetchAll({
            query: {},
            sort: { created: sort },
            limit
        });
    }

    async createExperiment(experiment) {
        return this._db.experiments.create(experiment);
    }

    async deleteExperiment({ name }) {
        return this._db.experiments.delete({ name });
    }

    // ReadMe
    async createPipelinesReadMe(list) {
        return this._db.pipelines.readme.createMany(list);
    }

    async createAlgorithmsReadMe(list) {
        return this._db.algorithms.readme.createMany(list);
    }

    async getPipelineReadMe({ name }) {
        return this._db.pipelines.readme.fetch({ name });
    }

    async updatePipelineReadMe({ name, data }) {
        return this._db.pipelines.readme.update({ name, data });
    }

    async deletePipelineReadMe({ name }) {
        return this._db.pipelines.readme.delete({ name });
    }

    async getAlgorithmReadMe({ name }) {
        return this._db.algorithms.readme.fetch({ name });
    }

    async updateAlgorithmReadMe({ name, data }) {
        return this._db.algorithms.readme.update({ name, data });
    }

    async deleteAlgorithmReadMe({ name }) {
        return this._db.algorithms.readme.delete({ name });
    }

    // Jobs
    async createJobs(list) {
        return this._db.jobs.createMany(list);
    }

    onJobResult(func) {
        this._etcd.jobs.results.on('change', (response) => {
            func(response);
        });
    }

    onJobStatus(func) {
        this._etcd.jobs.status.on('change', (response) => {
            func(response);
        });
    }

    releaseJobResultLock({ jobId }) {
        return this._etcd.jobs.results.releaseChangeLock({ jobId });
    }

    releaseJobStatusLock({ jobId }) {
        return this._etcd.jobs.status.releaseChangeLock({ jobId });
    }

    async createJob({ jobId, userPipeline, pipeline, status }) {
        await this._db.jobs.create({ jobId, userPipeline, pipeline, status });
        await this._etcd.jobs.status.set({ jobId, ...status });
    }

    async getJob({ jobId, fields }) {
        return this._db.jobs.fetch({ jobId, fields });
    }

    async getStatus(status) {
        return this._db.jobs.fetchStatus(status);
    }

    async getJobPipeline({ jobId }) {
        return this._db.jobs.fetchPipeline({ jobId });
    }

    async updateJobStatus(status) {
        await this._db.jobs.updateStatus(status);
        await this._etcd.jobs.status.update(status);
    }

    async updateJobResult(result) {
        await this._db.jobs.updateResult(result);
        await this._etcd.jobs.results.set(result);
    }

    async getJobResult(options) {
        const result = await this._db.jobs.fetchResult(options);
        return this.getResultFromStorage(result);
    }

    async getJobResultClean(options) {
        return this._db.jobs.fetchResult(options);
    }

    async mergeJobStorageResults(list) {
        return Promise.all(list.map(r => this.getResultFromStorage(r)));
    }

    async getResultFromStorage(options) {
        if (options?.data?.storageInfo) {
            let data;
            let error;
            try {
                data = await storageManager.get(options.data.storageInfo, tracer.startSpan.bind(tracer, { name: 'storage-get-result' }));
            }
            catch (e) {
                error = `failed to get from storage: ${e.message}`;
            }
            return { ...options, error, data, storageModule: storageManager.moduleName };
        }
        return options;
    }

    async searchJobs({ experimentName, pipelineName, pipelineType, algorithmName, hasResult, fields, sort, limit }) {
        return this._db.jobs.search({
            experimentName,
            pipelineName,
            pipelineType,
            algorithmName,
            hasResult,
            fields,
            sort,
            limit
        });
    }

    async searchJobsAPI({ query, cursor, pageNum, sort, limit, fields, exists }) {
        return this._db.jobs.searchApi({ query, cursor, pageNum, sort, limit, fields, exists });
    }

    // TriggersTree
    async getTriggersTree({ jobId }) {
        return this._db.triggersTree.fetch({ jobId });
    }

    async updateTriggersTree({ name, rootJobName, jobId, rootJobId, parentJobId }) {
        return this._db.triggersTree.update({ name, rootJobName, jobId, rootJobId, parentJobId });
    }

    // Webhooks
    async getResultWebhook({ jobId }) {
        return this._db.webhooks.result.fetch({ jobId });
    }

    async getStatusWebhook({ jobId }) {
        return this._db.webhooks.status.fetch({ jobId });
    }

    async updateResultWebhook(webhook) {
        return this._db.webhooks.result.update(webhook);
    }

    async updateStatusWebhook(webhook) {
        return this._db.webhooks.status.update(webhook);
    }

    // Tensorboards
    async getTensorboard({ id }) {
        return this._db.tensorboards.fetch({ id });
    }

    async getTensorboards() {
        return this._db.tensorboards.fetchAll();
    }

    async deleteTensorboard({ id }) {
        return this._db.tensorboards.delete({ id });
    }

    async createTensorboard(board) {
        return this._db.tensorboards.create(board);
    }

    async updateTensorboard(board) {
        return this._db.tensorboards.update(board);
    }

    async getAlgorithmsQueueList() {
        return this._etcd.algorithms.queue.list();
    }

<<<<<<< HEAD
    getDevenv({ name }) {
        return this._db.devenvs.fetch({ name });
    }

    getDevenvs() {
        return this._db.devenvs.fetchAll();
    }

    createDevenv(devenv) {
        return this._db.devenvs.create(devenv);
    }

    deleteDevenv({ name }) {
        return this._db.devenvs.delete({ name });
    }

    markDeleteDevenv({ name }) {
        return this._db.devenvs.update({ name, status: devenvStatuses.DELETING });
    }

    stopDevenv({ name }) {
        return this._db.devenvs.update({ name, status: devenvStatuses.STOPPED });
    }

    startDevenv({ name }) {
        return this._db.devenvs.update({ name, status: devenvStatuses.PENDING });
=======
    // Tensorboards
    async getOptunaboard({ id }) {
        return this._db.optunaboards.fetch({ id });
    }

    async getOptunaboards() {
        return this._db.optunaboards.fetchAll();
    }

    async deleteOptunaboard({ id }) {
        return this._db.optunaboards.delete({ id });
    }

    async createOptunaboard(board) {
        return this._db.optunaboards.create(board);
    }

    async updateOptunaboard(board) {
        return this._db.optunaboards.update(board);
>>>>>>> 3e6bf55a
    }

    async cleanJob({ jobId }) {
        await Promise.all([
            this._etcd.jobs.results.delete({ jobId }),
            this._etcd.jobs.status.delete({ jobId }),
            this._etcd.jobs.tasks.delete({ jobId }),
        ]);
    }

    async getSystemResources() {
        return this._etcd.discovery.list({ serviceName: 'task-executor' });
    }
}

module.exports = new StateManager();<|MERGE_RESOLUTION|>--- conflicted
+++ resolved
@@ -388,7 +388,6 @@
         return this._etcd.algorithms.queue.list();
     }
 
-<<<<<<< HEAD
     getDevenv({ name }) {
         return this._db.devenvs.fetch({ name });
     }
@@ -415,7 +414,8 @@
 
     startDevenv({ name }) {
         return this._db.devenvs.update({ name, status: devenvStatuses.PENDING });
-=======
+    }
+
     // Tensorboards
     async getOptunaboard({ id }) {
         return this._db.optunaboards.fetch({ id });
@@ -435,7 +435,6 @@
 
     async updateOptunaboard(board) {
         return this._db.optunaboards.update(board);
->>>>>>> 3e6bf55a
     }
 
     async cleanJob({ jobId }) {
