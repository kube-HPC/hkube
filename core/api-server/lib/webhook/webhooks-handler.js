const request = require('requestretry');
const { metrics, utils } = require('@hkube/metrics');
const { pipelineStatuses } = require('@hkube/consts');
const levels = require('@hkube/logger').Levels;
const log = require('@hkube/logger').GetLogFromContainer();
const stateManager = require('../state/state-manager');
const component = require('../consts/componentNames').WEBHOOK_HANDLER;
const { States, Types } = require('./States');
const { metricsNames } = require('../consts/metricsNames');
const storage = require('../service/storage');
const gatewayService = require('../service/gateway');
const outputService = require('../service/output');
const hyperparamsTunerService = require('../service/hyperparams-tuner');
const debugService = require('../service/debug');
const CompletedState = [pipelineStatuses.COMPLETED, pipelineStatuses.FAILED, pipelineStatuses.STOPPED];

class WebhooksHandler {
    async init(options) {
        this._options = options;
        metrics.addTimeMeasure({
            name: metricsNames.pipelines_gross,
            description: 'Histogram of pipeline gross',
            labels: ['pipeline_name', 'status'],
            buckets: utils.arithmatcSequence(30, 0, 2)
                .concat(utils.geometricSequence(10, 56, 2, 1).slice(2)).map(i => i * 1000)
        });
        await this._watch();
    }

<<<<<<< HEAD
    async _watch() {
        await stateManager.onJobResult(async (response) => {
            await this._requestResults(response);
=======
    _watch() {
        stateManager.onJobResult(async (response) => {
            this._requestResults(response);
>>>>>>> 6fb707c5
            const { jobId } = response;
            gatewayService.deleteGateways({ jobId });
            hyperparamsTunerService.deleteHyperparamsTuners({ jobId });
            debugService.updateLastUsed({ jobId });
            outputService.updateLastUsed({ jobId });
        });
        await stateManager.onJobStatus(async (response) => {
            await this._requestStatus(response);
        });
    }

    async _requestStatus(payload) {
        const { jobId } = payload;
        const pipeline = await stateManager.getJobPipeline({ jobId });

        if (pipeline && pipeline.webhooks && pipeline.webhooks.progress && payload.level) {
            const progressLevel = pipeline.options.progressVerbosityLevel.toUpperCase();
            const payloadLevel = payload.level.toUpperCase();
            const clientLevel = levels[progressLevel].level;
            const pipelineLevel = levels[payloadLevel].level;
            log.debug(`progress event with ${payloadLevel} verbosity, client requested ${pipeline.options.progressVerbosityLevel}`, { component, jobId });
            if (clientLevel >= pipelineLevel) {
                const result = await this._request(pipeline.webhooks.progress, payload, Types.PROGRESS, payload.status, jobId);
                await stateManager.updateStatusWebhook({ jobId, ...result });
            }
        }
    }

    async _requestResults(payload) {
        const { jobId } = payload;
        const pipeline = await stateManager.getJobPipeline({ jobId });

        const time = Date.now() - pipeline.startTime;
        metrics.get(metricsNames.pipelines_gross).retroactive({
            time,
            labelValues: {
                pipeline_name: pipeline.name,
                status: payload.status
            }
        });
        if (pipeline.webhooks && pipeline.webhooks.result) {
            const payloadData = await stateManager.getResultFromStorage(payload);
            if (payloadData?.data) {
                await Promise.all(payloadData.data.map(p => this._fillMissing(p)));
            }
            const result = await this._request(pipeline.webhooks.result, payloadData, Types.RESULT, payload.status, jobId);
            await stateManager.updateResultWebhook({ jobId, ...result });
        }
    }

    async _fillMissing(element) {
        /* eslint-disable no-param-reassign */
        if (element?.info?.isBigData) {
            const isTooLarge = storage.checkDataSize(element.info.size);
            if (!isTooLarge.error) {
                const res = await storage.getByPath({ path: element.info.path });
                element.result = res;
                delete element.info;
            }
        }
    }

    isCompletedState(state) {
        return CompletedState.includes(state);
    }

    _request(url, body, type, pipelineStatus, jobId) {
        return new Promise((resolve) => {
            log.debug(`trying to call ${type} webhook ${url} (${pipelineStatus})`, { component });
            const data = {
                url,
                pipelineStatus,
                status: States.COMPLETED
            };
            request({
                method: 'POST',
                uri: url,
                body,
                json: true,
                maxAttempts: this._options.webhooks.retryStrategy.maxAttempts,
                retryDelay: this._options.webhooks.retryStrategy.retryDelay,
                retryStrategy: request.RetryStrategies.HTTPOrNetworkError
            }).then((response) => {
                data.responseStatus = response.statusCode >= 400 ? States.FAILED : States.SUCCEED;
                data.httpResponse = { statusCode: response.statusCode, statusMessage: response.statusMessage };
                log.debug(`${type} webhook has been sent with status ${response.statusCode} ${response.statusMessage}, attempts: ${response.attempts}`, { component, jobId });
                return resolve(data);
            }).catch((error) => {
                data.responseStatus = States.FAILED;
                data.httpResponse = { statusCode: error.code, statusMessage: error.message };
                log.warning(`webhook ${type} failed ${error.message}`, { component, jobId });
                return resolve(data);
            });
        });
    }
}

module.exports = new WebhooksHandler();<|MERGE_RESOLUTION|>--- conflicted
+++ resolved
@@ -27,15 +27,9 @@
         await this._watch();
     }
 
-<<<<<<< HEAD
-    async _watch() {
-        await stateManager.onJobResult(async (response) => {
-            await this._requestResults(response);
-=======
     _watch() {
         stateManager.onJobResult(async (response) => {
             this._requestResults(response);
->>>>>>> 6fb707c5
             const { jobId } = response;
             gatewayService.deleteGateways({ jobId });
             hyperparamsTunerService.deleteHyperparamsTuners({ jobId });
