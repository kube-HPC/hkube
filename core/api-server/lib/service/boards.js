--- conflicted
+++ resolved
@@ -2,15 +2,9 @@
 const { boardStatuses } = require('@hkube/consts');
 const stateManager = require('../state/state-manager');
 const validator = require('../validation/api-validator');
-<<<<<<< HEAD
+
 const { ResourceNotFoundError, ActionNotAllowed } = require('../errors');
 const States = require('../state/States');
-
-=======
-const { ResourceNotFoundError, InvalidDataError, ActionNotAllowed } = require('../errors');
-const ActiveStates = [boardStatuses.PENDING, boardStatuses.CREATING, boardStatuses.RUNNING];
->>>>>>> 18b0a237
-
 class Boards {
     async getTensorboard(options) {
         const response = await stateManager.getTensorboard({ boardId: options.name });
@@ -25,20 +19,9 @@
 
     async stopTensorboard(options) {
         const { name } = options;
-<<<<<<< HEAD
         await this.getTensorboard({ name }); // check board exists
         const boardData = {
             boardId: name
-=======
-        const board = await this.getTensorboard({ name });
-        if (!this.isActiveState(board.status)) {
-            throw new InvalidDataError(`unable to stop board ${name} because its in ${board.status} status`);
-        }
-        const boardData = {
-            boardId: name,
-            status: boardStatuses.STOPPED,
-            endTime: Date.now()
->>>>>>> 18b0a237
         };
         await stateManager.deleteTensorBoard(boardData);
     }
