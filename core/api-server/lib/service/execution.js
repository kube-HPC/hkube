--- conflicted
+++ resolved
@@ -81,18 +81,8 @@
             const maxExceeded = await validator.validateConcurrentPipelines(pipeline, jobId);
             if (pipeline.flowInput && !alreadyExecuted) {
                 const metadata = parser.replaceFlowInput(pipeline);
-<<<<<<< HEAD
                 const storageInfo = await storageManager.hkube.put({ jobId, taskId: jobId, data: pipeline.flowInput }, tracer.startSpan.bind(tracer, { name: 'storage-put-input', parent: span.context() }));
                 pipeline.flowInputMetadata = { metadata, storageInfo };
-=======
-                const storageInfo = await storageManager.hkube.put({ jobId, taskId: 'flowInput', data: pipeline.flowInput },
-                    tracer.startSpan.bind(tracer, { name: 'storage-put-input', parent: span.context() }));
-                pipeline = {
-                    ...pipeline,
-                    flowInput: { metadata, storageInfo },
-                    flowInputOrig: pipeline.flowInput
-                };
->>>>>>> 0e85c8a4
             }
             const lastRunResult = await this._getLastPipeline(jobId);
             const pipelineObject = { ...pipeline, jobId, rootJobId, startTime: Date.now(), lastRunResult, types };
