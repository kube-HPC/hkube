--- conflicted
+++ resolved
@@ -88,15 +88,9 @@
             const pipelineObject = { ...pipeline, jobId, startTime: Date.now(), lastRunResult, types };
             await storageManager.hkubeIndex.put({ jobId }, tracer.startSpan.bind(tracer, { name: 'storage-put-index', parent: span.context() }));
             await storageManager.hkubeExecutions.put({ jobId, data: pipelineObject }, tracer.startSpan.bind(tracer, { name: 'storage-put-executions', parent: span.context() }));
-<<<<<<< HEAD
-            await stateManager.setExecution(pipelineObject);
-            await stateManager.setRunningPipeline(pipelineObject);
-            await stateManager.setJobStatus({ jobId, pipeline: pipeline.name, status: pipelineStatuses.PENDING, level: levels.INFO.name });
-=======
             await stateManager.executions.stored.set(pipelineObject);
             await stateManager.executions.running.set(pipelineObject);
             await stateManager.jobs.status.set({ jobId, pipeline: pipeline.name, status, level: levels.INFO.name });
->>>>>>> 2b73d2ff
             await producer.createJob({ jobId, parentSpan: span.context() });
             span.finish();
             return jobId;
@@ -210,16 +204,8 @@
         if (!this.isPausedState(jobStatus.status)) {
             throw new InvalidDataError(`unable to resume pipeline ${jobStatus.pipeline} because its in ${jobStatus.status} status`);
         }
-<<<<<<< HEAD
         await stateManager.updateJobStatus({ jobId, status: pipelineStatuses.RESUMED, level: levels.INFO.name });
         await producer.createJob({ jobId });
-=======
-        const pipeline = await stateManager.executions.stored.get({ jobId });
-        if (!pipeline) {
-            throw new ResourceNotFoundError('pipeline', options.name);
-        }
-        return this._run({ pipeline, jobId, types: pipeline.types, options: { alreadyExecuted: true, state: pipelineStatuses.RESUMED } });
->>>>>>> 2b73d2ff
     }
 
     async getTree(options) {
