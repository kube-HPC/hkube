--- conflicted
+++ resolved
@@ -99,13 +99,10 @@
             extendedPipeline = await pipelineCreator.buildPipelineOfPipelines(extendedPipeline);
             extendedPipeline = await pipelineCreator.updateDebug(extendedPipeline, debugNode);
             extendedPipeline = await pipelineCreator.updateOutput(extendedPipeline, jobId);
-<<<<<<< HEAD
             extendedPipeline = await pipelineCreator.updateOptimize(extendedPipeline, jobId);
-            extendedPipeline = await pipelineCreator.buildStreamingFlow(extendedPipeline, jobId);
-=======
             const algorithms = await validator.algorithms.validateAlgorithmExists(extendedPipeline);
             extendedPipeline = await pipelineCreator.buildStreamingFlow(extendedPipeline, jobId, algorithms);
->>>>>>> 156307f3
+
 
             const shouldValidateNodes = validateNodes ?? true;
             validator.executions.validatePipeline({ ...extendedPipeline, flowInput: extendedPipeline.flowInput || flowInput }, { validateNodes: shouldValidateNodes });
