const { pipelineTypes } = require('@hkube/consts');
const stateManager = require('../state/state-manager');
const validator = require('../validation/api-validator');
const execution = require('./execution');

class InternalService {
    async runStoredTriggerPipeline(options) {
        validator.validateStoredInternal(options);
        const { name, parentJobId } = options;
        const execPipeline = await stateManager.executions.stored.get({ jobId: parentJobId });
        const experimentName = await this._getExperiment(execPipeline);
        const rootJobId = execPipeline.rootJobId || parentJobId;
        const rootJobName = execPipeline.name;
        const jobId = execution._createJobID({ experimentName, name });
        const pipeline = { name };

        const results = await stateManager.getJobResult({ jobId: parentJobId });
        if (results && results.data) {
            pipeline.flowInput = { parent: results.data };
        }
<<<<<<< HEAD

        await stateManager.triggers.tree.set({ name, rootJobName, jobId, rootJobId, parentJobId });
        return execution._runStored({ pipeline, jobId, rootJobId, flowInputNoMerge: true, types: [pipelineTypes.INTERNAL, pipelineTypes.STORED, pipelineTypes.TRIGGER] });
=======
        const { pipeline } = await this._createPipeline(newPipeline);
        return execution._runStored({ pipeline, jobId, flowInputMerge: true, types: [pipelineTypes.INTERNAL, pipelineTypes.STORED, pipelineTypes.TRIGGER] });
>>>>>>> 3cd4a268
    }

    async runStoredSubPipeline(options) {
        validator.validateStoredSubPipeline(options);
        const { pipeline, rootJobId, parentSpan } = await this._createPipeline(options);
        return execution._runStored({ pipeline, rootJobId, options: { parentSpan }, flowInputMerge: true, types: [pipelineTypes.INTERNAL, pipelineTypes.STORED, pipelineTypes.SUB_PIPELINE] });
    }

    async runRawSubPipeline(options) {
        validator.validateRawSubPipeline(options);
        const { pipeline, rootJobId, parentSpan } = await this._createPipeline(options);
        return execution._run({ pipeline, rootJobId, options: { parentSpan }, types: [pipelineTypes.INTERNAL, pipelineTypes.RAW, pipelineTypes.SUB_PIPELINE] });
    }

    async _createPipeline(options) {
        const { jobId, taskId, parentJobId, rootJobId, spanId, ...pipeline } = options;
        const experimentName = await this._getExperimentName({ jobId: jobId || parentJobId });
        pipeline.experimentName = experimentName;
        return { pipeline, rootJobId: rootJobId || jobId, parentSpan: spanId };
    }

    async _getExperimentName(options) {
        const { jobId } = options;
        const pipeline = await stateManager.executions.stored.get({ jobId });
        return this._getExperiment(pipeline);
    }

    _getExperiment(pipeline) {
        const experiment = { name: (pipeline && pipeline.experimentName) || undefined };
        validator.validateExperimentName(experiment);
        return experiment.name;
    }
}

module.exports = new InternalService();<|MERGE_RESOLUTION|>--- conflicted
+++ resolved
@@ -18,14 +18,8 @@
         if (results && results.data) {
             pipeline.flowInput = { parent: results.data };
         }
-<<<<<<< HEAD
-
         await stateManager.triggers.tree.set({ name, rootJobName, jobId, rootJobId, parentJobId });
         return execution._runStored({ pipeline, jobId, rootJobId, flowInputNoMerge: true, types: [pipelineTypes.INTERNAL, pipelineTypes.STORED, pipelineTypes.TRIGGER] });
-=======
-        const { pipeline } = await this._createPipeline(newPipeline);
-        return execution._runStored({ pipeline, jobId, flowInputMerge: true, types: [pipelineTypes.INTERNAL, pipelineTypes.STORED, pipelineTypes.TRIGGER] });
->>>>>>> 3cd4a268
     }
 
     async runStoredSubPipeline(options) {
