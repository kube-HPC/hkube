--- conflicted
+++ resolved
@@ -113,18 +113,11 @@
                 }
             }
 
-<<<<<<< HEAD
             newAlgorithm = merge({}, oldAlgorithm, newAlgorithm);
             validator.addAlgorithmDefaults(newAlgorithm);
 
             if (newAlgorithm.type === BUILD_TYPES.CODE && file.path) {
                 if (newAlgorithm.algorithmImage) {
-=======
-            let newAlgorithm = payload;
-
-            if (payload.type === BUILD_TYPES.CODE && file.path) {
-                if (payload.algorithmImage) {
->>>>>>> 4856e54a
                     throw new InvalidDataError(MESSAGES.FILE_AND_IMAGE);
                 }
                 const result = await builds.createBuild(file, oldAlgorithm, newAlgorithm);
@@ -132,13 +125,8 @@
                 messages.push(...result.messages);
                 newAlgorithm = result.algorithm;
             }
-<<<<<<< HEAD
             else if (newAlgorithm.type === BUILD_TYPES.GIT && newAlgorithm.gitRepository) {
                 if (newAlgorithm.algorithmImage) {
-=======
-            else if (payload.type === BUILD_TYPES.GIT && payload.gitRepository) {
-                if (payload.algorithmImage) {
->>>>>>> 4856e54a
                     throw new InvalidDataError(MESSAGES.GIT_AND_IMAGE);
                 }
                 newAlgorithm = await gitDataAdapter.getInfoAndAdapt(newAlgorithm);
@@ -147,12 +135,6 @@
                 messages.push(...result.messages);
             }
 
-<<<<<<< HEAD
-=======
-            newAlgorithm = merge({}, oldAlgorithm, newAlgorithm, payload);
-            validator.addAlgorithmDefaults(newAlgorithm);
-
->>>>>>> 4856e54a
             if (!newAlgorithm.algorithmImage && !newAlgorithm.fileInfo && !newAlgorithm.gitRepository) {
                 throw new InvalidDataError(MESSAGES.APPLY_ERROR);
             }
