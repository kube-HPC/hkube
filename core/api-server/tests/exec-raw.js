--- conflicted
+++ resolved
@@ -439,548 +439,4 @@
             expect(res2.body.types).to.eql([pipelineTypes.RAW]);
         });
     });
-<<<<<<< HEAD
-=======
-    describe('/exec/raw/streaming', () => {
-        let restPath = null;
-        before(() => {
-            restPath = `${restUrl}/exec/raw`;
-        });
-        it('should throw invalid node in stream flow', async () => {
-            const options = {
-                uri: restPath,
-                body: {
-                    name: 'streaming-flow',
-                    kind: 'stream',
-                    nodes: [
-                        {
-                            nodeName: 'A',
-                            algorithmName: 'green-alg',
-                            input: [],
-                            stateType: 'stateful'
-                        },
-                        {
-                            nodeName: 'B',
-                            algorithmName: 'green-alg',
-                            input: []
-                        }
-                    ],
-                    streaming: {
-                        flows: {
-                            analyze: 'A >> Z'
-                        }
-                    }
-                }
-            };
-            const res = await request(options);
-            expect(res.body.error.code).to.equal(HttpStatus.BAD_REQUEST);
-            expect(res.body.error.message).to.equal('invalid node Z in stream flow analyze');
-        });
-        it('should throw invalid stream flow', async () => {
-            const options = {
-                uri: restPath,
-                body: {
-                    name: 'streaming-flow',
-                    kind: 'stream',
-                    nodes: [
-                        {
-                            nodeName: 'A',
-                            algorithmName: 'green-alg',
-                            input: [],
-                            stateType: 'stateful'
-                        },
-                        {
-                            nodeName: 'B',
-                            algorithmName: 'green-alg',
-                            input: []
-                        }
-                    ],
-                    streaming: {
-                        flows: {
-                            analyze: null
-                        }
-                    }
-                }
-            };
-            const res = await request(options);
-            expect(res.body.error.code).to.equal(HttpStatus.BAD_REQUEST);
-            expect(res.body.error.message).to.equal('invalid stream flow analyze');
-        });
-        it('should throw not valid flow', async () => {
-            const options = {
-                uri: restPath,
-                body: {
-                    name: 'streaming-flow',
-                    kind: 'stream',
-                    nodes: [
-                        {
-                            nodeName: 'A',
-                            algorithmName: 'green-alg',
-                            input: [],
-                            stateType: 'stateful'
-                        },
-                        {
-                            nodeName: 'B',
-                            algorithmName: 'green-alg',
-                            input: []
-                        }
-                    ],
-                    streaming: {
-                        flows: {
-                            analyze: 'A'
-                        }
-                    }
-                }
-            };
-            const res = await request(options);
-            expect(res.body.error.code).to.equal(HttpStatus.BAD_REQUEST);
-            expect(res.body.error.message).to.equal('stream flow analyze should have valid flow, example: A >> B');
-        });
-        it('should throw not valid flow format', async () => {
-            const options = {
-                uri: restPath,
-                body: {
-                    name: 'streaming-flow',
-                    kind: 'stream',
-                    nodes: [
-                        {
-                            nodeName: 'A',
-                            algorithmName: 'green-alg',
-                            input: [],
-                            stateType: 'stateful'
-                        },
-                        {
-                            nodeName: 'B',
-                            algorithmName: 'green-alg',
-                            input: []
-                        }
-                    ],
-                    streaming: {
-                        flows: {
-                            analyze: 'A --> B'
-                        }
-                    }
-                }
-            };
-            const res = await request(options);
-            expect(res.body.error.code).to.equal(HttpStatus.BAD_REQUEST);
-            expect(res.body.error.message).to.equal('stream flow analyze should have valid flow, example: A >> B');
-        });
-        it('should throw stream flow only allowed in stream pipeline', async () => {
-            const options = {
-                uri: restPath,
-                body: {
-                    name: 'streaming-flow',
-                    kind: 'batch',
-                    nodes: [
-                        {
-                            nodeName: 'A',
-                            algorithmName: 'green-alg',
-                            input: []
-                        },
-                        {
-                            nodeName: 'B',
-                            algorithmName: 'green-alg',
-                            input: []
-                        }
-                    ],
-                    streaming: {
-                        flows: {
-                            analyze: 'A --> B'
-                        }
-                    }
-                }
-            };
-            const res = await request(options);
-            expect(res.body.error.code).to.equal(HttpStatus.BAD_REQUEST);
-            expect(res.body.error.message).to.equal('streaming flow is only allowed in stream pipeline');
-        });
-        it('should succeed to execute with customStream edge type', async () => {
-            const options = {
-                uri: restPath,
-                body: {
-                    name: 'streaming-flow',
-                    kind: 'stream',
-                    nodes: [
-                        {
-                            nodeName: 'A',
-                            algorithmName: 'green-alg',
-                            input: [],
-                            stateType: 'stateful'
-                        },
-                        {
-                            nodeName: 'B',
-                            algorithmName: 'green-alg',
-                            input: [],
-                            stateType: 'stateless'
-                        },
-                        {
-                            nodeName: 'C',
-                            algorithmName: 'green-alg',
-                            input: [],
-                            stateType: 'stateless'
-                        }
-                    ],
-                    streaming: {
-                        flows: {
-                            analyze: 'A >> B >> C'
-                        }
-                    }
-                }
-            };
-            const re = await request(options);
-            const optionsGET = { uri: `${restUrl}/exec/pipelines/${re.body.jobId}`, method: 'GET' };
-            const res = await request(optionsGET);
-            const flows = Object.keys(res.body.streaming.flows);
-            const parsedFlow = Object.keys(res.body.streaming.parsedFlow);
-            expect(res.body.edges).to.have.lengthOf(2);
-            expect(flows).to.eql(parsedFlow);
-            expect(res.body.edges[0].types[0]).to.eql('customStream');
-            expect(res.body.edges[1].types[0]).to.eql('customStream');
-        });
-        it('should succeed to execute with stream flow', async () => {
-            const options = {
-                uri: restPath,
-                body: {
-                    name: 'streaming-flow',
-                    kind: 'stream',
-                    nodes: [
-                        {
-                            nodeName: 'A',
-                            algorithmName: 'green-alg',
-                            input: [],
-                            stateType: 'stateful'
-                        },
-                        {
-                            nodeName: 'B',
-                            algorithmName: 'green-alg',
-                            input: [],
-                            stateType: 'stateless'
-                        },
-                        {
-                            nodeName: 'C',
-                            algorithmName: 'green-alg',
-                            input: [],
-                            stateType: 'stateless'
-                        },
-                        {
-                            nodeName: 'D',
-                            algorithmName: 'green-alg',
-                            input: [],
-                            stateType: 'stateless'
-                        },
-                        {
-                            nodeName: 'E',
-                            algorithmName: 'green-alg',
-                            input: [],
-                            stateType: 'stateless'
-                        }
-                    ],
-                    streaming: {
-                        flows: {
-                            analyze0: 'A >> B >> C >> D >> B >> A',
-                            analyze1: 'A >> B&C , C >> D',
-                            analyze2: 'A >> B&C >> D',
-                            analyze3: 'A >> B >> C >> D >> A',
-                            analyze4: 'A >> B&C&D >> E'
-                        }
-                    }
-                }
-            };
-            const res = await request(options);
-            expect(res.body.error.code).to.equal(HttpStatus.BAD_REQUEST);
-            expect(res.body.error.message).to.equal('please specify a default stream flow');
-        });
-        it('should succeed to execute with stream flow', async () => {
-            const options = {
-                uri: restPath,
-                body: {
-                    name: 'streaming-flow',
-                    kind: 'stream',
-                    nodes: [
-                        {
-                            nodeName: 'A',
-                            algorithmName: 'green-alg',
-                            input: [],
-                            stateType: 'stateful'
-                        },
-                        {
-                            nodeName: 'B',
-                            algorithmName: 'green-alg',
-                            input: [],
-                            stateType: 'stateless'
-                        },
-                        {
-                            nodeName: 'C',
-                            algorithmName: 'green-alg',
-                            input: [],
-                            stateType: 'stateless'
-                        },
-                        {
-                            nodeName: 'D',
-                            algorithmName: 'green-alg',
-                            input: [],
-                            stateType: 'stateless'
-                        },
-                        {
-                            nodeName: 'E',
-                            algorithmName: 'green-alg',
-                            input: [],
-                            stateType: 'stateless'
-                        }
-                    ],
-                    streaming: {
-                        flows: {
-                            analyze0: 'A >> B >> C >> D >> B >> A',
-                            analyze1: 'A >> B&C , C >> D',
-                            analyze2: 'A >> B&C >> D',
-                            analyze3: 'A >> B >> C >> D >> A',
-                            analyze4: 'A >> B&C&D >> E'
-                        },
-                        defaultFlow: 'analyze3'
-                    }
-                }
-            };
-            const re = await request(options);
-            const optionsGET = { uri: `${restUrl}/exec/pipelines/${re.body.jobId}`, method: 'GET' };
-            const res = await request(optionsGET);
-            const flows = Object.keys(res.body.streaming.flows);
-            const parsedFlow = Object.keys(res.body.streaming.parsedFlow);
-            expect(res.body.edges).to.have.lengthOf(12);
-            expect(flows).to.eql(parsedFlow);
-        });
-    });
-    describe('/streaming/gateways', () => {
-        let restPath = null;
-        before(() => {
-            restPath = `${restUrl}/exec/raw`;
-        });
-        it('should throw duplicate gateway nodes', async () => {
-            const name = `gate-name-${uid()}`;
-            const options = {
-                uri: restPath,
-                body: {
-                    kind: 'stream',
-                    name: 'string',
-                    nodes: [
-                        {
-                            nodeName: 'A',
-                            kind: 'gateway',
-                            spec: { name }
-                        },
-                        {
-                            nodeName: 'B',
-                            kind: 'gateway',
-                            spec: { name }
-                        }
-                    ],
-                    streaming: {
-                        flows: {
-                            analyze: 'A >> B'
-                        }
-                    }
-                }
-            };
-            const response = await request(options);
-            expect(response.body.error.code).to.equal(HttpStatus.BAD_REQUEST);
-            expect(response.body.error.message).to.contain(`gateway ${name}-gateway already exists`);
-        });
-        it('should insert two gateway nodes', async () => {
-            const options = {
-                uri: restPath,
-                body: {
-                    kind: 'stream',
-                    name: 'string',
-                    nodes: [
-                        {
-                            nodeName: 'A',
-                            kind: 'gateway'
-                        },
-                        {
-                            nodeName: 'B',
-                            kind: 'gateway'
-                        }
-                    ],
-                    streaming: {
-                        flows: {
-                            analyze: 'A >> B'
-                        }
-                    }
-                }
-            };
-            const response = await request(options);
-            expect(response.body.gateways).to.have.lengthOf(2);
-            expect(response.body.gateways[0].nodeName).to.eql(options.body.nodes[0].nodeName);
-            expect(response.body.gateways[1].nodeName).to.eql(options.body.nodes[1].nodeName);
-        });
-        it('should insert gateway with spec', async () => {
-            const options = {
-                uri: restPath,
-                body: {
-                    kind: 'stream',
-                    name: 'string',
-                    nodes: [
-                        {
-                            nodeName: 'nodeA',
-                            kind: 'gateway',
-                            spec: { name: 'gate-name' }
-                        },
-                        {
-                            nodeName: 'B',
-                            kind: 'algorithm',
-                            algorithmName: 'green-alg',
-                            input: []
-                        }
-                    ],
-                    streaming: {
-                        flows: {
-                            analyze: 'nodeA >> B'
-                        }
-                    }
-                }
-            };
-            const response = await request(options);
-            expect(response.body).to.have.property('gateways');
-            expect(response.body.gateways.length).to.eql(1);
-            expect(response.body.gateways[0].nodeName).to.eql(options.body.nodes[0].nodeName);
-            expect(response.body.gateways[0].url).to.eql(`hkube/gateway/${options.body.nodes[0].spec.name}`);
-        });
-        it('should insert gateway without spec', async () => {
-            const options = {
-                uri: restPath,
-                body: {
-                    kind: 'stream',
-                    name: 'string',
-                    nodes: [
-                        {
-                            nodeName: 'A',
-                            kind: 'gateway'
-                        },
-                        {
-                            nodeName: 'B',
-                            kind: 'algorithm',
-                            algorithmName: 'green-alg',
-                            input: []
-                        }
-                    ],
-                    streaming: {
-                        flows: {
-                            analyze: 'A >> B'
-                        }
-                    }
-                }
-            };
-            const response = await request(options);
-            expect(response.body).to.have.property('gateways');
-            expect(response.body.gateways.length).to.eql(1);
-            expect(response.body.gateways[0].nodeName).to.eql(options.body.nodes[0].nodeName);
-            expect(response.body.gateways[0].url).to.contains('hkube/gateway');
-        });
-        it('should delete gateway by jobId', async () => {
-            const gatewayName = uid();
-            const options = {
-                uri: restPath,
-                body: {
-                    kind: 'stream',
-                    name: 'string',
-                    nodes: [
-                        {
-                            nodeName: 'A',
-                            kind: 'gateway',
-                            spec: { name: gatewayName }
-                        },
-                        {
-                            nodeName: 'B',
-                            kind: 'algorithm',
-                            algorithmName: 'green-alg'
-                        }
-                    ],
-                    streaming: {
-                        flows: {
-                            analyze: 'A >> B'
-                        }
-                    }
-                }
-            };
-            const res = await request(options);
-            const res1 = await request({ uri: `${restUrl}/gateway/${gatewayName}`, method: 'GET' });
-            expect(res1.body.gatewayName).to.eql(gatewayName);
-            await gatewayService.deleteGateways({ jobId: res.body.jobId });
-            const res2 = await request({ uri: `${restUrl}/gateway/${gatewayName}`, method: 'GET' });
-            expect(res2.body.error.code).to.equal(HttpStatus.NOT_FOUND);
-            expect(res2.body.error.message).to.contain(`gateway ${gatewayName} Not Found`);
-        });
-        it('should insert gateway with full spec', async () => {
-            const gateway = uid();
-            const options = {
-                uri: restPath,
-                body: {
-                    kind: 'stream',
-                    name: 'string',
-                    nodes: [
-                        {
-                            nodeName: 'A',
-                            kind: 'gateway',
-                            spec: {
-                                name: gateway,
-                                description: 'my gateway',
-                                mem: '1Gi'
-                            }
-                        },
-                        {
-                            nodeName: 'B',
-                            kind: 'algorithm',
-                            algorithmName: 'green-alg',
-                            input: []
-                        }
-                    ],
-                    streaming: {
-                        flows: {
-                            analyze: 'A >> B'
-                        }
-                    }
-                }
-            };
-            const res = await request(options);
-            const response = await request({ uri: `${restUrl}/gateway/${gateway}`, method: 'GET' });
-            expect(response.body.jobId).to.eql(res.body.jobId);
-            expect(response.body.gatewayName).to.eql(gateway);
-        });
-        it('should get gateway list', async () => {
-            const gatewayName = uid();
-            const options = {
-                uri: restPath,
-                body: {
-                    kind: 'stream',
-                    name: 'string',
-                    nodes: [
-                        {
-                            nodeName: 'A',
-                            kind: 'gateway',
-                            spec: {
-                                name: gatewayName,
-                                mem: '1Gi'
-                            }
-                        },
-                        {
-                            nodeName: 'B',
-                            kind: 'algorithm',
-                            algorithmName: 'green-alg'
-                        }
-                    ],
-                    streaming: {
-                        flows: {
-                            analyze: 'A >> B'
-                        }
-                    }
-                }
-            };
-            await request(options);
-            const response = await request({ uri: `${restUrl}/gateway`, method: 'GET' });
-            const gateway = response.body.find((g) => g.gatewayName === gatewayName);
-            expect(response.body.length).to.gte(1);
-            expect(gateway).to.exist;
-        });
-    });
->>>>>>> fe9429e5
 });