const { expect } = require('chai');
const HttpStatus = require('http-status-codes');
const nock = require('nock');
const storageManager = require('@hkube/storage-manager');
const stateManager = require('../lib/state/state-manager');
const { delay, request } = require('./utils');
let restUrl;

describe('Webhooks', () => {
    before(() => {
        restUrl = global.testParams.restUrl;
        nock('http://my-webhook-server-2').persist().post('/webhook/result').reply(200);
        nock('http://my-webhook-server-2').persist().post('/webhook/progress').reply(200);
    });
    describe('Validation', () => {
        it('should throw webhooks validation error of result should match format "url', async () => {
            const options = {
                uri: restUrl + '/exec/raw',
                body: {
                    name: 'string',
                    nodes: [
                        {
                            nodeName: 'string',
                            algorithmName: 'green-alg',
                            input: []
                        }
                    ],
                    webhooks: {
                        result: 'not_a_url'
                    }
                }
            };
            const response = await request(options);
            expect(response.body).to.have.property('error');
            expect(response.body.error.code).to.equal(HttpStatus.BAD_REQUEST);
            expect(response.body.error.message).to.equal('data.webhooks.result should match format "url"');
        });
        it('should throw webhooks validation error of progress should match format "url', async () => {
            const options = {
                uri: restUrl + '/exec/raw',
                body: {
                    name: 'string',
                    nodes: [
                        {
                            nodeName: 'string',
                            algorithmName: 'green-alg',
                            input: []
                        }
                    ],
                    webhooks: {
                        progress: 'not_a_url'
                    }
                }
            };
            const response = await request(options);
            expect(response.body).to.have.property('error');
            expect(response.body.error.code).to.equal(HttpStatus.BAD_REQUEST);
            expect(response.body.error.message).to.equal('data.webhooks.progress should match format "url"');
        });
        it('should throw webhooks validation error of NOT have additional properties', async () => {
            const options = {
                uri: restUrl + '/exec/raw',
                body: {
                    name: 'string',
                    nodes: [
                        {
                            nodeName: 'string',
                            algorithmName: 'green-alg',
                            input: []
                        }
                    ],
                    webhooks: {
                        no_such_prop: 'http://localhost'
                    }
                }
            };
            const response = await request(options);
            expect(response.body).to.have.property('error');
            expect(response.body.error.code).to.equal(HttpStatus.BAD_REQUEST);
            expect(response.body.error.message).to.equal('data.webhooks should NOT have additional properties (no_such_prop)');
        });
    });
    describe('Results', () => {
        it('should succeed to send webhook result', async () => {
            return new Promise(async (resolve) => {
                nock('http://my-webhook-server-1')
                    .post('/webhook/result')
                    .reply(200, async (uri, requestBody) => {
                        expect(requestBody).to.have.property('data');
                        expect(requestBody).to.have.property('jobId');
                        expect(requestBody).to.have.property('status');
                        expect(requestBody).to.have.property('timestamp');

                        const status = {
                            uri: `${restUrl}/exec/results/${requestBody.jobId}`,
                            method: 'GET'
                        };
                        const response = await request(status);
                        expect(response.body.jobId).to.eql(requestBody.jobId);
                        expect(response.body.status).to.eql(requestBody.status);
                        expect(response.body.data).to.eql(requestBody.data);
                        return resolve();
                    });

                const stored = {
                    uri: `${restUrl}/exec/stored`,
                    body: { name: 'webhookFlow1' }
                };
                const response = await request(stored);

                const results = {
                    jobId: response.body.jobId,
                    status: 'completed',
                    data: [{ res1: 400 }, { res2: 500 }]
                };
                await stateManager.updateJobStatus(results);
                await stateManager.updateJobResult(results);
            });
        });

        it('should succeed to send webhook result on stop', async () => {
            return new Promise(async (resolve) => {
                nock('http://my-webhook-server-1')
                    .post('/webhook/result')
                    .reply(200, async (uri, requestBody) => {
                        expect(requestBody.data).to.not.exist;
                        expect(requestBody).to.have.property('jobId');
                        expect(requestBody).to.have.property('status');
                        expect(requestBody).to.have.property('timestamp');

                        const status = {
                            uri: `${restUrl}/exec/results/${requestBody.jobId}`,
                            method: 'GET'
                        };
                        const response = await request(status);
                        expect(response.body.jobId).to.eql(requestBody.jobId);
                        expect(response.body.status).to.eql(requestBody.status);
                        return resolve();
                    });

                const stored = {
                    uri: `${restUrl}/exec/stored`,
                    body: { name: 'webhookFlow1' }
                };
                const response = await request(stored);

                const results = {
                    jobId: response.body.jobId,
                    status: 'stopped'
                };
                await stateManager.updateJobStatus(results);
                await stateManager.updateJobResult(results);
            });
        });

        it('should succeed to send webhook result with large data', async () => {
            return new Promise(async (resolve) => {
                nock('http://my-webhook-server-1')
                    .post('/webhook/result')
                    .reply(200, async (uri, requestBody) => {
                        expect(requestBody).to.have.property('data');
                        expect(requestBody).to.have.property('jobId');
                        expect(requestBody).to.have.property('status');
                        expect(requestBody).to.have.property('timestamp');

                        expect(requestBody.data).to.be.of.length(2);
                        expect(requestBody.data[0].info.isBigData).to.be.true;
                        expect(requestBody.data[1].info).to.not.exist;
                        expect(requestBody.data[1].result).to.eql('some-path2');
                        return resolve();
                    });

                const stored = {
                    uri: `${restUrl}/exec/stored`,
                    body: { name: 'webhookFlow1' }
                };
                const response = await request(stored);
                const path1 = await storageManager.hkube.put({ jobId: response.body.jobId, taskId: 'a', data: 'some-path2' });
                const results = {
                    jobId: response.body.jobId,
                    status: 'completed',
                    data: [
                        {
                            info: {
                                isBigData: true,
                                path: 'some-path',
                                size: 600000
                            }
                        },
                        {
                            info: {
                                isBigData: true,
                                path: path1.path,
                                size: 50000
                            }
                        }
                    ]
                };
                await stateManager.updateJobStatus(results);
                await stateManager.updateJobResult(results);
            });
        });
        it('should succeed to store pipeline with webhooks', async () => {
            const options = {
                uri: restUrl + '/exec/raw',
                body: {
                    name: 'string',
                    nodes: [
                        {
                            nodeName: 'string',
                            algorithmName: 'green-alg',
                            input: []
                        }
                    ],
                    webhooks: {
                        result: 'http://localhost'
                    }
                }
            };
            const response = await request(options);
            expect(response.body).to.have.property('jobId');
        });
        it('should throw error when no such webhook results jobId', async () => {
            const options = {
                method: 'GET',
                uri: `${restUrl}/webhooks/results/no_such`
            };
            const response = await request(options);
            expect(response.body.error.code).to.equal(HttpStatus.NOT_FOUND);
            expect(response.body.error.message).to.equal('webhook no_such Not Found');
        });
        it('should succeed to send webhook and get results', async () => {
            let options = {
                uri: restUrl + '/exec/stored',
                body: { name: 'webhookFlow2' }
            };
            const response = await request(options);
            jobId = response.body.jobId;

            const results = {
                jobId,
                status: 'completed',
                level: 'info',
                data: [{ res1: 400 }, { res2: 500 }]
            };
            await stateManager.updateJobResult(results);
            await delay(1000);

            options = {
                method: 'GET',
                uri: `${restUrl}/webhooks/results/${jobId}`
            };
            const response2 = await request(options);

            expect(response2.body).to.have.property('httpResponse');
            expect(response2.body.httpResponse).to.have.property('statusCode');
            expect(response2.body.httpResponse).to.have.property('statusMessage');
            expect(response2.body).to.have.property('jobId');
            expect(response2.body).to.have.property('url');
            expect(response2.body).to.have.property('pipelineStatus');
            expect(response2.body).to.have.property('responseStatus');
        });
    });
<<<<<<< HEAD
=======
    describe('Completion', () => {
        it('should return not completed jobs with result', async () => {
            let options = {
                uri: restUrl + '/exec/stored',
                body: { name: 'webhookFlow2' }
            };
            try {
                const response = await request(options);
                jobId = response.body.jobId;
                const res = await stateManager.getNotCompletedJobs();
                await stateManager._etcd.jobs.results.unwatch();
                expect(res).to.be.empty;
                const data = [{ res1: 400 }, { res2: 500 }];
                await workerStub.done({ jobId, data });
                const res2 = await stateManager.getNotCompletedJobs();
                expect(res2[0].jobId).to.eql(jobId);
                await delay(4000);
                const res3 = await stateManager.getNotCompletedJobs();
                expect(res3).to.be.empty;
            } finally {
                await stateManager._etcd.jobs.results.watch();
            }

        });
        it('should return handle completion without webhook', async () => {
            let options = {
                uri: restUrl + '/exec/stored',
                body: { name: 'flow1' }
            };
            try {
                const response = await request(options);
                jobId = response.body.jobId;
                const res = await stateManager.getNotCompletedJobs();
                await stateManager._etcd.jobs.results.unwatch();
                expect(res).to.be.empty;
                const data = [{ res1: 400 }, { res2: 500 }];
                await workerStub.done({ jobId, data });
                const res2 = await stateManager.getNotCompletedJobs();
                expect(res2[0].jobId).to.eql(jobId);
                await delay(4000);
                const res3 = await stateManager.getNotCompletedJobs();
                expect(res3).to.be.empty;
            } finally {
                await stateManager._etcd.jobs.results.watch();
            }

        });
        it('should fix status when handling completion if result status is different than status', async () => {
            let options = {
                uri: restUrl + '/exec/stored',
                body: { name: 'flow1' }
            };
            try {
                const response = await request(options);
                jobId = response.body.jobId;
                const res = await stateManager.getNotCompletedJobs();
                await stateManager._etcd.jobs.results.unwatch();
                expect(res).to.be.empty;
                const data = [{ res1: 400 }, { res2: 500 }];
                // await workerStub.done({ jobId, data });
                const results = {
                    jobId,
                    level: 'info',
                    data: [{ res1: 400 }, { res2: 500 }]
                }
                results.data.storageInfo = await storageManager.hkubeResults.put({ jobId, data: results.data });
                await stateManager.updateJobStatus({ ...results, status: 'active' }); // simulate still active job
                await stateManager.updateJobResult({ ...results, status: 'completed' });
                const res2 = await stateManager.getNotCompletedJobs();
                const status = await stateManager.getStatus({ jobId });
                expect(status.status).to.eql('active');
                expect(res2[0].jobId).to.eql(jobId);
                await delay(4000);
                const res3 = await stateManager.getNotCompletedJobs();
                expect(res3).to.be.empty;
                const status2 = await stateManager.getStatus({ jobId });
                expect(status2.status).to.eql('completed');

            } finally {
                await stateManager._etcd.jobs.results.watch();
            }

        });
    })
>>>>>>> 13d5a29a
    describe('Progress', () => {
        it('should succeed to send webhook progress', async () => {
            return new Promise(async (resolve) => {
                nock('http://my-webhook-server-1')
                    .post('/webhook/progress')
                    .reply(200, async (uri, requestBody) => {
                        expect(requestBody).to.have.property('jobId');
                        expect(requestBody).to.have.property('level');
                        expect(requestBody).to.have.property('pipeline');
                        expect(requestBody).to.have.property('status');
                        expect(requestBody).to.have.property('timestamp');

                        const status = {
                            uri: `${restUrl}/exec/status/${requestBody.jobId}`,
                            method: 'GET'
                        };
                        const response = await request(status);
                        expect(response.body.jobId).to.eql(requestBody.jobId);
                        expect(response.body.status).to.eql(requestBody.status);
                        expect(response.body.data).to.eql(requestBody.data);
                        return resolve();
                    });
                const stored = {
                    uri: restUrl + '/exec/stored',
                    body: { name: 'webhookFlow1' }
                };
                const res = await request(stored);
                const { jobId } = res.body;
                await stateManager.updateJobStatus({ jobId, status: 'active' });
            });
        });
        it('should succeed to store pipeline with webhooks', async () => {
            const options = {
                uri: restUrl + '/exec/raw',
                body: {
                    name: 'string',
                    nodes: [
                        {
                            nodeName: 'string',
                            algorithmName: 'green-alg',
                            input: []
                        }
                    ],
                    webhooks: {
                        progress: 'http://localhost'
                    }
                }
            };
            const response = await request(options);
            expect(response.body).to.have.property('jobId');
        });
        it('should throw error when no such webhook status jobId', async () => {
            const options = {
                method: 'GET',
                uri: `${restUrl}/webhooks/status/no_such`
            };
            const response = await request(options);
            expect(response.body.error.code).to.equal(HttpStatus.NOT_FOUND);
            expect(response.body.error.message).to.equal('webhook no_such Not Found');
        });
        it('should throw error when no such jobId', async () => {
            const options = {
                method: 'GET',
                uri: `${restUrl}/webhooks/list/no_such`
            };
            const response = await request(options);
            expect(response.body.error.code).to.equal(HttpStatus.NOT_FOUND);
            expect(response.body.error.message).to.equal('webhook no_such Not Found');
        });
        it('should succeed and return webhooks progress', async () => {
            const options1 = {
                uri: restUrl + '/exec/stored',
                body: { name: 'webhookFlow2' }
            };
            const response = await request(options1);
            const { jobId } = response.body;
            await stateManager.updateJobStatus({ jobId, status: 'active' });

            await delay(1000);

            const options2 = {
                method: 'GET',
                uri: `${restUrl}/webhooks/status/${jobId} `
            };
            const response2 = await request(options2);

            expect(response2.body).to.have.property('httpResponse');
            expect(response2.body.httpResponse).to.have.property('statusCode');
            expect(response2.body.httpResponse).to.have.property('statusMessage');
            expect(response2.body).to.have.property('jobId');
            expect(response2.body).to.have.property('url');
            expect(response2.body).to.have.property('pipelineStatus');
            expect(response2.body).to.have.property('responseStatus');
        });
        it('should succeed and return webhook by jobId', async () => {
            const options1 = {
                uri: restUrl + '/exec/stored',
                body: { name: 'webhookFlow2' }
            };
            const response = await request(options1);
            const jobId = response.body.jobId;
            const results = {
                jobId,
                status: 'completed',
                level: 'info',
                data: [{ res1: 400 }, { res2: 500 }]
            };

            await stateManager.updateJobResult(results);

            await delay(2000);

            const options2 = {
                method: 'GET',
                uri: `${restUrl}/webhooks/list/${jobId} `
            };
            const response2 = await request(options2);
            expect(response2.body).to.have.property('jobId');
            expect(response2.body).to.have.property('result');
            expect(response2.body).to.have.property('progress');
        });
    });
});<|MERGE_RESOLUTION|>--- conflicted
+++ resolved
@@ -261,8 +261,6 @@
             expect(response2.body).to.have.property('responseStatus');
         });
     });
-<<<<<<< HEAD
-=======
     describe('Completion', () => {
         it('should return not completed jobs with result', async () => {
             let options = {
@@ -347,7 +345,6 @@
 
         });
     })
->>>>>>> 13d5a29a
     describe('Progress', () => {
         it('should succeed to send webhook progress', async () => {
             return new Promise(async (resolve) => {
