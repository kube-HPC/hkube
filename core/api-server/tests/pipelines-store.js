const { expect } = require('chai');
const { StatusCodes } = require('http-status-codes');
const clone = require('clone');
const { pipelineStatuses, nodeKind } = require('@hkube/consts');
const { uuid } = require('@hkube/uid');
const { pipelines } = require('./mocks');
const { request } = require('./utils');
const stateManager = require('../lib/state/state-manager');
let restUrl, restPath;

describe('Store/Pipelines', () => {
    before(() => {
        restUrl = global.testParams.restUrl;
        restPath = `${restUrl}/store/pipelines`;
    });
    describe('/store/pipelines:name GET', () => {
        it('should throw error pipeline not found', async () => {
            const options = {
                uri: restPath + '/not_exists',
                method: 'GET'
            };
            const response = await request(options);
            expect(response.body).to.have.property('error');
            expect(response.body.error.code).to.equal(StatusCodes.NOT_FOUND);
            expect(response.body.error.message).to.equal('pipeline not_exists Not Found');
        });
        it('should return specific pipeline', async () => {
            const options = {
                uri: restPath + '/flow1',
                method: 'GET'
            };
            const response = await request(options);
            expect(response.body).to.deep.equal(pipelines[0]);
        });
    });
    describe('/store/pipelines:name DELETE', () => {
        it('should throw error pipeline not found', async () => {
            const options = {
                uri: restPath + '/not_exists',
                method: 'DELETE',
                body: {}
            };
            const response = await request(options);
            expect(response.body).to.have.property('error');
            expect(response.body.error.code).to.equal(StatusCodes.NOT_FOUND);
            expect(response.body.error.message).to.equal('pipeline not_exists Not Found');
        });
        it('should delete specific pipeline', async () => {
            const pipeline = clone(pipelines[0]);
            const optionsInsert = {
                uri: restPath,
                body: pipeline
            };
            await request(optionsInsert);

            const options = {
                uri: `${restPath}/${pipeline.name}`,
                method: 'DELETE',
                body: {}
            };
            const response = await request(options);
            expect(response.body).to.have.property('message');
            expect(response.body.message).to.contain('successfully deleted from store');
        });
        it('should delete pipeline with some dependencies', async () => {
            const pipeline = clone(pipelines[0]);
            const pipelineName = uuid();
            const optionsInsert = {
                uri: restPath,
                body: { ...pipeline, name: pipelineName }
            };
            await request(optionsInsert);
            const options1 = {
                uri: `${restUrl}/exec/stored`,
                body: {
                    name: pipelineName
                }
            };
            await request(options1);
            await request(options1);
            const res = await request(options1);
            const jobId = res.body.jobId;
            await stateManager.updateJobStatus({ jobId, status: pipelineStatuses.STOPPED });
            await stateManager.updateJobResult({ jobId, status: pipelineStatuses.STOPPED });

            const options2 = {
                uri: `${restPath}/${pipelineName}`,
                method: 'DELETE'
            };
            const response2 = await request(options2);
            expect(response2.body.message).to.equal(`pipeline ${pipelineName} successfully deleted from store, stopped related running pipelines 2/2`);
        });
    });
    describe('/store/pipelines GET', () => {
        it('should get all pipelines', async () => {
            const options = {
                uri: restPath,
                method: 'GET'
            };
            const response = await request(options);
            expect(response.body).to.be.an('array');
        });
    });
    describe('/store/pipelines POST', () => {
        it('should throw validation error of required property name', async () => {
            const options = {
                uri: restPath,
                body: {}
            };
            const response = await request(options);
            expect(response.body).to.have.property('error');
            expect(response.body.error.code).to.equal(StatusCodes.BAD_REQUEST);
            expect(response.body.error.message).to.equal("data should have required property 'name'");
        });
        it('should throw validation error of data.name should be string', async () => {
            const options = {
                uri: restPath,
                body: {
                    name: {}
                }
            };
            const response = await request(options);
            expect(response.body).to.have.property('error');
            expect(response.body.error.code).to.equal(StatusCodes.BAD_REQUEST);
            expect(response.body.error.message).to.equal('data.name should be string');
        });
        it('should throw validation error of name should NOT be shorter than 1 characters"', async () => {
            const options = {
                uri: restPath,
                body: {
                    name: ''
                }
            };
            const response = await request(options);
            expect(response.body).to.have.property('error');
            expect(response.body.error.code).to.equal(StatusCodes.BAD_REQUEST);
            expect(response.body.error.message).to.equal('data.name should NOT be shorter than 1 characters');
        });
        it('should throw validation error of required property nodes', async () => {
            const options = {
                uri: restPath,
                body: {
                    name: 'string'
                }
            };
            const response = await request(options);
            expect(response.body).to.have.property('error');
            expect(response.body.error.code).to.equal(StatusCodes.BAD_REQUEST);
            expect(response.body.error.message).to.equal('pipeline must have at least one node');
        });
        it('should throw validation error of required property nodes.nodeName', async () => {
            const options = {
                uri: restPath,
                body: {
                    name: 'string',
                    nodes: [
                        {
                            algorithmName: 'green-alg',
                            input: [{}]
                        }
                    ]
                }
            };
            const response = await request(options);
            expect(response.body).to.have.property('error');
            expect(response.body.error.code).to.equal(StatusCodes.BAD_REQUEST);
            expect(response.body.error.message).to.eql("data.nodes[0] should have required property 'nodeName'");
        });
        it('should throw validation error of cron trigger', async () => {
            const pipeline = clone(pipelines[0]);
            pipeline.triggers = {
                cron: {
                    pattern: 'bla'
                }
            };
            const options = {
                uri: restPath,
                body: pipeline
            };
            const response = await request(options);
            expect(response.body).to.have.property('error');
            expect(response.body.error.code).to.equal(StatusCodes.BAD_REQUEST);
            expect(response.body.error.message).to.equal('data.triggers.cron.pattern should match format "cron"');
        });
        it('should throw validation error of pipelines trigger should be array', async () => {
            const pipeline = clone(pipelines[0]);
            pipeline.triggers = {
                pipelines: 1
            };
            const options = {
                uri: restPath,
                body: pipeline
            };
            const response = await request(options);
            expect(response.body).to.have.property('error');
            expect(response.body.error.code).to.equal(StatusCodes.BAD_REQUEST);
            expect(response.body.error.message).to.equal('data.triggers.pipelines should be array');
        });
        it('should throw validation error of pipelines trigger should NOT be shorter than 1 characters', async () => {
            const pipeline = clone(pipelines[0]);
            pipeline.triggers = {
                pipelines: ['']
            };
            const options = {
                uri: restPath,
                body: pipeline
            };
            const response = await request(options);
            expect(response.body).to.have.property('error');
            expect(response.body.error.code).to.equal(StatusCodes.BAD_REQUEST);
            expect(response.body.error.message).to.equal('data.triggers.pipelines[0] should NOT be shorter than 1 characters');
        });
        it('should throw validation error of required property nodes.algorithmName', async () => {
            const options = {
                uri: restPath,
                body: {
                    name: 'string',
                    nodes: [
                        {
                            nodeName: 'string'
                        }
                    ]
                }
            };
            const response = await request(options);
            expect(response.body).to.have.property('error');
            expect(response.body.error.code).to.equal(StatusCodes.BAD_REQUEST);
            expect(response.body.error.message).to.contain('please provide algorithm name');
        });
        it('should throw validation error of nodes.input should be array', async () => {
            const options = {
                uri: restPath,
                body: {
                    name: 'string',
                    nodes: [
                        {
                            nodeName: 'string',
                            algorithmName: 'green-alg',
                            input: null
                        }
                    ]
                }
            };
            const response = await request(options);
            expect(response.body).to.have.property('error');
            expect(response.body.error.code).to.equal(StatusCodes.BAD_REQUEST);
        });
        it('should not throw validation error of data should NOT have additional properties', async () => {
            const options = {
                uri: restPath,
                body: {
                    name: 'string',
                    nodes: [
                        {
                            nodeName: 'string',
                            algorithmName: 'green-alg',
                            input: []
                        }
                    ],
                    additionalProps: {
                        bla: 60,
                        blabla: 'info'
                    }
                }
            };
            const response = await request(options);
            expect(response.body.name).to.eql(options.body.name);
        });
        it('should throw conflict error', async () => {
            const pipeline = clone(pipelines[0]);
            pipeline.name = 'flow1';
            const options = {
                uri: restPath,
                body: pipeline
            };
            await request(options);
            const response = await request(options);
            expect(response.response.statusCode).to.equal(409);
            expect(response.body).to.have.property('error');
            expect(response.body.error.message).to.equal('pipeline flow1 already exists');
        });
        it('should throw validation error of duplicate node', async () => {
            const options = {
                uri: restPath,
                body: {
                    name: 'string',
                    nodes: [
                        {
                            nodeName: 'dup',
                            algorithmName: 'green-alg',
                            input: []
                        },
                        {
                            nodeName: 'dup',
                            algorithmName: 'green-alg',
                            input: []
                        }
                    ]
                }
            };
            const response = await request(options);
            expect(response.body).to.have.property('error');
            expect(response.body.error.code).to.equal(StatusCodes.BAD_REQUEST);
            expect(response.body.error.message).to.equal('found duplicate node "dup"');
        });
        it('should throw validation error of invalid reserved name flowInput', async () => {
            const options = {
                uri: restPath,
                body: {
                    name: 'reservedName',
                    nodes: [
                        {
                            nodeName: 'flowInput',
                            algorithmName: 'green-alg',
                            input: []
                        }
                    ]
                }
            };
            const response = await request(options);
            expect(response.body).to.have.property('error');
            expect(response.body.error.code).to.equal(StatusCodes.BAD_REQUEST);
            expect(response.body.error.message).to.equal('pipeline "reservedName" has invalid reserved name "flowInput"');
        });
        it('should throw validation error of node depend on not exists node', async () => {
            const pipeline = pipelines.find((p) => p.name === 'NodeNotExists');
            const options = {
                uri: restPath,
                body: pipeline
            };
            const response = await request(options);
            expect(response.body).to.have.property('error');
            expect(response.body.error.code).to.equal(StatusCodes.BAD_REQUEST);
            expect(response.body.error.message).to.equal('node "B" is depend on node "C" which is not exists');
        });
        it('should throw validation error of cyclic nodes', async () => {
            const pipeline = pipelines.find((p) => p.name === 'cyclicNodes');
            const options = {
                uri: restPath,
                body: pipeline
            };
            const response = await request(options);
            expect(response.body).to.have.property('error');
            expect(response.body.error.code).to.equal(StatusCodes.BAD_REQUEST);
            expect(response.body.error.message).to.equal('cyclic nodes are not allowed on batch pipeline');
        });
        it('should throw validation error of flowInput not exist', async () => {
            const options = {
                uri: restUrl + '/exec/raw',
                body: {
                    name: 'flowInputPipeline',
                    nodes: [
                        {
                            nodeName: 'A',
                            algorithmName: 'green-alg',
                            input: ['@flowInput.notExist']
                        }
                    ],
                    flowInput: {}
                }
            };
            const response = await request(options);
            expect(response.body).to.have.property('error');
            expect(response.body.error.code).to.equal(StatusCodes.BAD_REQUEST);
            expect(response.body.error.message).to.equal('unable to find flowInput.notExist');
        });
        it('should throw validation error if algorithmName not exists', async () => {
            const pipeline = clone(pipelines[0]);
            pipeline.nodes[0].algorithmName = 'not.exists';
            pipeline.name = uuid();
            const body = pipeline;
            const options = {
                uri: restPath,
                body
            };
            const response = await request(options);
            expect(response.body).to.have.property('error');
            expect(response.body.error.code).to.equal(StatusCodes.NOT_FOUND);
            expect(response.body.error.message).to.equal('algorithm not.exists Not Found');
        });
        it('should throw validation error if debugOverride algorithm not in nodes', async () => {
            const pipeline = clone(pipelines[0]);
            pipeline.name = uuid();
            pipeline.options.debugOverride = ['not-exist']
            const body = pipeline;
            const options = {
                uri: restPath,
                body
            };
            const response = await request(options);
            expect(response.body).to.have.property('error');
            expect(response.body.error.code).to.equal(StatusCodes.BAD_REQUEST);
            expect(response.body.error.message).to.equal('debugOverride node not in nodes list');
        });
        it('should succeed to store pipeline and add defaults', async () => {
            const name = uuid();
            const options = {
                uri: restPath,
                body: {
                    name,
                    nodes: [
                        {
                            nodeName: 'green',
                            algorithmName: 'green-alg',
                            input: ['args']
                        }
                    ]
                }
            };
            const response = await request(options);
            expect(response.response.statusCode).to.equal(StatusCodes.CREATED);
            expect(response.body).to.have.property('name');
            expect(response.body).to.have.property('nodes');
            expect(response.body).to.have.property('options');
            expect(response.body).to.have.property('priority');
            expect(response.body.options).to.have.property('ttl');
            expect(response.body.options).to.have.property('batchTolerance');
            expect(response.body.options).to.have.property('progressVerbosityLevel');

            expect(response.body.priority).to.equal(3);
            expect(response.body.options.ttl).to.equal(3600);
            expect(response.body.options.batchTolerance).to.equal(80);
            expect(response.body.options.progressVerbosityLevel).to.equal('info');
        });
        it('should succeed to store pip', async () => {
            const pipeline = {
                name: 'pipeline_in_pipeline',
                nodes: [
                    {
                        nodeName: 'A',
<<<<<<< HEAD
                        kind: nodeKind.Pipeline,
                        spec: {
                            name: 'simple-1'
                        },
                        input: []
                    },
                    {
                        nodeName: 'B',
                        kind: nodeKind.Pipeline,
                        spec: {
                            name: 'simple-1'
=======
                        kind: 'pipeline',
                        spec: {
                            name: 'simple'
                        }
                    },
                    {
                        nodeName: 'B',
                        kind: 'pipeline',
                        spec: {
                            name: 'simple'
>>>>>>> 1ab8217f
                        },
                        input: [{ data: '@A' }]
                    }
                ]
            };
            const options = {
                uri: restPath,
                body: pipeline
            };
            const response = await request(options);
            expect(response.response.statusCode).to.equal(StatusCodes.CREATED);
        });
    });
    describe('/store/pipelines PUT', () => {
        it('should succeed to update pipeline', async () => {
            const pipeline = clone(pipelines[2]);
            pipeline.description = 'my description';
            pipeline.kind = 'stream';
            pipeline.nodes.forEach((n) => {
                n.kind = 'algorithm';
                n.stateType = 'stateless';
            });
            const options = {
                uri: restPath,
                method: 'PUT',
                body: pipeline
            };
            const response = await request(options);
            expect(response.body).to.deep.equal(pipeline);
        });
        it('should throw validation error if algorithmName not exists', async () => {
            const pipeline = clone(pipelines[0]);
            pipeline.nodes[0].algorithmName = 'not.exists';
            const body = pipeline;
            const options = {
                uri: restPath,
                method: 'PUT',
                body
            };
            const response = await request(options);
            expect(response.body).to.have.property('error');
            expect(response.body.error.code).to.equal(StatusCodes.NOT_FOUND);
            expect(response.body.error.message).to.equal('algorithm not.exists Not Found');
        });
    });
});<|MERGE_RESOLUTION|>--- conflicted
+++ resolved
@@ -428,7 +428,6 @@
                 nodes: [
                     {
                         nodeName: 'A',
-<<<<<<< HEAD
                         kind: nodeKind.Pipeline,
                         spec: {
                             name: 'simple-1'
@@ -440,18 +439,6 @@
                         kind: nodeKind.Pipeline,
                         spec: {
                             name: 'simple-1'
-=======
-                        kind: 'pipeline',
-                        spec: {
-                            name: 'simple'
-                        }
-                    },
-                    {
-                        nodeName: 'B',
-                        kind: 'pipeline',
-                        spec: {
-                            name: 'simple'
->>>>>>> 1ab8217f
                         },
                         input: [{ data: '@A' }]
                     }
