[
    {
        "name": "eval-alg",
        "algorithmImage": "hkube/algorunner",
        "cpu": 1.5,
        "mem": "50Mi",
        "type": "Image",
        "minHotWorkers": 0,
        "options": {
            "debug": false,
            "pending": false
        }
    },
    {
        "name": "deep-green-alg",
        "cpu": 1,
        "mem": "6000Mi",
        "minHotWorkers": 0,
        "options": {
            "debug": false,
            "pending": false
        },
<<<<<<< HEAD
        "repository": {
            "gitRepository": {
                "url": "https://gitlab.com/maty21/anomaly",
                "webUrl": "https://gitlab.com/maty21/anomaly",
                "branchName": "master",
                "gitKind": "gitlab"
            }
=======
        "gitRepository": {
            "url": "https://gitlab.com/maty21/anomaly",
            "webUrl": "https://gitlab.com/maty21/anomaly",
            "branchName": "master",
            "gitKind": "gitlab"
>>>>>>> b31a3412
        },
        "env": "nodejs",
        "entryPoint": "./app.js",
        "type": "Git"
    },
    {
        "name": "green-alg",
        "cpu": 1,
        "mem": "6000Mi",
        "minHotWorkers": 0,
        "options": {
            "debug": false,
            "pending": false
        },
        "repository": {
            "gitRepository": {
                "url": "https://github.com/maty21/statistisc",
                "webUrl": "https://github.com/maty21/statistisc",
                "branchName": "master"
            }
        },
        "env": "nodejs",
        "entryPoint": "./app.js",
        "type": "Git"
    },
    {
        "name": "yellow-alg",
        "algorithmImage": "hkube/algorithm-example",
        "cpu": 7.1,
        "mem": "1.2Gi",
        "minHotWorkers": 0,
        "options": {
            "debug": false,
            "pending": false
        }
    },
    {
        "name": "black-alg",
        "algorithmImage": "hkube/algorithm-example",
        "cpu": 2,
        "mem": "100Mi",
        "minHotWorkers": 0,
        "options": {
            "debug": false,
            "pending": false
        }
    }
]<|MERGE_RESOLUTION|>--- conflicted
+++ resolved
@@ -20,7 +20,7 @@
             "debug": false,
             "pending": false
         },
-<<<<<<< HEAD
+
         "repository": {
             "gitRepository": {
                 "url": "https://gitlab.com/maty21/anomaly",
@@ -28,13 +28,6 @@
                 "branchName": "master",
                 "gitKind": "gitlab"
             }
-=======
-        "gitRepository": {
-            "url": "https://gitlab.com/maty21/anomaly",
-            "webUrl": "https://gitlab.com/maty21/anomaly",
-            "branchName": "master",
-            "gitKind": "gitlab"
->>>>>>> b31a3412
         },
         "env": "nodejs",
         "entryPoint": "./app.js",
