const { expect } = require('chai');
const fse = require('fs-extra');
const nock = require('nock');
const HttpStatus = require('http-status-codes');
const merge = require('lodash.merge');
const { uid: uuid } = require('@hkube/uid');
const stateManager = require('../lib/state/state-manager');
const versionsService = require('../lib/service/algorithm-versions');
const buildsService = require('../lib/service/builds');
const validationMessages = require('../lib/consts/validationMessages.js');
const { MESSAGES } = require('../lib/consts/builds');
const { algorithms } = require('./mocks');
const nodes = require('./mocks/nodes.json');
const { request, delay, defaultProps } = require('./utils');
const commit = require('./mocks/github-commit.json');
let restUrl, restPath, applyPath, versionsPath;

const baseApi = 'https://api.github.com';
const gitRepo = 'https://github.com/kube-HPC/hkube';
const hkubeRepo = '/repos/kube-HPC/hkube/commits';
const emptyGit = '/repos/hkube/empty/commits';
const fullGit = '/repos/hkube/my.git.foo.bar/commits';

describe('Store/Algorithms', () => {
    before(() => {
        restUrl = global.testParams.restUrl;
        restPath = `${restUrl}/store/algorithms`;
        applyPath = `${restPath}/apply`;
        versionsPath = `${restUrl}/versions/algorithms`;
        nock(baseApi).persist().get(emptyGit).query(true).reply(HttpStatus.StatusCodes.BAD_REQUEST, 'Git Repository is empty');
        nock(baseApi).persist().get(fullGit).query(true).reply(HttpStatus.StatusCodes.OK, commit.data);
        nock(baseApi).persist().get(hkubeRepo).query(true).reply(HttpStatus.StatusCodes.OK, commit.data);
    });

    describe('/store/algorithms:name GET', () => {
        it('should throw error algorithm not found', async () => {
            const options = {
                uri: `${restPath}/notexists`,
                method: 'GET'
            };
            const response = await request(options);
            expect(response.body).to.have.property('error');
            expect(response.body.error.code).to.equal(HttpStatus.StatusCodes.NOT_FOUND);
            expect(response.body.error.message).to.equal('algorithm notexists Not Found');
        });

        it('should return specific algorithm', async () => {
            const body = { payload: JSON.stringify({
                name: 'test-alg',
                algorithmImage: 'hkube/algorithm-example',
                cpu: 1,
                mem: '5000Ki'
            }) };
            await request({ uri: restPath, body });
            const response = await request({ uri: `${restPath}/test-alg`, method: 'GET' });
            const { version, created, modified, reservedMemory,auditTrail, ...algorithm } = response.body;
            expect(algorithm).to.eql({ ...defaultProps, ...JSON.parse(body.payload) });
        });
    });


    describe('/store/algorithms GET', () => {
        it('should success to get list of algorithms', async () => {
            const options = {
                uri: restPath,
                method: 'GET'
            };
            const response = await request(options);
            expect(response.body).to.be.an('array');
        });
    });

    describe('/store/algorithms:name DELETE', () => {
        it('should throw error algorithm not found', async () => {
            const algorithmName = `delete-${uuid()}`;
            const options = {
                uri: `${restPath}/${algorithmName}`,
                method: 'DELETE'
            };
            const response = await request(options);
            expect(response.body).to.have.property('error');
            expect(response.body.error.code).to.equal(HttpStatus.StatusCodes.NOT_FOUND);
            expect(response.body.error.message).to.equal(`algorithm ${algorithmName} Not Found`);
        });

        it('should throw error on related data', async () => {
            const algorithmName = `alg-${uuid()}`;
            const pipelineName = `pipe-${uuid()}`;
            const algorithm = {
                uri: restPath,
                body: { payload: JSON.stringify({
                    name: algorithmName,
                    algorithmImage: 'image'
                }) }
            };
            const store = {
                uri: `${restUrl}/store/pipelines`,
                body: {
                    name: pipelineName,
                    nodes: [
                        {
                            nodeName: 'green',
                            algorithmName,
                            input: []
                        }
                    ]
                }
            };
            const exec = {
                uri: `${restUrl}/exec/stored`,
                body: {
                    name: store.body.name
                }
            };

            const resAlg = await request(algorithm);
            await request(store);
            const execRes = await request(exec);
            const jobId = execRes.body.jobId;
            await versionsService.createVersion(resAlg.body);
            await stateManager.createBuild({ buildId: `${algorithmName}-1`, algorithmName });
            await stateManager.createBuild({ buildId: `${algorithmName}-2`, algorithmName });

            const optionsDelete = {
                uri: `${restPath}/${algorithmName}?force=false`,
                method: 'DELETE'
            };
            const response = await request(optionsDelete);
            expect(response.body).to.have.property('error');
            expect(response.body.error.code).to.equal(HttpStatus.StatusCodes.BAD_REQUEST);
            expect(response.body.error.message).to.equal(`algorithm ${algorithmName} is stored in 1 pipelines (${pipelineName}), 1 executions (${jobId}). you must first delete all related data or use the force flag`);
        });

        it('should delete algorithm with related data with force', async () => {
            const algorithmName = `my-alg-${uuid()}`;
            const formData = {
                payload: JSON.stringify({ name: algorithmName, env: 'nodejs' }),
                file: fse.createReadStream('tests/mocks/algorithm.tar.gz')
            };
            const resApply = await request({ uri: `${restPath}/apply`, formData });
            const storePipeline = {
                uri: `${restUrl}/store/pipelines`,
                body: {
                    name: `delete-${uuid()}`,
                    nodes: [
                        {
                            nodeName: 'green',
                            algorithmName,
                            input: []
                        }
                    ]
                }
            };
            const execPipeline = {
                uri: `${restUrl}/exec/stored`,
                body: {
                    name: storePipeline.body.name
                }
            };

            await request(storePipeline);
            await request(execPipeline);
            await versionsService.createVersion(resApply.body.algorithm);

            const optionsDelete = {
                uri: `${restPath}/${algorithmName}?force=true`,
                method: 'DELETE'
            };
            const response = await request(optionsDelete);
            expect(response.body).to.have.property('message');
            expect(response.body.message).to.contain('related data deleted');
        });

        it('should delete algorithm with related data without force', async () => {
            const algorithmName = `delete-${uuid()}`;
            const algorithm = {
                uri: restPath,
                body: { payload: JSON.stringify({
                    name: algorithmName,
                    algorithmImage: 'image'
                }) }
            };
            const resAlg = await request(algorithm);
            await versionsService.createVersion(resAlg.body.algorithm);
            await buildsService.startBuild({ buildId: `${algorithmName}-1`, algorithmName });
            await buildsService.startBuild({ buildId: `${algorithmName}-2`, algorithmName });

            const optionsDelete = {
                uri: `${restPath}/${algorithmName}?force=false&keepOldVersions=false`,
                method: 'DELETE'
            };
            const response = await request(optionsDelete);
            expect(response.body).to.have.property('message');
            expect(response.body.message).to.equal(`algorithm ${algorithmName} successfully deleted from store. related data deleted: 2 builds, 2 versions`);
        });

        it('should delete specific algorithm without related data', async () => {
            const optionsInsert = {
                uri: restPath,
                body: { payload: JSON.stringify({
                    name: 'delete',
                    algorithmImage: 'image'
                })}
            };
            await request(optionsInsert);

            const options = {
                uri: restPath + '/delete?force=true',
                method: 'DELETE'
            };
            const response = await request(options);
            expect(response.body).to.have.property('message');
            expect(response.body.message).to.contain('successfully deleted from store');
        });
    });

    describe('/store/algorithms POST', () => {
        describe('New way', () => {
            it('should throw validation error of required property name', async () => {
                const options = {
                    uri: restPath,
                    body: { payload: "{}" }
                };
                const response = await request(options);
                expect(response.body).to.have.property('error');
                expect(response.body.error.code).to.equal(HttpStatus.StatusCodes.BAD_REQUEST);
                expect(response.body.error.message).to.equal("data should have required property 'name'");
            });

            it('should throw validation error of long algorithm name', async () => {
                const options = {
                    uri: restPath,
                    body: { payload: JSON.stringify({ name: 'this-is-33-length-algorithm--name' }) }
                };
                const response = await request(options);
                expect(response.body).to.have.property('error');
                expect(response.body.error.code).to.equal(HttpStatus.StatusCodes.BAD_REQUEST);
                expect(response.body.error.message).to.equal('data.name should NOT be longer than 32 characters');
            });

            it('should throw validation error of data.name should be string', async () => {
                const options = {
                    uri: restPath,
                    body: { payload: JSON.stringify({ name: {} }) }
                };
                const response = await request(options);
                expect(response.body).to.have.property('error');
                expect(response.body.error.code).to.equal(HttpStatus.StatusCodes.BAD_REQUEST);
                expect(response.body.error.message).to.equal('data.name should be string');
            });

            it('should throw validation error of memory min 4 Mi', async () => {
                const algo = {
                    name: uuid(),
                    algorithmImage: 'image',
                    mem: '3900Ki',
                    cpu: 1
                };
                const options = {
                    uri: restPath,
                    body: { payload: JSON.stringify(algo) }
                };
                const response = await request(options);
                expect(response.body).to.have.property('error');
                expect(response.body.error.code).to.equal(HttpStatus.StatusCodes.BAD_REQUEST);
                expect(response.body.error.message).to.equal('memory must be at least 4 Mi');
            });

            it('should throw conflict error', async () => {
                const options = {
                    uri: restPath,
                    body: { payload: JSON.stringify({
                            name: 'conflict',
                            algorithmImage: 'image'
                        })
                    }
                };
                await request(options);
                const response = await request(options);
                expect(response.response.statusCode).to.equal(409);
                expect(response.body).to.have.property('error');
                expect(response.body.error.message).to.equal('algorithm conflict already exists');
            });

            const invalidChars = ['/', '_', '*', '#', '"', '%', 'A'];
            invalidChars.forEach((v) => {
                it(`should throw invalid algorithm name if include ${v}`, async () => {
                    const options = {
                        uri: restPath,
                        body: { payload: JSON.stringify({
                            name: `notvalid${v}name`,
                            algorithmImage: 'image'
                        }) }
                    };
                    const response = await request(options);
                    expect(response.body).to.have.property('error');
                    expect(response.response.statusCode).to.equal(HttpStatus.StatusCodes.BAD_REQUEST);
                    expect(response.body.error.message).to.equal(validationMessages.ALGORITHM_NAME_FORMAT);
                });
            });

            const invalidStartAndEndChars = ['/', '_', '*', '#', '"', '%', '-', 'A'];
            invalidStartAndEndChars.forEach((v) => {
                it(`should throw invalid if algorithm name if start with ${v}`, async () => {
                    const options = {
                        uri: restPath,
                        body: { payload: JSON.stringify({
                            name: `${v}notvalidname`,
                            algorithmImage: 'image'
                        }) }
                    };
                    const response = await request(options);
                    expect(response.body).to.have.property('error');
                    expect(response.response.statusCode).to.equal(HttpStatus.StatusCodes.BAD_REQUEST);
                    expect(response.body.error.message).to.equal(validationMessages.ALGORITHM_NAME_FORMAT);
                });

                it(`should throw invalid if algorithm name if end with ${v}`, async () => {
                    const options = {
                        uri: restPath,
                        body: { payload: JSON.stringify({
                            name: `notvalidname${v}`,
                            algorithmImage: 'image'
                        }) }
                    };
                    const response = await request(options);
                    expect(response.body).to.have.property('error');
                    expect(response.response.statusCode).to.equal(HttpStatus.StatusCodes.BAD_REQUEST);
                    expect(response.body.error.message).to.equal(validationMessages.ALGORITHM_NAME_FORMAT);
                });
            });

            it('should failed to store algorithm with no name', async () => {
                const body = { payload: "{}" };
                const options = { uri: restPath, body };
                const response = await request(options);
                expect(response.body).to.have.property('error');
                expect(response.body.error.code).to.equal(HttpStatus.StatusCodes.BAD_REQUEST);
                expect(response.body.error.message).to.equal("data should have required property 'name'");
            });

            it('should failed to store algorithm with no image', async () => {
                const body = { payload: JSON.stringify({
                    name: uuid()
                }) };
                const options = { uri: restPath, body };
                const response = await request(options);
                expect(response.body).to.have.property('error');
                expect(response.body.error.code).to.equal(HttpStatus.StatusCodes.BAD_REQUEST);
                expect(response.body.error.message).to.equal('cannot apply algorithm due to missing image url or build data');
            });

<<<<<<< HEAD
        it('should failed to store algorithm with middle whitespace image name', async () => {
            const body = { payload: JSON.stringify({
                name: uuid(),
                algorithmImage: 'image name'
            }) };
            const options = { uri: restPath, body };
            const response = await request(options);
            expect(response.body).to.have.property('error');
            expect(response.body.error.code).to.equal(HttpStatus.StatusCodes.BAD_REQUEST);
            expect(response.body.error.message).to.equal(validationMessages.ALGORITHM_IMAGE_FORMAT);
        });
    
        it('should succeed to store algorithm with name of 32 characters', async () => {
            const options = {
                uri: restPath,
                body: { payload: JSON.stringify({
                    name: `this-is-32-length-algorithm-${uuid()}`,
                    algorithmImage: 'image-name'
                }) }
            };
            const response = await request(options);
            const { version, created, modified, reservedMemory, auditTrail, ...algorithm } = response.body.algorithm;
            expect(response.response.statusCode).to.equal(HttpStatus.StatusCodes.CREATED);
            expect(algorithm).to.eql({ ...defaultProps, ...JSON.parse(options.body.payload) });
        });

        it('should succeed to store algorithm name (www.example.com)', async () => {
            const body = { payload: JSON.stringify({
                name: '2-www.exam-ple.com' + uuid(),
                algorithmImage: 'image',
                mem: '50Mi',
                cpu: 1
            }) };
            const options = {
                uri: restPath,
                body
            };
            const response = await request(options);
            const { version, created, modified, reservedMemory, auditTrail, ...algorithm } = response.body.algorithm;
            expect(response.response.statusCode).to.equal(HttpStatus.StatusCodes.CREATED);
            expect(algorithm).to.eql({ ...defaultProps, ...JSON.parse(body.payload) });
        });

        it('should succeed to parallel store and get multiple algorithms', async function () {
            const limit = 3;
            const total = 5;
            const keys = Array.from(Array(total).keys());
            const algorithms = keys.map((k) => ({
                ...defaultProps,
                name: `stress-${k}-${uuid()}`,
                algorithmImage: 'image',
                mem: '50Mi',
                cpu: k
            }));
            const result = await Promise.all(algorithms.map((a) => request({ uri: restPath, body: { payload: JSON.stringify(a) }})));
            result.forEach((r, i) => {
                const { version, created, modified, reservedMemory, auditTrail, ...algorithm } = r.body.algorithm;
                expect(algorithm).to.eql(algorithms[i]);
=======
            it('should failed to store algorithm with end whitespace image name', async () => {
                const body = { payload: JSON.stringify({
                    name: uuid(),
                    algorithmImage: 'image '
                }) };
                const options = { uri: restPath, body };
                const response = await request(options);
                expect(response.body).to.have.property('error');
                expect(response.body.error.code).to.equal(HttpStatus.StatusCodes.BAD_REQUEST);
                expect(response.body.error.message).to.equal(validationMessages.ALGORITHM_IMAGE_FORMAT);
            });

            it('should failed to store algorithm with start whitespace image name', async () => {
                const body = { payload: JSON.stringify({
                    name: uuid(),
                    algorithmImage: ' image'
                }) };
                const options = { uri: restPath, body };
                const response = await request(options);
                expect(response.body).to.have.property('error');
                expect(response.body.error.code).to.equal(HttpStatus.StatusCodes.BAD_REQUEST);
                expect(response.body.error.message).to.equal(validationMessages.ALGORITHM_IMAGE_FORMAT);
            });

            it('should failed to store algorithm with middle whitespace image name', async () => {
                const body = { payload: JSON.stringify({
                    name: uuid(),
                    algorithmImage: 'image name'
                }) };
                const options = { uri: restPath, body };
                const response = await request(options);
                expect(response.body).to.have.property('error');
                expect(response.body.error.code).to.equal(HttpStatus.StatusCodes.BAD_REQUEST);
                expect(response.body.error.message).to.equal(validationMessages.ALGORITHM_IMAGE_FORMAT);
            });
        
            it('should succeed to store algorithm with name of 32 characters', async () => {
                const options = {
                    uri: restPath,
                    body: { payload: JSON.stringify({
                        name: `this-is-32-length-algorithm-${uuid()}`,
                        algorithmImage: 'image-name'
                    }) }
                };
                const response = await request(options);
                const { version, created, modified, reservedMemory, ...algorithm } = response.body.algorithm;
                expect(response.response.statusCode).to.equal(HttpStatus.StatusCodes.CREATED);
                expect(algorithm).to.eql({ ...defaultProps, ...JSON.parse(options.body.payload) });
>>>>>>> 85b3d1c5
            });

<<<<<<< HEAD
        it('should succeed to store algorithm', async () => {
            const body = { payload: JSON.stringify({
                name: uuid(),
                algorithmImage: 'image',
                mem: '50Mi',
                cpu: 1,
                type: 'Image'
            }) };
            const options = {
                uri: restPath,
                body
            };
            const response = await request(options);
            const { version, created, modified, reservedMemory, auditTrail, ...algorithm } = response.body.algorithm;
            expect(response.response.statusCode).to.equal(HttpStatus.StatusCodes.CREATED);
            expect(algorithm).to.eql({ ...defaultProps, ...JSON.parse(body.payload) });
        });

        it('should succeed to store algorithm with devMode', async () => {
            const body = { payload: JSON.stringify({
                name: uuid(),
                algorithmImage: 'image',
                mem: '50Mi',
                cpu: 1,
                type: 'Image',
                options: {
                    devMode: true
                }
            }) };
            const options = {
                uri: restPath,
                body
            };
            const response = await request(options);
            const { version, created, modified, reservedMemory, auditTrail, ...algorithm } = response.body.algorithm;
            expect(response.response.statusCode).to.equal(HttpStatus.StatusCodes.CREATED);
            expect(algorithm).to.eql(merge({}, defaultProps, JSON.parse(body.payload)));
        });
=======
            it('should succeed to store algorithm name (www.example.com)', async () => {
                const body = { payload: JSON.stringify({
                    name: '2-www.exam-ple.com' + uuid(),
                    algorithmImage: 'image',
                    mem: '50Mi',
                    cpu: 1
                }) };
                const options = {
                    uri: restPath,
                    body
                };
                const response = await request(options);
                const { version, created, modified, reservedMemory, ...algorithm } = response.body.algorithm;
                expect(response.response.statusCode).to.equal(HttpStatus.StatusCodes.CREATED);
                expect(algorithm).to.eql({ ...defaultProps, ...JSON.parse(body.payload) });
            });

            it('should succeed to parallel store and get multiple algorithms', async function () {
                const limit = 3;
                const total = 5;
                const keys = Array.from(Array(total).keys());
                const algorithms = keys.map((k) => ({
                    ...defaultProps,
                    name: `stress-${k}-${uuid()}`,
                    algorithmImage: 'image',
                    mem: '50Mi',
                    cpu: k
                }));
                const result = await Promise.all(algorithms.map((a) => request({ uri: restPath, body: { payload: JSON.stringify(a) }})));
                result.forEach((r, i) => {
                    const { version, created, modified, reservedMemory, ...algorithm } = r.body.algorithm;
                    expect(algorithm).to.eql(algorithms[i]);
                });
                const options = {
                    uri: `${restPath}?name=stress&limit=${limit}`,
                    method: 'GET'
                };
                const response = await request(options);
                expect(response.body).to.has.lengthOf(limit);
            });

            it('should succeed to store algorithm', async () => {
                const body = { payload: JSON.stringify({
                    name: uuid(),
                    algorithmImage: 'image',
                    mem: '50Mi',
                    cpu: 1,
                    type: 'Image'
                }) };
                const options = {
                    uri: restPath,
                    body
                };
                const response = await request(options);
                const { version, created, modified, reservedMemory, ...algorithm } = response.body.algorithm;
                expect(response.response.statusCode).to.equal(HttpStatus.StatusCodes.CREATED);
                expect(algorithm).to.eql({ ...defaultProps, ...JSON.parse(body.payload) });
            });
>>>>>>> 85b3d1c5

            it('should succeed to store algorithm with devMode', async () => {
                const body = { payload: JSON.stringify({
                    name: uuid(),
                    algorithmImage: 'image',
                    mem: '50Mi',
                    cpu: 1,
                    type: 'Image',
                    options: {
                        devMode: true
                    }
                }) };
                const options = {
                    uri: restPath,
                    body
                };
                const response = await request(options);
                const { version, created, modified, reservedMemory, ...algorithm } = response.body.algorithm;
                expect(response.response.statusCode).to.equal(HttpStatus.StatusCodes.CREATED);
                expect(algorithm).to.eql(merge({}, defaultProps, JSON.parse(body.payload)));
            });

            it('should succeed to create algorithms when provided with an array of valid data', async () => {
                const algos = [
                    {
                        name: uuid(),
                        algorithmImage: 'image',
                        mem: '50Mi',
                        cpu: 1,
                        type: 'Image',
                    },
                    {
                        name: uuid(),
                        algorithmImage: 'image',
                        mem: '50Mi',
                        cpu: 1,
                        type: 'Image',
                    },
                ];
                const options = {
                    uri: restPath,
                    body: { payload: algos.map(alg => JSON.stringify(alg)) }
                };

                const response = await request(options);
                expect(response.body).to.be.an('array');
                expect(response.body).to.have.lengthOf(algos.length);
                expect(response.response.statusCode).to.equal(HttpStatus.StatusCodes.CREATED);
            });

            it('should succeed creating an array containing a 409 Conflict status and error message for existing algorithms', async () => {
                const existingAlgorithm = {
                    name: 'existing-algorithm',
                    algorithmImage: 'image',
                    mem: '50Mi',
                    cpu: 1,
                    type: 'Image',
                }
                const existingAlgOption = {
                    uri: restPath,
                    body: { payload: JSON.stringify(existingAlgorithm) }
                };
                await request(existingAlgOption)

                const algorithmsList = [
                    {
                        ...existingAlgorithm
                    },
                    {
                        name: uuid(),
                        algorithmImage: 'image',
                        mem: '50Mi',
                        cpu: 1,
                        type: 'Image',
                    },
                ];

                const algorithmData = {
                    uri: restPath,
                    body: { payload: algorithmsList.map(alg => JSON.stringify(alg)) }
                }

                const response = await request(algorithmData)
                expect(response.response.statusCode).to.equal(HttpStatus.StatusCodes.CREATED);
                expect(response.body).to.be.an('array');
                expect(response.body).to.have.lengthOf(algorithmsList.length);
                expect(response.body[1].error).to.not.exist;
                expect(response.body[0].error.code).to.equal(HttpStatus.StatusCodes.CONFLICT)
                expect(response.body[0].error.message).to.include('algorithm existing-algorithm already exists');
            });

            it('should succeed to overwrite existing algorithms', async () => {
                const existingAlgorithm = {
                    name: 'existing-algorithm2',
                    algorithmImage: 'image',
                    mem: '50Mi',
                    cpu: 1,
                    type: 'Image',
                }
                const existingAlgOption = {
                    uri: restPath,
                    body: { payload: JSON.stringify(existingAlgorithm) }
                };
                await request(existingAlgOption)
                existingAlgorithm.mem = '40Mi'
                const algorithmsList = [
                    {
                        ...existingAlgorithm
                    },
                    {
                        name: uuid(),
                        algorithmImage: 'image',
                        mem: '50Mi',
                        cpu: 1,
                        type: 'Image',
                    },
                ];

                const algorithmData = {
                    uri: restPath,
                    body: { 
                        payload: algorithmsList.map(alg => JSON.stringify(alg)),
                        options: JSON.stringify({ allowOverwrite: true })
                    }
                }

                const response = await request(algorithmData)
                expect(response.response.statusCode).to.equal(HttpStatus.StatusCodes.CREATED);
                expect(response.body).to.be.an('array');
                expect(response.body).to.have.lengthOf(algorithmsList.length);
                expect(response.body[1].error).to.not.exist;

                const optionsGet = {
                    uri: `${restPath}/existing-algorithm2`,
                    method: 'GET'
                };
                const alg = await request(optionsGet);
                expect(alg.body.mem).to.eq('40Mi');
            });

            it('should succeed creating an array containing a 400 Bad Request status and error message for invalid data', async () => {
                // Define some algorithm data objects, including one with invalid data
                const invalidAlgorithmData = [
                    {
                        name: 'Invalid Algorithm NAME-',
                        algorithmImage: 'image',
                        mem: '50Mi',
                        cpu: 1,
                        type: 'Image',
                    },
                    {
                        name: 'valid-algorithm-name',
                        algorithmImage: 'image',
                        mem: '50Mi',
                        cpu: 1,
                        type: 'Image',
                    },
                ];

                const algorithmData = {
                    uri: restPath,
                    body: { payload: invalidAlgorithmData.map(alg => JSON.stringify(alg)) }
                }

                const response = await request(algorithmData)
                expect(response.response.statusCode).to.equal(HttpStatus.StatusCodes.CREATED);
                expect(response.body).to.be.an('array');
                expect(response.body).to.have.lengthOf(invalidAlgorithmData.length);
                expect(response.body[1].error).to.not.exist;
                expect(response.body[0].error.code).to.equal(HttpStatus.StatusCodes.BAD_REQUEST)
                expect(response.body[0].error.name).to.equal('Invalid Algorithm NAME-')
                expect(response.body[0].error.message).to.include('algorithm name must contain only lower-case alphanumeric, dash or dot');
            });

            it('should return a 201 Created status and an empty array for an empty request body', async () => {
                const emptyData = {
                    uri: restPath,
                    body: { payload: [] }
                }

                const response = await request(emptyData)
                expect(response.response.statusCode).to.equal(HttpStatus.StatusCodes.CREATED);
                expect(response.body).to.be.an('array');
                expect(response.body).to.have.lengthOf(0);
            });

            it('should throw invalid of workerCustomResources for limits cpu missing', async () => {
                const algo = {
                    name: uuid(),
                    algorithmImage: 'image',
                    workerCustomResources: {
                        requests: { cpu: '0.1', memory: '200Mi' },
                        limits: { memory: '300Mi' }
                    }
                };
                const options = {
                    uri: restPath,
                    body: { payload: JSON.stringify(algo) }
                };
                const response = await request(options);
                expect(response.body).to.have.property('error');
                expect(response.body.error.code).to.equal(HttpStatus.StatusCodes.BAD_REQUEST);
                expect(response.body.error.message).to.equal('algorithm has invalid workerCustomResources: limits.cpu must be defined');
            });

            it('should throw invalid of workerCustomResources for requests cpu missing', async () => {
                const algo = {
                    name: uuid(),
                    algorithmImage: 'image',
                    workerCustomResources: {
                        requests: { memory: '200Mi' },
                        limits: {cpu: '0.1',memory: '300Mi' }
                    }
                };
                const options = {
                    uri: restPath,
                    body: { payload: JSON.stringify(algo) }
                };
                const response = await request(options);
                expect(response.body).to.have.property('error');
                expect(response.body.error.code).to.equal(HttpStatus.StatusCodes.BAD_REQUEST);
                expect(response.body.error.message).to.equal('algorithm has invalid workerCustomResources: requests.cpu must be defined');
            });

            it('should throw invalid of workerCustomResources for requests memory missing', async () => {
                const algo = {
                    name: uuid(),
                    algorithmImage: 'image',
                    workerCustomResources: {
                        requests: { cpu: '0.1' },
                        limits: { cpu: '0.1',memory: '300Mi' }
                    }
                };
                const options = {
                    uri: restPath,
                    body: { payload: JSON.stringify(algo) }
                };
                const response = await request(options);
                expect(response.body).to.have.property('error');
                expect(response.body.error.code).to.equal(HttpStatus.StatusCodes.BAD_REQUEST);
                expect(response.body.error.message).to.equal('algorithm has invalid workerCustomResources: requests.memory must be defined');
            });

            it('should throw invalid of workerCustomResources for limits memory missing', async () => {
                const algo = {
                    name: uuid(),
                    algorithmImage: 'image',
                    workerCustomResources: {
                        requests: {  cpu: '0.1',memory: '300Mi' },
                        limits: {cpu: '0.2' }
                    }
                };
                const options = {
                    uri: restPath,
                    body: { payload: JSON.stringify(algo) }
                };
                const response = await request(options);
                expect(response.body).to.have.property('error');
                expect(response.body.error.code).to.equal(HttpStatus.StatusCodes.BAD_REQUEST);
                expect(response.body.error.message).to.equal('algorithm has invalid workerCustomResources: limits.memory must be defined');
            });

            it('should throw invalid of workerCustomResources for both cpu and memory', async () => {
                const algo = {
                    name: uuid(),
                    algorithmImage: 'image',
                    workerCustomResources: {
                        requests: {  },
                        limits: { cpu: '0.1', memory: '300Mi' }
                    }
                };
                const options = {
                    uri: restPath,
                    body: { payload: JSON.stringify(algo) }
                };
                const response = await request(options);
                expect(response.body).to.have.property('error');
                expect(response.body.error.code).to.equal(HttpStatus.StatusCodes.BAD_REQUEST);
                expect(response.body.error.message).to.equal('algorithm has invalid workerCustomResources: requests.memory must be defined, requests.cpu must be defined');
            });

            it('should succeed with workerCustomResources for both cpu and memory', async () => {
                const algo = {
                    name: uuid(),
                    algorithmImage: 'image',
                    workerCustomResources: {
                        requests: { cpu: '0.1', memory: '300Mi'  },
                        limits: { cpu: '0.2', memory: '400Mi' }
                    }
                };
                const options = {
                    uri: restPath,
                    body: { payload: JSON.stringify(algo) }

                };
                const response = await request(options);
                expect(response.response.statusCode).to.equal(HttpStatus.StatusCodes.CREATED);
                expect(response.body.algorithm.workerCustomResources.limits.memory).to.to.equal('400Mi');
            });
        });

        describe('Old way', () => {
            it('should throw validation error of required property name', async () => {
                const options = {
                    uri: restPath,
                    body: {}
                };
                const response = await request(options);
                expect(response.body).to.have.property('error');
                expect(response.body.error.code).to.equal(HttpStatus.StatusCodes.BAD_REQUEST);
                expect(response.body.error.message).to.equal("data should have required property 'name'");
            });

            it('should throw validation error of long algorithm name', async () => {
                const options = {
                    uri: restPath,
                    body: { name: 'this-is-33-length-algorithm--name' }
                };
                const response = await request(options);
                expect(response.body).to.have.property('error');
                expect(response.body.error.code).to.equal(HttpStatus.StatusCodes.BAD_REQUEST);
                expect(response.body.error.message).to.equal('data.name should NOT be longer than 32 characters');
            });

            it('should throw validation error of data.name should be string', async () => {
                const options = {
                    uri: restPath,
                    body: { name: {} }
                };
                const response = await request(options);
                expect(response.body).to.have.property('error');
                expect(response.body.error.code).to.equal(HttpStatus.StatusCodes.BAD_REQUEST);
                expect(response.body.error.message).to.equal('data.name should be string');
            });

            it('should throw validation error of memory min 4 Mi', async () => {
                const algo = {
                    name: uuid(),
                    algorithmImage: 'image',
                    mem: '3900Ki',
                    cpu: 1
                };
                const options = {
                    uri: restPath,
                    body: algo
                };
                const response = await request(options);
                expect(response.body).to.have.property('error');
                expect(response.body.error.code).to.equal(HttpStatus.StatusCodes.BAD_REQUEST);
                expect(response.body.error.message).to.equal('memory must be at least 4 Mi');
            });

            it('should throw conflict error', async () => {
                const options = {
                    uri: restPath,
                    body: {
                        name: 'conflict',
                        algorithmImage: 'image'
                    }
                };
                await request(options);
                const response = await request(options);
                expect(response.response.statusCode).to.equal(409);
                expect(response.body).to.have.property('error');
                expect(response.body.error.message).to.equal('algorithm conflict already exists');
            });

            const invalidChars = ['/', '_', '*', '#', '"', '%', 'A'];
            invalidChars.forEach((v) => {
                it(`should throw invalid algorithm name if include ${v}`, async () => {
                    const options = {
                        uri: restPath,
                        body: {
                            name: `notvalid${v}name`,
                            algorithmImage: 'image'
                        }
                    };
                    const response = await request(options);
                    expect(response.body).to.have.property('error');
                    expect(response.response.statusCode).to.equal(HttpStatus.StatusCodes.BAD_REQUEST);
                    expect(response.body.error.message).to.equal(validationMessages.ALGORITHM_NAME_FORMAT);
                });
            });

            const invalidStartAndEndChars = ['/', '_', '*', '#', '"', '%', '-', 'A'];
            invalidStartAndEndChars.forEach((v) => {
                it(`should throw invalid if algorithm name if start with ${v}`, async () => {
                    const options = {
                        uri: restPath,
                        body: {
                            name: `${v}notvalidname`,
                            algorithmImage: 'image'
                        }
                    };
                    const response = await request(options);
                    expect(response.body).to.have.property('error');
                    expect(response.response.statusCode).to.equal(HttpStatus.StatusCodes.BAD_REQUEST);
                    expect(response.body.error.message).to.equal(validationMessages.ALGORITHM_NAME_FORMAT);
                });

                it(`should throw invalid if algorithm name if end with ${v}`, async () => {
                    const options = {
                        uri: restPath,
                        body: {
                            name: `notvalidname${v}`,
                            algorithmImage: 'image'
                        }
                    };
                    const response = await request(options);
                    expect(response.body).to.have.property('error');
                    expect(response.response.statusCode).to.equal(HttpStatus.StatusCodes.BAD_REQUEST);
                    expect(response.body.error.message).to.equal(validationMessages.ALGORITHM_NAME_FORMAT);
                });
            });

            it('should failed to store algorithm with no name', async () => {
                const body = {};
                const options = { uri: restPath, body };
                const response = await request(options);
                expect(response.body).to.have.property('error');
                expect(response.body.error.code).to.equal(HttpStatus.StatusCodes.BAD_REQUEST);
                expect(response.body.error.message).to.equal("data should have required property 'name'");
            });

            it('should failed to store algorithm with no image', async () => {
                const body = {
                    name: uuid()
                };
                const options = { uri: restPath, body };
                const response = await request(options);
                expect(response.body).to.have.property('error');
                expect(response.body.error.code).to.equal(HttpStatus.StatusCodes.BAD_REQUEST);
                expect(response.body.error.message).to.equal('cannot apply algorithm due to missing image url or build data');
            });

            it('should failed to store algorithm with end whitespace image name', async () => {
                const body = {
                    name: uuid(),
                    algorithmImage: 'image '
                };
                const options = { uri: restPath, body };
                const response = await request(options);
                expect(response.body).to.have.property('error');
                expect(response.body.error.code).to.equal(HttpStatus.StatusCodes.BAD_REQUEST);
                expect(response.body.error.message).to.equal(validationMessages.ALGORITHM_IMAGE_FORMAT);
            });

            it('should failed to store algorithm with start whitespace image name', async () => {
                const body = {
                    name: uuid(),
                    algorithmImage: ' image'
                };
                const options = { uri: restPath, body };
                const response = await request(options);
                expect(response.body).to.have.property('error');
                expect(response.body.error.code).to.equal(HttpStatus.StatusCodes.BAD_REQUEST);
                expect(response.body.error.message).to.equal(validationMessages.ALGORITHM_IMAGE_FORMAT);
            });

            it('should failed to store algorithm with middle whitespace image name', async () => {
                const body = {
                    name: uuid(),
                    algorithmImage: 'image name'
                };
                const options = { uri: restPath, body };
                const response = await request(options);
                expect(response.body).to.have.property('error');
                expect(response.body.error.code).to.equal(HttpStatus.StatusCodes.BAD_REQUEST);
                expect(response.body.error.message).to.equal(validationMessages.ALGORITHM_IMAGE_FORMAT);
            });
        
            it('should succeed to store algorithm with name of 32 characters', async () => {
                const options = {
                    uri: restPath,
                    body: {
                        name: `this-is-32-length-algorithm-${uuid()}`,
                        algorithmImage: 'image-name'
                    }
                };
                const response = await request(options);
                const { version, created, modified, reservedMemory, ...algorithm } = response.body;
                expect(response.response.statusCode).to.equal(HttpStatus.StatusCodes.CREATED);
                expect(algorithm).to.eql({ ...defaultProps, ...options.body });
            });

            it('should succeed to store algorithm name (www.example.com)', async () => {
                const body = {
                    name: '2-www.exam-ple.com' + uuid(),
                    algorithmImage: 'image',
                    mem: '50Mi',
                    cpu: 1
                };
                const options = {
                    uri: restPath,
                    body
                };
                const response = await request(options);
                const { version, created, modified, reservedMemory, ...algorithm } = response.body;
                expect(response.response.statusCode).to.equal(HttpStatus.StatusCodes.CREATED);
                expect(algorithm).to.eql({ ...defaultProps, ...body });
            });

            it('should succeed to parallel store and get multiple algorithms', async function () {
                const limit = 3;
                const total = 5;
                const keys = Array.from(Array(total).keys());
                const algorithms = keys.map((k) => ({
                    ...defaultProps,
                    name: `stress-${k}-${uuid()}`,
                    algorithmImage: 'image',
                    mem: '50Mi',
                    cpu: k
                }));
                const result = await Promise.all(algorithms.map((a) => request({ uri: restPath, body: a })));
                result.forEach((r, i) => {
                    const { version, created, modified, reservedMemory, ...algorithm } = r.body;
                    expect(algorithm).to.eql(algorithms[i]);
                });
                const options = {
                    uri: `${restPath}?name=stress&limit=${limit}`,
                    method: 'GET'
                };
                const response = await request(options);
                expect(response.body).to.has.lengthOf(limit);
            });

            it('should succeed to store algorithm', async () => {
                const body = {
                    name: uuid(),
                    algorithmImage: 'image',
                    mem: '50Mi',
                    cpu: 1,
                    type: 'Image'
                };
                const options = {
                    uri: restPath,
                    body
                };
                const response = await request(options);
                const { version, created, modified, reservedMemory, ...algorithm } = response.body;
                expect(response.response.statusCode).to.equal(HttpStatus.StatusCodes.CREATED);
                expect(algorithm).to.eql({ ...defaultProps, ...body });
            });

            it('should succeed to store algorithm with devMode', async () => {
                const body = {
                    name: uuid(),
                    algorithmImage: 'image',
                    mem: '50Mi',
                    cpu: 1,
                    type: 'Image',
                    options: {
                        devMode: true
                    }
                };
                const options = {
                    uri: restPath,
                    body
                };
                const response = await request(options);
                const { version, created, modified, reservedMemory, ...algorithm } = response.body;
                expect(response.response.statusCode).to.equal(HttpStatus.StatusCodes.CREATED);
                expect(algorithm).to.eql(merge({}, defaultProps, body));
            });

            it('should succeed to create algorithms when provided with an array of valid data', async () => {
                const algos = [
                    {
                        name: uuid(),
                        algorithmImage: 'image',
                        mem: '50Mi',
                        cpu: 1,
                        type: 'Image',
                    },
                    {
                        name: uuid(),
                        algorithmImage: 'image',
                        mem: '50Mi',
                        cpu: 1,
                        type: 'Image',
                    },
                ];
                const options = {
                    uri: restPath,
                    body: { payload: algos.map(alg => JSON.stringify(alg)) }
                };

                const response = await request(options);
                expect(response.body).to.be.an('array');
                expect(response.body).to.have.lengthOf(algos.length);
                expect(response.response.statusCode).to.equal(HttpStatus.StatusCodes.CREATED);
            });

            it('should succeed creating an array containing a 409 Conflict status and error message for existing algorithms', async () => {
                const existingAlgorithm = {
                    name: 'existing-algorithm',
                    algorithmImage: 'image',
                    mem: '50Mi',
                    cpu: 1,
                    type: 'Image',
                }
                const existingAlgOption = {
                    uri: restPath,
                    body: existingAlgorithm
                };
                await request(existingAlgOption)

                const algorithmsList = [
                    {
                        ...existingAlgorithm
                    },
                    {
                        name: uuid(),
                        algorithmImage: 'image',
                        mem: '50Mi',
                        cpu: 1,
                        type: 'Image',
                    },
                ];

                const algorithmData = {
                    uri: restPath,
                    body: algorithmsList
                }

                const response = await request(algorithmData)
                expect(response.response.statusCode).to.equal(HttpStatus.StatusCodes.CREATED);
                expect(response.body).to.be.an('array');
                expect(response.body).to.have.lengthOf(algorithmsList.length);
                expect(response.body[1].error).to.not.exist;
                expect(response.body[0].error.code).to.equal(HttpStatus.StatusCodes.CONFLICT)
                expect(response.body[0].error.message).to.include('algorithm existing-algorithm already exists');
            });

            it('should succeed to overwrite existing algorithms', async () => {
                const existingAlgorithm = {
                    name: 'existing-algorithm2',
                    algorithmImage: 'image',
                    mem: '50Mi',
                    cpu: 1,
                    type: 'Image',
                }
                const existingAlgOption = {
                    uri: restPath,
                    body: existingAlgorithm
                };
                await request(existingAlgOption)
                existingAlgorithm.mem = '40Mi'
                const algorithmsList = [
                    {
                        ...existingAlgorithm
                    },
                    {
                        name: uuid(),
                        algorithmImage: 'image',
                        mem: '50Mi',
                        cpu: 1,
                        type: 'Image',
                    },
                ];

                const algorithmData = {
                    uri: restPath + '?overwrite=true',
                    body: algorithmsList
                }

                const response = await request(algorithmData)
                expect(response.response.statusCode).to.equal(HttpStatus.StatusCodes.CREATED);
                expect(response.body).to.be.an('array');
                expect(response.body).to.have.lengthOf(algorithmsList.length);
                expect(response.body[1].error).to.not.exist;

                const optionsGet = {
                    uri: `${restPath}/existing-algorithm2`,
                    method: 'GET'
                };
                const alg = await request(optionsGet);
                expect(alg.body.mem).to.eq('40Mi');
            });

            it('should succeed creating an array containing a 400 Bad Request status and error message for invalid data', async () => {
                // Define some algorithm data objects, including one with invalid data
                const invalidAlgorithmData = [
                    {
                        name: 'Invalid Algorithm NAME-',
                        algorithmImage: 'image',
                        mem: '50Mi',
                        cpu: 1,
                        type: 'Image',
                    },
                    {
                        name: 'valid-algorithm-name2',
                        algorithmImage: 'image',
                        mem: '50Mi',
                        cpu: 1,
                        type: 'Image',
                    },
                ];

                const algorithmData = {
                    uri: restPath,
                    body: invalidAlgorithmData
                }

                const response = await request(algorithmData)
                expect(response.response.statusCode).to.equal(HttpStatus.StatusCodes.CREATED);
                expect(response.body).to.be.an('array');
                expect(response.body).to.have.lengthOf(invalidAlgorithmData.length);
                expect(response.body[1].error).to.not.exist;
                expect(response.body[0].error.code).to.equal(HttpStatus.StatusCodes.BAD_REQUEST)
                expect(response.body[0].error.name).to.equal('Invalid Algorithm NAME-')
                expect(response.body[0].error.message).to.include('algorithm name must contain only lower-case alphanumeric, dash or dot');
            });

            it('should return a 201 Created status and an empty array for an empty request body', async () => {
                const emptyData = {
                    uri: restPath,
                    body: []
                }

                const response = await request(emptyData)
                expect(response.response.statusCode).to.equal(HttpStatus.StatusCodes.CREATED);
                expect(response.body).to.be.an('array');
                expect(response.body).to.have.lengthOf(0);
            });

            it('should throw invalid of workerCustomResources for limits cpu missing', async () => {
                const algo = {
                    name: uuid(),
                    algorithmImage: 'image',
                    workerCustomResources: {
                        requests: { cpu: '0.1', memory: '200Mi' },
                        limits: { memory: '300Mi' }
                    }
                };
                const options = {
                    uri: restPath,
                    body: algo
                };
                const response = await request(options);
                expect(response.body).to.have.property('error');
                expect(response.body.error.code).to.equal(HttpStatus.StatusCodes.BAD_REQUEST);
                expect(response.body.error.message).to.equal('algorithm has invalid workerCustomResources: limits.cpu must be defined');
            });

            it('should throw invalid of workerCustomResources for requests cpu missing', async () => {
                const algo = {
                    name: uuid(),
                    algorithmImage: 'image',
                    workerCustomResources: {
                        requests: { memory: '200Mi' },
                        limits: { cpu: '0.1',memory: '300Mi' }
                    }
                };
                const options = {
                    uri: restPath,
                    body: algo
                };
                const response = await request(options);
                expect(response.body).to.have.property('error');
                expect(response.body.error.code).to.equal(HttpStatus.StatusCodes.BAD_REQUEST);
                expect(response.body.error.message).to.equal('algorithm has invalid workerCustomResources: requests.cpu must be defined');
            });

            it('should throw invalid of workerCustomResources for requests memory missing', async () => {
                const algo = {
                    name: uuid(),
                    algorithmImage: 'image',
                    workerCustomResources: {
                        requests: { cpu: '0.1' },
                        limits: { cpu: '0.1',memory: '300Mi' }
                    }
                };
                const options = {
                    uri: restPath,
                    body: algo
                };
                const response = await request(options);
                expect(response.body).to.have.property('error');
                expect(response.body.error.code).to.equal(HttpStatus.StatusCodes.BAD_REQUEST);
                expect(response.body.error.message).to.equal('algorithm has invalid workerCustomResources: requests.memory must be defined');
            });

            it('should throw invalid of workerCustomResources for limits memory missing', async () => {
                const algo = {
                    name: uuid(),
                    algorithmImage: 'image',
                    workerCustomResources: {
                        requests: {  cpu: '0.1',memory: '300Mi' },
                        limits: {cpu: '0.2' }
                    }
                };
                const options = {
                    uri: restPath,
                    body: algo
                };
                const response = await request(options);
                expect(response.body).to.have.property('error');
                expect(response.body.error.code).to.equal(HttpStatus.StatusCodes.BAD_REQUEST);
                expect(response.body.error.message).to.equal('algorithm has invalid workerCustomResources: limits.memory must be defined');
            });

            it('should throw invalid of workerCustomResources for both cpu and memory', async () => {
                const algo = {
                    name: uuid(),
                    algorithmImage: 'image',
                    workerCustomResources: {
                        requests: {  },
                        limits: { cpu: '0.1', memory: '300Mi' }
                    }
                };
                const options = {
                    uri: restPath,
                    body: algo
                };
                const response = await request(options);
                expect(response.body).to.have.property('error');
                expect(response.body.error.code).to.equal(HttpStatus.StatusCodes.BAD_REQUEST);
                expect(response.body.error.message).to.equal('algorithm has invalid workerCustomResources: requests.memory must be defined, requests.cpu must be defined');
            });

            it('should succeed with workerCustomResources for both cpu and memory', async () => {
                const algo = {
                    name: uuid(),
                    algorithmImage: 'image',
                    workerCustomResources: {
                        requests: { cpu: '0.1', memory: '300Mi'  },
                        limits: { cpu: '0.2', memory: '400Mi' }
                    }
                };
                const options = {
                    uri: restPath,
                    body: algo

                };
                const response = await request(options);
                expect(response.response.statusCode).to.equal(HttpStatus.StatusCodes.CREATED);
                expect(response.body.workerCustomResources.limits.memory).to.to.equal('400Mi');
            });
        });
    });

    describe('/store/algorithms/apply POST', () => {
        describe('Validation', () => {
            before(async () => {
                stateManager._etcd.discovery._client.leaser._lease = null;
                await stateManager._etcd.discovery.register({ serviceName: 'task-executor', data: nodes });
            });

            it('should throw validation error of required property name', async () => {
                const options = {
                    uri: applyPath,
                    formData: {}
                };
                const response = await request(options);
                expect(response.body).to.have.property('error');
                expect(response.body.error.code).to.equal(HttpStatus.StatusCodes.BAD_REQUEST);
                expect(response.body.error.message).to.equal('algorithm should have required property "name"');
            });

            it('should throw validation error of data.name should be string', async () => {
                const payload = JSON.stringify({ name: {} });
                const options = {
                    uri: applyPath,
                    formData: { payload }
                };
                const response = await request(options);
                expect(response.body).to.have.property('error');
                expect(response.body.error.code).to.equal(HttpStatus.StatusCodes.BAD_REQUEST);
                expect(response.body.error.message).to.equal('data.name should be string');
            });

            it('should throw validation error of memory min 4 Mi', async () => {
                const body = {
                    name: uuid(),
                    algorithmImage: 'image',
                    mem: '3900Ki',
                    cpu: 1
                };
                const payload = JSON.stringify(body);
                const options = {
                    uri: applyPath,
                    formData: { payload }
                };
                const response = await request(options);
                expect(response.body).to.have.property('error');
                expect(response.body.error.code).to.equal(HttpStatus.StatusCodes.BAD_REQUEST);
                expect(response.body.error.message).to.equal('memory must be at least 4 Mi');
            });

            it('should throw validation error of invalid reservedMemory', async () => {
                const body = {
                    name: uuid(),
                    algorithmImage: 'image',
                    reservedMemory: 300
                };
                const payload = JSON.stringify(body);
                const options = {
                    uri: applyPath,
                    formData: { payload }
                };
                const response = await request(options);
                expect(response.body).to.have.property('error');
                expect(response.body.error.code).to.equal(HttpStatus.StatusCodes.BAD_REQUEST);
                expect(response.body.error.message).to.equal('memory unit must be one of Ki,M,Mi,Gi,m,K,G,T,Ti');
            });

            it('should throw validation invalid env', async () => {
                const body = {
                    name: uuid(),
                    algorithmImage: 'image',
                    mem: '3900Ki',
                    cpu: 1,
                    env: 'no_such'
                };
                const payload = JSON.stringify(body);
                const options = {
                    uri: applyPath,
                    formData: { payload }
                };
                const response = await request(options);
                expect(response.body).to.have.property('error');
                expect(response.body.error.code).to.equal(HttpStatus.StatusCodes.BAD_REQUEST);
                expect(response.body.error.message).to.contain('data.env should be equal to one of the allowed values');
            });

            it('should throw validation invalid fileExt', async () => {
                const payload = {
                    name: `my-alg-${uuid()}`,
                    mem: '50Mi',
                    cpu: 1
                };
                const formData = {
                    payload: JSON.stringify(payload),
                    file: fse.createReadStream('tests/mocks/algorithm.tar')
                };
                const options = {
                    uri: applyPath,

                    formData
                };
                const response = await request(options);
                expect(response.response.statusCode).to.equal(HttpStatus.StatusCodes.BAD_REQUEST);
                expect(response.body).to.have.property('error');
                expect(response.body.error.code).to.equal(HttpStatus.StatusCodes.BAD_REQUEST);
                expect(response.body.error.message).to.contain('data.fileExt should be equal to one of the allowed values');
            });

            it('should throw error of missing image and file', async () => {
                const body = {
                    name: `my-alg-${uuid()}`,
                    mem: '50Mi',
                    cpu: 1
                };
                const formData = {
                    payload: JSON.stringify(body)
                };
                const options = {
                    uri: applyPath,
                    formData
                };

                const response = await request(options);
                expect(response.response.statusCode).to.equal(HttpStatus.StatusCodes.BAD_REQUEST);
                expect(response.body.error.message).to.equal(MESSAGES.APPLY_ERROR);
            });

            it('should not throw error when git repo was not supplied', async () => {
                const apply = {
                    name: `my-alg-${uuid()}`,
                    algorithmImage: 'test-algorithmImage',
                    type: 'Git',
                    mem: '50Mi',
                    cpu: 1
                };
                const uri = applyPath;
                const req = { uri, formData: { payload: JSON.stringify(apply) } };
                const res = await request(req);
                expect(res.response.statusCode).to.equal(HttpStatus.StatusCodes.OK);
                expect(res.body).to.not.have.property('buildId');
            });

            it('should not throw error when file was not supplied', async () => {
                const apply = {
                    name: `my-alg-${uuid()}`,
                    algorithmImage: 'test-algorithmImage',
                    type: 'Code',
                    mem: '50Mi',
                    cpu: 1
                };
                const uri = applyPath;
                const req = { uri, formData: { payload: JSON.stringify(apply) } };
                const res = await request(req);
                expect(res.response.statusCode).to.equal(HttpStatus.StatusCodes.OK);
                expect(res.body).to.not.have.property('buildId');
            });

            it('should throw validation error of algorithm type cannot be changed', async () => {
                const url = 'https://github.com/hkube/my.git.foo.bar';
                const body1 = {
                    name: uuid(),
                    gitRepository: {
                        url
                    },
                    env: 'nodejs',
                    type: 'Git'
                };
                const body2 = {
                    ...body1,
                    type: 'Code'
                };
                const options1 = {
                    uri: applyPath,
                    body: { payload: JSON.stringify(body1) }
                };
                const options2 = {
                    uri: applyPath,
                    body: { payload: JSON.stringify(body2) }
                };
                const res1 = await request(options1);
                const res2 = await request(options2);
                expect(res1.body).to.have.property('buildId');
                expect(res2.body).to.have.property('error');
                expect(res2.body.error.code).to.equal(HttpStatus.StatusCodes.BAD_REQUEST);
                expect(res2.body.error.message).to.contain(`algorithm type cannot be changed from "${body1.type}" to "${body2.type}"`);
            });

            it('should throw validation error of maximum cpu capacity exceeded', async () => {
                const body = {
                    name: uuid(),
                    cpu: 20,
                    mem: '2Gi',
                    gpu: 0
                };
                const options = {
                    uri: applyPath,
                    body: { payload: JSON.stringify(body) }
                };
                const res = await request(options);
                expect(res.body.error.code).to.equal(HttpStatus.StatusCodes.BAD_REQUEST);
                expect(res.body.error.message).to.eql(`maximum capacity exceeded cpu(node1: 15, node2: 16, node3: 17, node4: 18)`);
            });

            it('should throw validation error of maximum mem capacity exceeded', async () => {
                const body = {
                    name: uuid(),
                    cpu: 1,
                    mem: '80Gi',
                    gpu: 0
                };
                const options = {
                    uri: applyPath,
                    body: { payload: JSON.stringify(body) }
                };
                const res = await request(options);
                expect(res.body.error.code).to.equal(HttpStatus.StatusCodes.BAD_REQUEST);
                expect(res.body.error.message).to.eql(`maximum capacity exceeded mem(node1: 40805, node2: 50805, node3: 60805, node4: 70805)`);
            });

            it('should throw validation error of maximum capacity exceeded all', async () => {
                const body = {
                    name: uuid(),
                    cpu: 50,
                    mem: '80Gi',
                    gpu: 15
                };
                const options = {
                    uri: applyPath,
                    body: { payload: JSON.stringify(body) }
                };
                const res = await request(options);
                expect(res.body.error.code).to.equal(HttpStatus.StatusCodes.BAD_REQUEST);
                expect(res.body.error.message).to.eql(`maximum capacity exceeded cpu(node1: 15, node2: 16, node3: 17, node4: 18), mem(node1: 40805, node2: 50805, node3: 60805, node4: 70805), gpu(node1: 0, node2: 1, node3: 2, node4: 3)`);
            });

            it('should delete nullable properties', async () => {
                const algorithmName = uuid();
                const body1 = {
                    name: algorithmName,
                    algorithmImage: 'algorithmImage',
                    baseImage: 'hkube/image',
                    algorithmEnv: {
                        MY_ENV: 'value'
                    },
                    workerEnv: {
                        MY_ENV: 'value'
                    },
                    quotaGuarantee: 5,
                    labels: {
                        'hkube.io/key': 'label'
                    },
                    downloadFileExt: 'jpg',
                    annotations: {
                        'hkube.io/key': 'annotation'
                    },
                    nodeSelector: {
                        'hkube.io/key': 'selector'
                    }
                };
                const body2 = {
                    name: algorithmName,
                    baseImage: null,
                    algorithmEnv: null,
                    workerEnv: null,
                    quotaGuarantee: null,
                    labels: null,
                    annotations: null,
                    downloadFileExt: null,
                    nodeSelector: null
                };
                const options1 = {
                    uri: applyPath,
                    body: { payload: JSON.stringify(body1) }
                };
                const options2 = {
                    uri: applyPath,
                    body: {
                        payload: JSON.stringify(body2),
                        options: JSON.stringify({ forceUpdate: false }),
                    }
                };
                await request(options1);
                const res = await request(options2);

                const version = res.body.algorithm.version;
                const versionReq = {
                    uri: `${restUrl}/versions/algorithms/apply`,
                    body: { version, name: algorithmName, force: true }
                };
                await request(versionReq);

                const getOptions = {
                    uri: `${restPath}/${algorithmName}`,
                    method: 'GET'
                };
                const response = await request(getOptions);
                expect(response.body).to.not.have.property('baseImage');
                expect(response.body).to.not.have.property('algorithmEnv');
                expect(response.body).to.not.have.property('workerEnv');
                expect(response.body).to.not.have.property('quotaGuarantee');
                expect(response.body).to.not.have.property('labels');
                expect(response.body).to.not.have.property('annotations');
                expect(response.body).to.not.have.property('downloadFileExt');
                expect(response.body).to.not.have.property('nodeSelector');
            });

            it('should throw validation error if sidecar container names are not unique', async () => {
                const url = 'https://github.com/hkube/my.git.foo.bar';
                const body = {
                    name: uuid(),
                    gitRepository: {
                        url
                    },
                    env: 'nodejs',
                    type: 'Git',
                    sideCars: [
                        {
                            container: {
                                name: 'my-container-1',
                                image: 'nginx'
                            }
                        },
                        {
                            container: {
                                name: 'my-container-1',
                                image: 'redis'
                            }
                        }
                    ]
                };
                const options = {
                    uri: applyPath,
                    body: { payload: JSON.stringify(body) }
                };
                const response = await request(options);
                expect(response.body).to.have.property('error');
                expect(response.body.error.code).to.equal(HttpStatus.StatusCodes.BAD_REQUEST);
                expect(response.body.error.message).to.contain('Sidecar container names must be unique!');
            });
        });

        describe('labels and annotations', () => {
            it('should throw validation error of invalid labels key', async () => {
                const body = {
                    name: uuid(),
                    algorithmImage: 'algorithmImage',
                    labels: {
                        '': 'value'
                    }
                };
                const options = {
                    uri: applyPath,
                    body: { payload: JSON.stringify(body) }
                };
                const response = await request(options);
                expect(response.body).to.have.property('error');
                expect(response.body.error.code).to.equal(HttpStatus.StatusCodes.BAD_REQUEST);
                expect(response.body.error.message).to.equal('labels key must be a valid string');
            });

            it('should not throw validation error if empty label value', async () => {
                const body = {
                    name: uuid(),
                    algorithmImage: 'algorithmImage',
                    labels: {
                        key: ''
                    }
                };
                const options = {
                    uri: applyPath,
                    body: { payload: JSON.stringify(body) }
                };
                const response = await request(options);
                expect(response.body).to.not.have.property('error');
            });

            it('should throw validation error of empty label name', async () => {
                const body = {
                    name: uuid(),
                    algorithmImage: 'algorithmImage',
                    labels: {
                        'hkube.do-main.com/': 'my-val'
                    }
                };
                const options = {
                    uri: applyPath,
                    body: { payload: JSON.stringify(body) }
                };
                const response = await request(options);
                expect(response.body).to.have.property('error');
                expect(response.body.error.code).to.equal(HttpStatus.StatusCodes.BAD_REQUEST);
                expect(response.body.error.message).to.equal('labels key name must be a valid string');
            });

            it('should throw validation error if invalid label key name', async () => {
                const body = {
                    name: uuid(),
                    algorithmImage: 'algorithmImage',
                    labels: {
                        'hkube.do-main.com/NOT_VALID': 'my-value'
                    }
                };
                const options = {
                    uri: applyPath,
                    body: { payload: JSON.stringify(body) }
                };
                const response = await request(options);
                expect(response.body).to.have.property('error');
                expect(response.body.error.code).to.equal(HttpStatus.StatusCodes.BAD_REQUEST);
                expect(response.body.error.message).to.contains('labels key name must beginning and ending with an alphanumeric character with dashes');
            });

            it('should not throw validation error if empty label value', async () => {
                const body = {
                    name: uuid(),
                    algorithmImage: 'algorithmImage',
                    labels: {
                        'hkube.do-main.com/valid': ''
                    }
                };
                const options = {
                    uri: applyPath,
                    body: { payload: JSON.stringify(body) }
                };
                const response = await request(options);
                expect(response.body).to.not.have.property('error');
            });

            it('should throw validation error if whitespace label value', async () => {
                const body = {
                    name: uuid(),
                    algorithmImage: 'algorithmImage',
                    labels: {
                        'hkube.do-main.com/valid': ' my val '
                    }
                };
                const options = {
                    uri: applyPath,
                    body: { payload: JSON.stringify(body) }
                };
                const response = await request(options);
                expect(response.body).to.have.property('error');
                expect(response.body.error.code).to.equal(HttpStatus.StatusCodes.BAD_REQUEST);
                expect(response.body.error.message).to.contains('labels value must beginning and ending with an alphanumeric character with dashes');
            });

            it('should throw validation error of invalid annotation key', async () => {
                const body = {
                    name: uuid(),
                    algorithmImage: 'algorithmImage',
                    annotations: {
                        '': 'value'
                    }
                };
                const options = {
                    uri: applyPath,
                    body: { payload: JSON.stringify(body) }
                };
                const response = await request(options);
                expect(response.body).to.have.property('error');
                expect(response.body.error.code).to.equal(HttpStatus.StatusCodes.BAD_REQUEST);
                expect(response.body.error.message).to.equal('annotations key must be a valid string');
            });

            it('should not throw validation error if empty annotation value', async () => {
                const body = {
                    name: uuid(),
                    algorithmImage: 'algorithmImage',
                    annotations: {
                        key: ''
                    }
                };
                const options = {
                    uri: applyPath,
                    body: { payload: JSON.stringify(body) }
                };
                const response = await request(options);
                expect(response.body).to.not.have.property('error');
            });

            it('should throw validation error of empty annotation name', async () => {
                const body = {
                    name: uuid(),
                    algorithmImage: 'algorithmImage',
                    annotations: {
                        'hkube.do-main.com/': ' '
                    }
                };
                const options = {
                    uri: applyPath,
                    body: { payload: JSON.stringify(body) }
                };
                const response = await request(options);
                expect(response.body).to.have.property('error');
                expect(response.body.error.code).to.equal(HttpStatus.StatusCodes.BAD_REQUEST);
                expect(response.body.error.message).to.equal('annotations key name must be a valid string');
            });

            it('should throw validation error if invalid annotation key name', async () => {
                const body = {
                    name: uuid(),
                    algorithmImage: 'algorithmImage',
                    annotations: {
                        'hkube.do-main.com/NOT_VALID': ' '
                    }
                };
                const options = {
                    uri: applyPath,
                    body: { payload: JSON.stringify(body) }
                };
                const response = await request(options);
                expect(response.body).to.have.property('error');
                expect(response.body.error.code).to.equal(HttpStatus.StatusCodes.BAD_REQUEST);
                expect(response.body.error.message).to.contains('annotations key name must beginning and ending with an alphanumeric character with dashes');
            });

            it('should not throw validation error if empty annotation value', async () => {
                const body = {
                    name: uuid(),
                    algorithmImage: 'algorithmImage',
                    annotations: {
                        'hkube.do-main.com/valid': ''
                    }
                };
                const options = {
                    uri: applyPath,
                    body: { payload: JSON.stringify(body) }
                };
                const response = await request(options);
                expect(response.body).to.not.have.property('error');
            });
        });

        describe('GitHub', () => {
            it('should throw error of required property url', async () => {
                const name = uuid();
                const body = {
                    name,
                    gitRepository: {},
                    type: 'Git'
                };
                const payload = JSON.stringify(body);
                const options = {
                    uri: applyPath,
                    body: { payload }
                };
                const res = await request(options);
                expect(res.body.error.code).to.equal(HttpStatus.StatusCodes.BAD_REQUEST);
                expect(res.body.error.message).to.equal(`data.gitRepository should have required property 'url'`);
            });

            it('should throw error of match format url', async () => {
                const name = uuid();
                const body = {
                    name,
                    gitRepository: {
                        url: ''
                    },
                    type: 'Git'
                };
                const payload = JSON.stringify(body);
                const options = {
                    uri: applyPath,
                    body: { payload }
                };
                const res = await request(options);
                expect(res.body.error.code).to.equal(HttpStatus.StatusCodes.BAD_REQUEST);
                expect(res.body.error.message).to.equal(`data.gitRepository.url should match format "url"`);
            });

            it('should throw error of url not found', async () => {
                const name = uuid();
                const body = {
                    name,
                    gitRepository: {
                        url: 'http://no_such_url'
                    },
                    type: 'Git'
                };
                const payload = JSON.stringify(body);
                const options = {
                    uri: applyPath,
                    body: { payload }
                };
                const res = await request(options);
                expect(res.body.error.code).to.equal(HttpStatus.StatusCodes.BAD_REQUEST);
                expect(res.body.error.message).to.equal(`invalid url 'http://no_such_url'`);
            });

            it('should throw error of branch not found', async () => {
                const name = uuid();
                const body = {
                    name,
                    gitRepository: {
                        url: 'http://no_such_url',
                        branchName: 'no_such'
                    },
                    type: 'Git'
                };
                const payload = JSON.stringify(body);
                const options = {
                    uri: applyPath,
                    body: { payload }
                };
                const res = await request(options);
                expect(res.body.error.code).to.equal(HttpStatus.StatusCodes.BAD_REQUEST);
                expect(res.body.error.message).to.equal(`invalid url 'http://no_such_url'`);
            });

            it('should throw error of git repository is empty', async () => {
                const url = 'https://github.com/hkube/empty';
                const name = uuid();
                const body = {
                    name,
                    gitRepository: {
                        url
                    },
                    type: 'Git'
                };
                const payload = JSON.stringify(body);
                const options = {
                    uri: applyPath,
                    body: { payload }
                };
                const res = await request(options);
                expect(res.body.error.code).to.equal(HttpStatus.StatusCodes.BAD_REQUEST);
                expect(res.body.error.message).to.equal(`Git Repository is empty (${url})`);
            });

            it('should apply twice and create one build', async () => {
                const url = 'https://github.com/hkube/my.git.foo.bar';
                const name = uuid();
                const algorithm = {
                    name,
                    gitRepository: {
                        url,
                        token: '1111',
                        gitKind: 'github',
                        commit: {
                            id: uuid()
                        }
                    },
                    env: 'nodejs',
                    baseImage: 'my-new-base/image',
                    type: 'Git'
                };
                const options1 = {
                    uri: applyPath,
                    body: { payload: JSON.stringify(algorithm) }
                };
                const res1 = await request(options1);

                const options2 = {
                    uri: applyPath,
                    body: { payload: JSON.stringify(res1.body.algorithm) }
                };
                const res2 = await request(options2);

                expect(res1.body).to.have.property('buildId');
                expect(res2.body).to.not.have.property('buildId');
            });

            it('should create build with last commit data', async () => {
                const name = uuid();
                const body = {
                    name,
                    mem: '6000Mi',
                    cpu: 1,
                    gitRepository: {
                        url: gitRepo
                    },
                    env: 'nodejs'
                };
                const payload = JSON.stringify(body);
                const options = {
                    uri: applyPath,
                    body: { payload }
                };
                const res = await request(options);
                expect(res.body).to.have.property('buildId');
            });

            it('should not trigger new build if same commit id', async () => {
                const body = {
                    name: uuid(),
                    gitRepository: {
                        url: gitRepo
                    },
                    env: 'nodejs'
                };
                const options = {
                    uri: applyPath,
                    body: { payload: JSON.stringify(body) }
                };
                const res1 = await request(options);
                expect(res1.body).to.have.property('buildId');

                const res2 = await request(options);
                expect(res2.body).to.not.have.property('buildId');
            });

            it('should succeed to apply with build due to change in baseImage', async () => {
                const body1 = {
                    name: `my-alg-${uuid()}`,
                    env: 'nodejs',
                    gitRepository: {
                        url: gitRepo
                    },
                    baseImage: 'python:2.7'
                };
                const body2 = {
                    name: body1.name,
                    baseImage: 'python:3.7'
                };
                const options1 = {
                    uri: applyPath,
                    body: { payload: JSON.stringify(body1) }
                };
                const options2 = {
                    uri: applyPath,
                    body: { payload: JSON.stringify(body2) }
                };
                const response1 = await request(options1);
                const response2 = await request(options2);
                expect(response1.body).to.have.property('buildId');
                expect(response2.body).to.have.property('buildId');
            });

            it.skip('should create build from private repo', async () => {
                const url = 'https://github.com/NassiHarel/build-git';
                const name = uuid();
                const algorithm = {
                    name,
                    gitRepository: {
                        url,
                        token: '1234',
                        gitKind: 'github'
                    },
                    env: 'python',
                    type: 'Git'
                };
                const options1 = {
                    uri: applyPath,
                    body: { payload: JSON.stringify(algorithm) }
                };
                const res1 = await request(options1);
                expect(res1.body).to.have.property('buildId');
            });
        });

        describe('Code', () => {
            it('should succeed to apply algorithm with no changes', async () => {
                const body1 = {
                    name: `my-alg-${uuid()}`,
                    algorithmImage: 'hkube/image',
                    env: 'nodejs'
                };
                const body2 = {
                    ...body1
                };
                const uri = applyPath;
                const options1 = { uri, formData: { payload: JSON.stringify(body1), file: '' } };
                const options2 = { uri, formData: { payload: JSON.stringify(body2), file: '' } };
                const response1 = await request(options1);
                const response2 = await request(options2);
                expect(response1.body.algorithm).to.eql(response2.body.algorithm);
            });

            it('should succeed to apply algorithm with first build', async () => {
                const payload = {
                    name: `my-alg-${uuid()}`,
                    mem: '50Mi',
                    cpu: 1,
                    env: 'nodejs'
                };
                const formData = {
                    payload: JSON.stringify(payload),
                    file: fse.createReadStream('tests/mocks/algorithm.tar.gz')
                };
                const options = {
                    uri: applyPath,
                    formData
                };
                const response = await request(options);
                expect(response.response.statusCode).to.equal(HttpStatus.StatusCodes.OK);
                expect(response.body).to.have.property('buildId');
                expect(response.body).to.have.property('messages');
                expect(response.body.messages[0]).to.equal(MESSAGES.FIRST_BUILD);

                const getOptions = {
                    uri: restPath + '/' + payload.name,
                    method: 'GET'
                };
                const algResponse = await request(getOptions);
                expect(algResponse.body.fileInfo).to.have.property('fileExt');
                expect(algResponse.body.fileInfo).to.have.property('checksum');
                expect(algResponse.body.fileInfo).to.have.property('fileSize');
            });

            it('should succeed to apply algorithm without buildId in response', async () => {
                const body = {
                    name: `my-alg-${uuid()}`,
                    mem: '50Mi',
                    cpu: 1
                };
                const body1 = {
                    ...body,
                    env: 'nodejs'
                };
                const body2 = {
                    ...body,
                    env: 'nodejs',
                    cpu: 2
                };
                const formData1 = {
                    payload: JSON.stringify(body1),
                    file: fse.createReadStream('tests/mocks/algorithm.tar.gz')
                };
                const formData2 = {
                    payload: JSON.stringify(body2),
                    file: fse.createReadStream('tests/mocks/algorithm.tar.gz')
                };
                const uri = applyPath;
                const options1 = {
                    uri,
                    formData: formData1
                };
                const options2 = {
                    uri,
                    formData: formData2
                };
                await request(options1);
                const response = await request(options2);
                expect(response.response.statusCode).to.equal(HttpStatus.StatusCodes.OK);
                expect(response.body).to.not.have.property('buildId');
                expect(response.body.messages[0]).to.equal(MESSAGES.NO_TRIGGER_FOR_BUILD);
            });

            it('should succeed to apply algorithm without changing old data', async () => {
                const body = {
                    name: `my-alg-${uuid()}`,
                    mem: '50Mi',
                    cpu: 1
                };
                const body1 = {
                    ...body,
                    env: 'nodejs',
                    entryPoint: 'main.py',
                    cpu: 1
                };
                const body2 = {
                    ...body,
                    env: 'python',
                    entryPoint: 'app.py',
                    cpu: 2
                };
                const formData1 = {
                    payload: JSON.stringify(body1),
                    file: fse.createReadStream('tests/mocks/algorithm.tar.gz')
                };
                const formData2 = {
                    payload: JSON.stringify(body2),
                    file: fse.createReadStream('tests/mocks/algorithm.tar.gz')
                };
                const options1 = {
                    uri: applyPath,
                    formData: formData1
                };
                const options2 = {
                    uri: applyPath,
                    formData: formData2
                };
                const res1 = await request(options1);
                const res2 = await request(options2);
                const optionsGet = {
                    uri: `${restPath}/${body.name}`,
                    method: 'GET'
                };
                const alg = await request(optionsGet);
                expect(alg.body.cpu).to.eql(body1.cpu);
                expect(alg.body.entryPoint).to.eql(body1.entryPoint);
                expect(res1.body).to.have.property('buildId');
                expect(res2.body).to.have.property('buildId');

                expect(res1.body.messages).to.have.lengthOf(2);
                expect(res2.body.messages).to.have.lengthOf(1);
            });

            it('should succeed to apply algorithm with buildId due to change in env', async () => {
                const body = {
                    name: `my-alg-${uuid()}`,
                    mem: '50Mi',
                    cpu: 1
                };
                const body1 = {
                    ...body,
                    env: 'nodejs',
                    type: 'Code'
                };
                const body2 = {
                    ...body,
                    env: 'python'
                };
                const options = {
                    uri: restPath,
                    body: body1
                };
                const formData1 = {
                    payload: JSON.stringify(body1),
                    file: fse.createReadStream('tests/mocks/algorithm.tar.gz')
                };
                const formData2 = {
                    payload: JSON.stringify(body2),
                    file: fse.createReadStream('tests/mocks/algorithm.tar.gz')
                };
                const uri = applyPath;
                const options1 = {
                    uri,
                    formData: formData1
                };
                const options2 = {
                    uri,
                    formData: formData2
                };
                await request(options);
                await request(options1);

                const response = await request(options2);
                expect(response.response.statusCode).to.equal(HttpStatus.StatusCodes.OK);
                expect(response.body).to.have.property('buildId');
                expect(response.body.messages[0]).to.contains('a build was triggered due to change in env');
            });

            it('should succeed to apply algorithm with buildId due to change in checksum', async () => {
                const body1 = {
                    name: `my-alg-${uuid()}`,
                    env: 'python'
                };
                const body2 = {
                    ...body1
                };
                const formData1 = {
                    payload: JSON.stringify(body1),
                    file: fse.createReadStream('tests/mocks/algorithm.tar.gz')
                };
                const formData2 = {
                    payload: JSON.stringify(body2),
                    file: fse.createReadStream('tests/mocks/algorithm.zip')
                };
                const uri = applyPath;
                const options1 = { uri, formData: formData1 };
                const options2 = { uri, formData: formData2 };
                const response1 = await request(options1);
                const response2 = await request(options2);
                expect(response1.body).to.have.property('buildId');
                expect(response2.body).to.have.property('buildId');
                expect(response2.body.messages[0]).to.contains('a build was triggered due to change in checksum');
            });

            it('should succeed to apply algorithm with buildId due to change in dependencyInstallCmd', async () => {
                const body1 = {
                    name: `my-alg-${uuid()}`,
                    env: 'python'
                };
                const body2 = {
                    ...body1,
                    dependencyInstallCmd: './foo'
                };
                const formData1 = {
                    payload: JSON.stringify(body1),
                    file: fse.createReadStream('tests/mocks/algorithm.tar.gz')
                };
                const formData2 = {
                    payload: JSON.stringify(body2),
                    file: fse.createReadStream('tests/mocks/algorithm.tar.gz')
                };
                const uri = applyPath;
                const options1 = { uri, formData: formData1 };
                const options2 = { uri, formData: formData2 };
                const response1 = await request(options1);
                const response2 = await request(options2);
                expect(response1.body).to.have.property('buildId');
                expect(response2.body).to.have.property('buildId');
                expect(response2.body.messages[0]).to.contains('a build was triggered due to change in dependencyInstallCmd');
            });

            it('should succeed to apply with build due to change in baseImage', async () => {
                const body1 = {
                    name: `my-alg-${uuid()}`,
                    env: 'nodejs',
                    baseImage: 'python:2.7'
                };
                const body2 = {
                    ...body1,
                    baseImage: 'python:3.7'
                };
                const formData1 = {
                    payload: JSON.stringify(body1),
                    file: fse.createReadStream('tests/mocks/algorithm.tar.gz')
                };
                const formData2 = {
                    payload: JSON.stringify(body2)
                };
                const uri = applyPath;
                const options1 = {
                    uri,
                    formData: formData1
                };
                const options2 = {
                    uri,
                    formData: formData2
                };

                const response1 = await request(options1);
                const response2 = await request(options2);
                expect(response1.body).to.have.property('buildId');
                expect(response2.body).to.have.property('buildId');
            });

            it('should succeed to apply algorithm without buildId in response', async () => {
                const body = {
                    name: `my-alg-${uuid()}`,
                    mem: '50Mi',
                    cpu: 1,
                    env: 'nodejs',
                    type: 'Code'
                };
                const body1 = {
                    ...body,
                    cpu: 1
                };
                const body2 = {
                    ...body,
                    cpu: 2
                };
                const formData1 = {
                    payload: JSON.stringify(body1),
                    file: fse.createReadStream('tests/mocks/algorithm.tar.gz')
                };
                const formData2 = {
                    payload: JSON.stringify(body2)
                };
                const uri = applyPath;
                const options1 = {
                    uri,
                    formData: formData1
                };
                const options2 = {
                    uri,
                    formData: formData2
                };
                await request(options1);
                const response = await request(options2);
                expect(response.response.statusCode).to.equal(HttpStatus.StatusCodes.OK);
                expect(response.body).to.not.have.property('buildId');
            });

            it('should succeed to apply algorithm with force build', async () => {
                const body1 = {
                    name: `my-alg-${uuid()}`,
                    env: 'nodejs'
                };
                const body2 = {
                    ...body1
                };
                const formData1 = {
                    payload: JSON.stringify(body1),
                    file: fse.createReadStream('tests/mocks/algorithm.tar.gz')
                };
                const formData2 = {
                    payload: JSON.stringify(body2),
                    options: JSON.stringify({ forceBuild: true })
                };
                const options1 = { uri: applyPath, formData: formData1 };
                const options2 = { uri: applyPath, formData: formData2 };
                const res1 = await request(options1);
                const res2 = await request(options2);
                expect(res1.body).to.have.property('buildId');
                expect(res2.body).to.have.property('buildId');
                expect(res1.body.messages[0]).to.eql(MESSAGES.FIRST_BUILD);
                expect(res2.body.messages[0]).to.eql(MESSAGES.FORCE_BUILD);
            });

            it('should succeed to watch completed build', async () => {
                const algorithmName = `my-alg-${uuid()}`;
                const algorithmImage = `${algorithmName}-image`;
                const formData = {
                    payload: JSON.stringify({ name: algorithmName, env: 'nodejs' }),
                    file: fse.createReadStream('tests/mocks/algorithm.tar.gz')
                };
                const res1 = await request({ uri: `${restPath}/apply`, formData });
                await stateManager.updateBuild({ buildId: res1.body.buildId, algorithmImage, status: 'completed' });
                await delay(2000);

                const { options, created: c1, modified: c2, reservedMemory: none,auditTrail, ...restProps } = res1.body.algorithm;
                const res2 = await request({ uri: `${versionsPath}/${algorithmName}`, method: 'GET' });
                const { version, created, modified, reservedMemory, auditTrail:auditTrail1 , ...algorithm } = res2.body[0].algorithm;
                expect(algorithm).to.eql({ ...defaultProps, ...restProps, algorithmImage });
            });

            it('should succeed to update algorithm only after completed build', async function () {
                const algorithmName = `new-build-${uuid()}`;
                const algorithmImage1 = `${algorithmName}-image1`;
                const algorithmImage2 = `${algorithmName}-image2`;
                const formData1 = {
                    payload: JSON.stringify({ name: algorithmName, cpu: 1, env: 'nodejs' }),
                    file: fse.createReadStream('tests/mocks/algorithm.tar.gz')
                };
                const formData2 = {
                    payload: JSON.stringify({ name: algorithmName, cpu: 2, env: 'python' }),
                    file: fse.createReadStream('tests/mocks/algorithm.tar.gz')
                };
                const app1 = await request({ uri: `${restPath}/apply`, formData: formData1 });
                const get1 = await request({ uri: `${restPath}/${algorithmName}`, method: 'GET' });
                const app2 = await request({ uri: `${restPath}/apply`, formData: formData2 });
                const get2 = await request({ uri: `${restPath}/${algorithmName}`, method: 'GET' });

                await stateManager.updateBuild({ buildId: app1.body.buildId, algorithmImage: algorithmImage1, status: 'completed' });
                await delay(1000);

                const get3 = await request({ uri: `${restPath}/${algorithmName}`, method: 'GET' });
                app2.body.algorithm.version = get3.body.version;

                await stateManager.updateBuild({ buildId: app2.body.buildId, algorithmImage: algorithmImage2, status: 'completed' });
                await delay(1000);

                const get4 = await request({ uri: `${restPath}/${algorithmName}`, method: 'GET' });
                const versions = await request({ uri: `${versionsPath}/${algorithmName}`, method: 'GET' });

                expect(versions.body).to.have.lengthOf(2);
                expect(versions.body[0].algorithm.cpu).to.eql(2);
                expect(versions.body[1].algorithm.cpu).to.eql(1);

                expect(app1.body.messages).to.have.lengthOf(2);
                expect(app2.body.messages).to.have.lengthOf(1);
                expect(get1.body.cpu).to.eql(1);
                expect(get1.body.options.pending).to.eql(true);
                expect(get2.body.cpu).to.eql(1);
                expect(get2.body.options.pending).to.eql(true);
                expect(get3.body.cpu).to.eql(1);
                expect(get3.body.options.pending).to.eql(false);
                expect(get4.body.cpu).to.eql(2);
                expect(get4.body.options.pending).to.eql(false);
            });
        });

        describe('GitLab', () => {
            // this test is actually perform an HTTP request
            it.skip('should create build with last commit data', async () => {
                const url = 'https://gitlab.com/nassih/build-git.git';
                const name = uuid();
                const body = {
                    name,
                    gitRepository: {
                        url,
                        token: '1234',
                        gitKind: 'gitlab'
                    },
                    env: 'nodejs',
                    type: 'Git'
                };
                const payload = JSON.stringify(body);
                const options = {
                    uri: applyPath,
                    body: { payload }
                };
                const res = await request(options);
                expect(res.body).to.have.property('buildId');
            });
        });

        describe('Image', () => {
            it('should not take affect on algorithmImage change', async () => {
                const apply1 = {
                    name: `my-alg-${uuid()}`,
                    algorithmImage: 'test-algorithmImage',
                    mem: '50Mi',
                    type: 'Image',
                    cpu: 1,
                    minHotWorkers: 5,
                    options: {
                        pending: false
                    }
                };
                const apply2 = {
                    name: apply1.name,
                    algorithmImage: 'new-test-algorithmImage'
                };
                const uri = applyPath;
                const request1 = { uri, formData: { payload: JSON.stringify(apply1) } };
                const request2 = { uri, formData: { payload: JSON.stringify(apply2) } };

                await request(request1);
                await request(request2);

                const request3 = {
                    uri: restPath + '/' + apply1.name,
                    method: 'GET'
                };
                const response3 = await request(request3);
                const { version, created, modified, reservedMemory, auditTrail, ...algorithm } = response3.body;
                expect(algorithm).to.eql({ ...defaultProps, ...apply1 });
            });

            it('should take affect on algorithmImage change', async () => {
                const apply1 = {
                    name: `my-alg-${uuid()}`,
                    algorithmImage: 'test-algorithmImage',
                    mem: '50Mi',
                    type: 'Image',
                    cpu: 1,
                    minHotWorkers: 5,
                    options: {
                        pending: false
                    }
                };
                const apply2 = {
                    name: apply1.name,
                    algorithmImage: 'new-test-algorithmImage'
                };
                const uri = applyPath;
                const request1 = { uri, formData: { payload: JSON.stringify(apply1) } };
                const request2 = { uri, formData: { options: JSON.stringify({ forceUpdate: true }), payload: JSON.stringify(apply2) } };

                await request(request1);
                await request(request2);

                const request3 = {
                    uri: restPath + '/' + apply1.name,
                    method: 'GET'
                };
                const response3 = await request(request3);
                const { version, created, modified, reservedMemory, auditTrail, ...algorithm } = response3.body;
                expect(algorithm).to.eql({ ...apply1, ...apply2 });
            });

            it('should not apply changes to current when algorithmImage changes', async () => {
                const apply1 = {
                    name: `my-alg-${uuid()}`,
                    algorithmImage: 'test-algorithmImage',
                    mem: '50Mi',
                    type: 'Image',
                    cpu: 1,
                    minHotWorkers: 5
                };
                const apply2 = {
                    name: apply1.name,
                    algorithmImage: 'new-test-algorithmImage',
                    cpu: 2
                };
                const uri = applyPath;
                const request1 = { uri, formData: { payload: JSON.stringify(apply1) } };
                const request2 = { uri, formData: { options: JSON.stringify({ forceUpdate: false }), payload: JSON.stringify(apply2) } };

                await request(request1);
                await request(request2);

                const request3 = {
                    uri: restPath + '/' + apply1.name,
                    method: 'GET'
                };
                const response3 = await request(request3);
                const { version, created, modified, reservedMemory, ...algorithm } = response3.body;
                expect(algorithm).to.eql({ ...defaultProps, ...apply1 });
            });

            it('should apply changes to current when algorithmImage changes with forceUpdate', async () => {
                const apply1 = {
                    name: `my-alg-${uuid()}`,
                    algorithmImage: 'test-algorithmImage',
                    mem: '50Mi',
                    type: 'Image',
                    cpu: 1,
                    minHotWorkers: 5
                };
                const apply2 = {
                    name: apply1.name,
                    algorithmImage: 'new-test-algorithmImage',
                    cpu: 2
                };
                const uri = applyPath;
                const request1 = { uri, formData: { payload: JSON.stringify(apply1) } };
                const request2 = { uri, formData: { options: JSON.stringify({ forceUpdate: true }), payload: JSON.stringify(apply2) } };

                await request(request1);
                await request(request2);

                const request3 = {
                    uri: restPath + '/' + apply1.name,
                    method: 'GET'
                };
                const response3 = await request(request3);
                const { version, created, modified, reservedMemory, ...algorithm } = response3.body;
                expect(algorithm).to.eql({ ...defaultProps, ...apply1, ...apply2 });
            });

            it('should succeed to apply algorithm with just cpu change', async () => {
                const apply1 = {
                    name: `my-alg-${uuid()}`,
                    algorithmImage: 'test-algorithmImage',
                    mem: '50Mi',
                    type: 'Image',
                    cpu: 1,
                    minHotWorkers: 5
                };
                const apply2 = {
                    name: apply1.name,
                    cpu: 2
                };
                const uri = applyPath;
                const request1 = { uri, formData: { options: JSON.stringify({ forceUpdate: true }), payload: JSON.stringify(apply1) } };
                const request2 = { uri, formData: { options: JSON.stringify({ forceUpdate: true }), payload: JSON.stringify(apply2) } };

                await request(request1);

                await request(request2);

                const request3 = {
                    uri: restPath + '/' + apply1.name,
                    method: 'GET'
                };
                const response3 = await request(request3);
                const { version, created, modified, reservedMemory, auditTrail, ...algorithm } = response3.body;
                expect(algorithm).to.eql({ ...defaultProps, ...apply1, ...apply2 });
            });

            it('should succeed to apply algorithm with just gpu change', async () => {
                const apply1 = {
                    name: `my-alg-${uuid()}`,
                    algorithmImage: 'test-algorithmImage',
                    mem: '50Mi',
                    type: 'Image',
                    cpu: 1,
                    minHotWorkers: 5
                };
                const apply2 = {
                    name: apply1.name,
                    gpu: 2
                };
                const uri = applyPath;
                const request1 = { uri, formData: { payload: JSON.stringify(apply1) } };
                const request2 = { uri, formData: { payload: JSON.stringify(apply2) } };

                await request(request1);
                await request(request2);

                const request3 = {
                    uri: restPath + '/' + apply1.name,
                    method: 'GET'
                };
                const response3 = await request(request3);
                const { version, created, modified, reservedMemory, ...algorithm } = response3.body;
                expect(algorithm).to.eql({ ...defaultProps, ...apply1 });
            });

            it('should succeed to apply algorithm with just mem change', async () => {
                const apply1 = {
                    name: `my-alg-${uuid()}`,
                    algorithmImage: 'test-algorithmImage',
                    mem: '50Mi',
                    type: 'Image',
                    cpu: 1,
                    minHotWorkers: 5,
                    options: {
                        pending: false
                    }
                };
                const apply2 = {
                    name: apply1.name,
                    mem: '1.5Gi'
                };
                const uri = applyPath;
                const request1 = { uri, formData: { options: JSON.stringify({ forceUpdate: true }), payload: JSON.stringify(apply1) } };
                const request2 = { uri, formData: { options: JSON.stringify({ forceUpdate: true }), payload: JSON.stringify(apply2) } };

                await request(request1);
                await request(request2);

                const request3 = {
                    uri: restPath + '/' + apply1.name,
                    method: 'GET'
                };
                const response3 = await request(request3);
                const { version, created, modified, reservedMemory, ...algorithm } = response3.body;
                expect(algorithm).to.eql({ ...defaultProps, ...apply1, ...apply2 });
            });

            it('should succeed to apply algorithm with just minHotWorkers change', async () => {
                const apply1 = {
                    name: `my-alg-${uuid()}`,
                    algorithmImage: 'test-algorithmImage',
                    mem: '50Mi',
                    type: 'Image',
                    cpu: 1,
                    minHotWorkers: 5,
                    options: {
                        pending: false
                    }
                };
                const apply2 = {
                    name: apply1.name,
                    minHotWorkers: 3
                };
                const uri = applyPath;
                const request1 = { uri, formData: { options: JSON.stringify({ forceUpdate: true }), payload: JSON.stringify(apply1) } };
                const request2 = { uri, formData: { options: JSON.stringify({ forceUpdate: true }), payload: JSON.stringify(apply2) } };

                await request(request1);
                await request(request2);

                const request3 = {
                    uri: restPath + '/' + apply1.name,
                    method: 'GET'
                };
                const response3 = await request(request3);
                const { version, created, modified, reservedMemory, ...algorithm } = response3.body;
                expect(algorithm).to.eql({ ...defaultProps, ...apply1, ...apply2 });
            });

            it('should succeed to apply algorithm with just algorithmEnv change', async () => {
                const apply1 = {
                    name: `my-alg-${uuid()}`,
                    algorithmImage: 'test-algorithmImage',
                    mem: '50Mi',
                    type: 'Image',
                    cpu: 1,
                    minHotWorkers: 5,
                    options: {
                        pending: false
                    },
                    algorithmEnv: {
                        storage: 's3'
                    }
                };
                const apply2 = {
                    name: apply1.name,
                    algorithmEnv: {
                        storage: 'fs'
                    }
                };
                const uri = applyPath;
                const request1 = { uri, formData: { options: JSON.stringify({ forceUpdate: true }), payload: JSON.stringify(apply1) } };
                const request2 = { uri, formData: { options: JSON.stringify({ forceUpdate: true }), payload: JSON.stringify(apply2) } };

                await request(request1);
                await request(request2);

                const request3 = {
                    uri: restPath + '/' + apply1.name,
                    method: 'GET'
                };
                const response3 = await request(request3);
                const { version, created, modified, reservedMemory, ...algorithm } = response3.body;
                expect(algorithm).to.eql({ ...defaultProps, ...apply1, ...apply2 });
            });

            it('should succeed to add and delete algorithmEnv', async () => {
                const apply1 = {
                    name: `my-alg-${uuid()}`,
                    algorithmImage: 'test-algorithmImage',
                    algorithmEnv: {
                        storage_env: 's3',
                        stam_env: 'v344'
                    }
                };
                const apply2 = {
                    name: apply1.name,
                    algorithmEnv: {
                        storage_env: 's3'
                    }
                };
                const uri = applyPath;
                const request1 = { uri, formData: { options: JSON.stringify({ forceUpdate: true }), payload: JSON.stringify(apply1) } };
                const request2 = { uri, formData: { options: JSON.stringify({ forceUpdate: true }), payload: JSON.stringify(apply2) } };

                await request(request1);
                await request(request2);

                const request3 = {
                    uri: restPath + '/' + apply1.name,
                    method: 'GET'
                };
                const response3 = await request(request3);
                expect(response3.body.algorithmEnv.storage_env).to.eql('s3');
                expect(response3.body.algorithmEnv.stam_env).to.not.exist;
            });

            it('should succeed to add algorithmEnv from configMap', async () => {
                const apply1 = {
                    name: `my-alg-${uuid()}`,
                    algorithmImage: 'test-algorithmImage',
                    algorithmEnv: {
                        storage_env: 's3',
                        cm_env: { configMapKeyRef: { name: 'my-cm', key: 'cm_env' } }
                    }
                };

                const uri = restPath + '/apply';
                const request1 = { uri, formData: { payload: JSON.stringify(apply1) } };

                await request(request1);

                const request3 = {
                    uri: restPath + '/' + apply1.name,
                    method: 'GET'
                };
                const response3 = await request(request3);
                expect(response3.body.algorithmEnv.storage_env).to.eql('s3');
                expect(response3.body.algorithmEnv.cm_env).to.eql({ configMapKeyRef: { name: 'my-cm', key: 'cm_env' } });
            });

            it('should fail to add algorithmEnv not from list', async () => {
                const apply1 = {
                    name: `my-alg-${uuid()}`,
                    algorithmImage: 'test-algorithmImage',
                    algorithmEnv: {
                        storage_env: 's3',
                        cm_env: { foo: { name: 'my-cm', key: 'cm_env' } }
                    }
                };

                const uri = restPath + '/apply';
                const request1 = { uri, formData: { payload: JSON.stringify(apply1) } };

                const response1 = await request(request1);
                expect(response1.body.error.message).to.eql('data should be equal to one of the allowed values (fieldRef,configMapKeyRef,resourceFieldRef,secretKeyRef)');
            });

            it('should succeed to add reservedMemory', async () => {
                const reservedMemory = '512Mi';
                const apply = {
                    name: `my-alg-${uuid()}`,
                    algorithmImage: 'test-algorithmImage',
                    reservedMemory
                };
                const uri = applyPath;
                const req = { uri, formData: { payload: JSON.stringify(apply) } };
                const res = await request(req);
                expect(res.body.algorithm.reservedMemory).to.eql(reservedMemory);
            });

            it('should succeed to calc reservedMemory', async () => {
                const apply = {
                    name: `my-alg-${uuid()}`,
                    algorithmImage: 'test-algorithmImage',
                    mem: '1024Mi'
                };
                const req = { uri: applyPath, formData: { payload: JSON.stringify(apply) } };
                const res = await request(req);
                expect(res.body.algorithm.reservedMemory).to.eql('205Mi');
            });

            it('should succeed to add created and modified', async () => {
                const apply = {
                    name: `my-alg-${uuid()}`,
                    algorithmImage: 'test-algorithmImage'
                };
                const req = { uri: applyPath, formData: { payload: JSON.stringify(apply) } };
                const res = await request(req);
                expect(res.body.algorithm).to.have.property('created');
                expect(res.body.algorithm).to.have.property('modified');
            });

            it('should succeed to apply baseImage without build', async () => {
                const body1 = {
                    name: `my-alg-${uuid()}`,
                    algorithmImage: 'test-algorithmImage',
                    baseImage: 'python:2.7'
                };
                const body2 = {
                    ...body1,
                    baseImage: 'python:3.7'
                };
                const options1 = {
                    uri: applyPath,
                    body: { payload: JSON.stringify(body1) }
                };
                const options2 = {
                    uri: applyPath,
                    body: { payload: JSON.stringify(body2) }
                };
                const response1 = await request(options1);
                const response2 = await request(options2);
                expect(response1.body).to.not.have.property('buildId');
                expect(response2.body).to.not.have.property('buildId');
            });

            it('should succeed to add labels and annotations', async () => {
                const apply = {
                    name: `alg-${uuid()}`,
                    algorithmImage: 'algorithmImage',
                    labels: {
                        'my.custom.key': 'my.custom.value'
                    },
                    annotations: {
                        'my.custom.key': 'my.custom.value'
                    }
                };
                const req = { uri: applyPath, formData: { payload: JSON.stringify(apply) } };
                const res = await request(req);
                expect(res.body.algorithm.labels).to.eql(apply.labels);
                expect(res.body.algorithm.annotations).to.eql(apply.annotations);
            });
        });

        describe('Versions', () => {
            it('should create one version', async () => {
                const apply = {
                    name: `my-alg-${uuid()}`,
                    algorithmImage: 'test-algorithmImage',
                    cpu: 1,
                    mem: '50Mi'
                };
                const req = { uri: applyPath, formData: { payload: JSON.stringify(apply) } };
                const res1 = await request(req);
                await Promise.all([request(req), request(req), request(req)]);
                const res2 = await request(req);
                const res3 = await request({ uri: `${versionsPath}/${apply.name}`, method: 'GET' });
                const ver = res3.body[0];
                expect(res1.body.algorithm).to.eql(res2.body.algorithm);
                expect(res1.body.algorithm).to.have.property('version');
                expect(res3.body).to.have.lengthOf(1);
                expect(res1.body.algorithm).to.have.property('version');
                expect(ver.version).to.eql(res1.body.algorithm.version);
                expect(ver).to.have.property('version');
                expect(ver).to.have.property('name');
                expect(ver).to.have.property('algorithm');
                expect(ver).to.have.property('created');
            });

            it('should create multiple versions', async () => {
                const apply1 = {
                    name: `my-alg-${uuid()}`,
                    algorithmImage: 'test-algorithmImage',
                    mem: '50Mi',
                    cpu: 1
                };
                const apply2 = {
                    ...apply1,
                    cpu: 2
                };
                const apply3 = {
                    ...apply1,
                    cpu: 3
                };
                const req1 = { uri: applyPath, formData: { payload: JSON.stringify(apply1) } };
                const req2 = { uri: applyPath, formData: { payload: JSON.stringify(apply2) } };
                const req3 = { uri: applyPath, formData: { payload: JSON.stringify(apply3) } };
                const req4 = { uri: `${versionsPath}/${apply1.name}`, method: 'GET' };
                const res1 = await request(req1);
                const res2 = await request(req2);
                const res3 = await request(req3);
                const res4 = await request(req4);
                const versions1 = res4.body.map((v) => v.version);
                const versions2 = [res3.body.algorithm.version, res2.body.algorithm.version, res1.body.algorithm.version];
                expect(versions1).to.eql(versions2);
            });

            it('should create multiple versions in concurrent mode', async () => {
                const apply1 = {
                    name: `my-alg-${uuid()}`,
                    algorithmImage: 'test-algorithmImage',
                    mem: '50Mi',
                    cpu: 1
                };
                const apply2 = {
                    ...apply1,
                    cpu: 2
                };
                const apply3 = {
                    ...apply1,
                    cpu: 3
                };
                const apply4 = {
                    ...apply1,
                    cpu: 4
                };
                const apply5 = {
                    ...apply1,
                    cpu: 5
                };
                const req1 = { uri: applyPath, formData: { payload: JSON.stringify(apply1) } };
                const req2 = { uri: applyPath, formData: { payload: JSON.stringify(apply2) } };
                const req3 = { uri: applyPath, formData: { payload: JSON.stringify(apply3) } };
                const req4 = { uri: applyPath, formData: { payload: JSON.stringify(apply4) } };
                const req5 = { uri: applyPath, formData: { payload: JSON.stringify(apply5) } };
                const req6 = { uri: `${versionsPath}/${apply1.name}`, method: 'GET' };
                const response = await Promise.all([request(req1), request(req2), request(req3), request(req4), request(req5)]);
                const versionsRes = await request(req6);
                const versions1 = response.map((v) => v.body.algorithm.version).sort(); // sort because Promise.all order
                const versions2 = versionsRes.body.map((v) => v.version).sort();
                const semver = versionsRes.body.map((v) => v.semver);
                expect(versions1).to.eql(versions2);
                expect(semver).to.eql(['1.0.4', '1.0.3', '1.0.2', '1.0.1', '1.0.0']);
            });
        });
    });

    describe('/store/algorithms PUT', () => {
        describe('New way', () => {
            it('should throw validation error of memory min 4 Mi', async () => {
                const algo = Object.assign({}, algorithms[0]);
                algo.mem = '3900Ki';
                const options = {
                    method: 'PUT',
                    uri: restPath,
                    body: { payload: JSON.stringify({ ...algo }) }
                };
                const response = await request(options);
                expect(response.body).to.have.property('error');
                expect(response.body.error.code).to.equal(HttpStatus.StatusCodes.BAD_REQUEST);
                expect(response.body.error.message).to.equal('memory must be at least 4 Mi');
            });

            it('should succeed to update algorithm', async () => {
                const algo = { ...algorithms[0] };
                const options = {
                    uri: restPath,
                    method: 'PUT',
                    body: { payload: JSON.stringify({ ...algo }) }
                };
                const response = await request(options);
                const { reservedMemory, ...res } = response.body.algorithm;
                expect(res).to.eql(algo);
            });

            it('should failed to update algorithm', async () => {
                const algo = { ...algorithms[0], algorithmImage: '' };
                const options = {
                    uri: restPath,
                    method: 'PUT',
                    body: { payload: JSON.stringify({ ...algo }) }
                };
                const response = await request(options);
                expect(response.body).to.have.property('error');
                expect(response.body.error.code).to.equal(HttpStatus.StatusCodes.BAD_REQUEST);
                expect(response.body.error.message).to.equal('cannot apply algorithm due to missing image url or build data');
            });

            it('should succeed to update algorithm image', async () => {
                const algo = algorithms[0];
                const options = {
                    uri: restPath,
                    method: 'PUT',
                    body: { payload: JSON.stringify({ ...algo, algorithmImage: 'new-image' }) }
                };
                const response = await request(options);
                expect(response.body.algorithm.version).to.be.exist;
                expect(response.body.algorithm.algorithmImage).to.not.eql(algo.algorithmImage);
            });
        });

        describe('Old way', () => {
            it('should throw validation error of memory min 4 Mi', async () => {
                const algo = Object.assign({}, algorithms[0]);
                algo.mem = '3900Ki';
                const options = {
                    method: 'PUT',
                    uri: restPath,
                    body: algo
                };
                const response = await request(options);
                expect(response.body).to.have.property('error');
                expect(response.body.error.code).to.equal(HttpStatus.StatusCodes.BAD_REQUEST);
                expect(response.body.error.message).to.equal('memory must be at least 4 Mi');
            });
    
            it('should succeed to update algorithm', async () => {
                const algo = { ...algorithms[0] };
                const options = {
                    uri: restPath,
                    method: 'PUT',
                    body: algo
                };
                const response = await request(options);
                const { reservedMemory, ...res } = response.body;
                expect(res).to.eql(algo);
            });
    
            it('should failed to update algorithm', async () => {
                const algo = { ...algorithms[0], algorithmImage: '' };
                const options = {
                    uri: restPath,
                    method: 'PUT',
                    body: algo
                };
                const response = await request(options);
                expect(response.body).to.have.property('error');
                expect(response.body.error.code).to.equal(HttpStatus.StatusCodes.BAD_REQUEST);
                expect(response.body.error.message).to.equal('cannot apply algorithm due to missing image url or build data');
            });
    
            it('should succeed to update algorithm image', async () => {
                const algo = algorithms[0];
                const options = {
                    uri: restPath,
                    method: 'PUT',
                    body: { ...algo, algorithmImage: 'new-image' }
                };
                const response = await request(options);
                expect(response.body.version).to.be.exist;
                expect(response.body.algorithmImage).to.not.eql(algo.algorithmImage);
            });    
        })
    });
});<|MERGE_RESOLUTION|>--- conflicted
+++ resolved
@@ -350,66 +350,6 @@
                 expect(response.body.error.message).to.equal('cannot apply algorithm due to missing image url or build data');
             });
 
-<<<<<<< HEAD
-        it('should failed to store algorithm with middle whitespace image name', async () => {
-            const body = { payload: JSON.stringify({
-                name: uuid(),
-                algorithmImage: 'image name'
-            }) };
-            const options = { uri: restPath, body };
-            const response = await request(options);
-            expect(response.body).to.have.property('error');
-            expect(response.body.error.code).to.equal(HttpStatus.StatusCodes.BAD_REQUEST);
-            expect(response.body.error.message).to.equal(validationMessages.ALGORITHM_IMAGE_FORMAT);
-        });
-    
-        it('should succeed to store algorithm with name of 32 characters', async () => {
-            const options = {
-                uri: restPath,
-                body: { payload: JSON.stringify({
-                    name: `this-is-32-length-algorithm-${uuid()}`,
-                    algorithmImage: 'image-name'
-                }) }
-            };
-            const response = await request(options);
-            const { version, created, modified, reservedMemory, auditTrail, ...algorithm } = response.body.algorithm;
-            expect(response.response.statusCode).to.equal(HttpStatus.StatusCodes.CREATED);
-            expect(algorithm).to.eql({ ...defaultProps, ...JSON.parse(options.body.payload) });
-        });
-
-        it('should succeed to store algorithm name (www.example.com)', async () => {
-            const body = { payload: JSON.stringify({
-                name: '2-www.exam-ple.com' + uuid(),
-                algorithmImage: 'image',
-                mem: '50Mi',
-                cpu: 1
-            }) };
-            const options = {
-                uri: restPath,
-                body
-            };
-            const response = await request(options);
-            const { version, created, modified, reservedMemory, auditTrail, ...algorithm } = response.body.algorithm;
-            expect(response.response.statusCode).to.equal(HttpStatus.StatusCodes.CREATED);
-            expect(algorithm).to.eql({ ...defaultProps, ...JSON.parse(body.payload) });
-        });
-
-        it('should succeed to parallel store and get multiple algorithms', async function () {
-            const limit = 3;
-            const total = 5;
-            const keys = Array.from(Array(total).keys());
-            const algorithms = keys.map((k) => ({
-                ...defaultProps,
-                name: `stress-${k}-${uuid()}`,
-                algorithmImage: 'image',
-                mem: '50Mi',
-                cpu: k
-            }));
-            const result = await Promise.all(algorithms.map((a) => request({ uri: restPath, body: { payload: JSON.stringify(a) }})));
-            result.forEach((r, i) => {
-                const { version, created, modified, reservedMemory, auditTrail, ...algorithm } = r.body.algorithm;
-                expect(algorithm).to.eql(algorithms[i]);
-=======
             it('should failed to store algorithm with end whitespace image name', async () => {
                 const body = { payload: JSON.stringify({
                     name: uuid(),
@@ -455,52 +395,11 @@
                     }) }
                 };
                 const response = await request(options);
-                const { version, created, modified, reservedMemory, ...algorithm } = response.body.algorithm;
+                const { version, created, modified, reservedMemory, auditTrail, ...algorithm } = response.body.algorithm;
                 expect(response.response.statusCode).to.equal(HttpStatus.StatusCodes.CREATED);
                 expect(algorithm).to.eql({ ...defaultProps, ...JSON.parse(options.body.payload) });
->>>>>>> 85b3d1c5
-            });
-
-<<<<<<< HEAD
-        it('should succeed to store algorithm', async () => {
-            const body = { payload: JSON.stringify({
-                name: uuid(),
-                algorithmImage: 'image',
-                mem: '50Mi',
-                cpu: 1,
-                type: 'Image'
-            }) };
-            const options = {
-                uri: restPath,
-                body
-            };
-            const response = await request(options);
-            const { version, created, modified, reservedMemory, auditTrail, ...algorithm } = response.body.algorithm;
-            expect(response.response.statusCode).to.equal(HttpStatus.StatusCodes.CREATED);
-            expect(algorithm).to.eql({ ...defaultProps, ...JSON.parse(body.payload) });
-        });
-
-        it('should succeed to store algorithm with devMode', async () => {
-            const body = { payload: JSON.stringify({
-                name: uuid(),
-                algorithmImage: 'image',
-                mem: '50Mi',
-                cpu: 1,
-                type: 'Image',
-                options: {
-                    devMode: true
-                }
-            }) };
-            const options = {
-                uri: restPath,
-                body
-            };
-            const response = await request(options);
-            const { version, created, modified, reservedMemory, auditTrail, ...algorithm } = response.body.algorithm;
-            expect(response.response.statusCode).to.equal(HttpStatus.StatusCodes.CREATED);
-            expect(algorithm).to.eql(merge({}, defaultProps, JSON.parse(body.payload)));
-        });
-=======
+            });
+
             it('should succeed to store algorithm name (www.example.com)', async () => {
                 const body = { payload: JSON.stringify({
                     name: '2-www.exam-ple.com' + uuid(),
@@ -513,7 +412,7 @@
                     body
                 };
                 const response = await request(options);
-                const { version, created, modified, reservedMemory, ...algorithm } = response.body.algorithm;
+                const { version, created, modified, reservedMemory, auditTrail, ...algorithm } = response.body.algorithm;
                 expect(response.response.statusCode).to.equal(HttpStatus.StatusCodes.CREATED);
                 expect(algorithm).to.eql({ ...defaultProps, ...JSON.parse(body.payload) });
             });
@@ -531,7 +430,7 @@
                 }));
                 const result = await Promise.all(algorithms.map((a) => request({ uri: restPath, body: { payload: JSON.stringify(a) }})));
                 result.forEach((r, i) => {
-                    const { version, created, modified, reservedMemory, ...algorithm } = r.body.algorithm;
+                    const { version, created, modified, reservedMemory, auditTrail, ...algorithm } = r.body.algorithm;
                     expect(algorithm).to.eql(algorithms[i]);
                 });
                 const options = {
@@ -555,11 +454,10 @@
                     body
                 };
                 const response = await request(options);
-                const { version, created, modified, reservedMemory, ...algorithm } = response.body.algorithm;
+                const { version, created, modified, reservedMemory, auditTrail, ...algorithm } = response.body.algorithm;
                 expect(response.response.statusCode).to.equal(HttpStatus.StatusCodes.CREATED);
                 expect(algorithm).to.eql({ ...defaultProps, ...JSON.parse(body.payload) });
             });
->>>>>>> 85b3d1c5
 
             it('should succeed to store algorithm with devMode', async () => {
                 const body = { payload: JSON.stringify({
@@ -577,7 +475,7 @@
                     body
                 };
                 const response = await request(options);
-                const { version, created, modified, reservedMemory, ...algorithm } = response.body.algorithm;
+                const { version, created, modified, reservedMemory, auditTrail, ...algorithm } = response.body.algorithm;
                 expect(response.response.statusCode).to.equal(HttpStatus.StatusCodes.CREATED);
                 expect(algorithm).to.eql(merge({}, defaultProps, JSON.parse(body.payload)));
             });
@@ -1040,7 +938,7 @@
                     }
                 };
                 const response = await request(options);
-                const { version, created, modified, reservedMemory, ...algorithm } = response.body;
+                const { version, created, modified, reservedMemory, auditTrail, ...algorithm } = response.body;
                 expect(response.response.statusCode).to.equal(HttpStatus.StatusCodes.CREATED);
                 expect(algorithm).to.eql({ ...defaultProps, ...options.body });
             });
@@ -1057,7 +955,7 @@
                     body
                 };
                 const response = await request(options);
-                const { version, created, modified, reservedMemory, ...algorithm } = response.body;
+                const { version, created, modified, reservedMemory, auditTrail, ...algorithm } = response.body;
                 expect(response.response.statusCode).to.equal(HttpStatus.StatusCodes.CREATED);
                 expect(algorithm).to.eql({ ...defaultProps, ...body });
             });
@@ -1075,7 +973,7 @@
                 }));
                 const result = await Promise.all(algorithms.map((a) => request({ uri: restPath, body: a })));
                 result.forEach((r, i) => {
-                    const { version, created, modified, reservedMemory, ...algorithm } = r.body;
+                    const { version, created, modified, reservedMemory, auditTrail, ...algorithm } = r.body;
                     expect(algorithm).to.eql(algorithms[i]);
                 });
                 const options = {
@@ -1099,7 +997,7 @@
                     body
                 };
                 const response = await request(options);
-                const { version, created, modified, reservedMemory, ...algorithm } = response.body;
+                const { version, created, modified, reservedMemory, auditTrail, ...algorithm } = response.body;
                 expect(response.response.statusCode).to.equal(HttpStatus.StatusCodes.CREATED);
                 expect(algorithm).to.eql({ ...defaultProps, ...body });
             });
@@ -1120,7 +1018,7 @@
                     body
                 };
                 const response = await request(options);
-                const { version, created, modified, reservedMemory, ...algorithm } = response.body;
+                const { version, created, modified, reservedMemory, auditTrail, ...algorithm } = response.body;
                 expect(response.response.statusCode).to.equal(HttpStatus.StatusCodes.CREATED);
                 expect(algorithm).to.eql(merge({}, defaultProps, body));
             });
@@ -2662,7 +2560,7 @@
                     method: 'GET'
                 };
                 const response3 = await request(request3);
-                const { version, created, modified, reservedMemory, ...algorithm } = response3.body;
+                const { version, created, modified, reservedMemory, auditTrail, ...algorithm } = response3.body;
                 expect(algorithm).to.eql({ ...defaultProps, ...apply1 });
             });
 
@@ -2692,7 +2590,7 @@
                     method: 'GET'
                 };
                 const response3 = await request(request3);
-                const { version, created, modified, reservedMemory, ...algorithm } = response3.body;
+                const { version, created, modified, reservedMemory,auditTrail, ...algorithm } = response3.body;
                 expect(algorithm).to.eql({ ...defaultProps, ...apply1, ...apply2 });
             });
 
@@ -2751,7 +2649,7 @@
                     method: 'GET'
                 };
                 const response3 = await request(request3);
-                const { version, created, modified, reservedMemory, ...algorithm } = response3.body;
+                const { version, created, modified, reservedMemory, auditTrail, ...algorithm } = response3.body;
                 expect(algorithm).to.eql({ ...defaultProps, ...apply1 });
             });
 
@@ -2783,7 +2681,7 @@
                     method: 'GET'
                 };
                 const response3 = await request(request3);
-                const { version, created, modified, reservedMemory, ...algorithm } = response3.body;
+                const { version, created, modified, reservedMemory, auditTrail, ...algorithm } = response3.body;
                 expect(algorithm).to.eql({ ...defaultProps, ...apply1, ...apply2 });
             });
 
@@ -2815,7 +2713,7 @@
                     method: 'GET'
                 };
                 const response3 = await request(request3);
-                const { version, created, modified, reservedMemory, ...algorithm } = response3.body;
+                const { version, created, modified, reservedMemory,auditTrail, ...algorithm } = response3.body;
                 expect(algorithm).to.eql({ ...defaultProps, ...apply1, ...apply2 });
             });
 
@@ -2852,7 +2750,7 @@
                     method: 'GET'
                 };
                 const response3 = await request(request3);
-                const { version, created, modified, reservedMemory, ...algorithm } = response3.body;
+                const { version, created, modified, reservedMemory, auditTrail, ...algorithm } = response3.body;
                 expect(algorithm).to.eql({ ...defaultProps, ...apply1, ...apply2 });
             });
 
