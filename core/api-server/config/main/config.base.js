--- conflicted
+++ resolved
@@ -59,22 +59,12 @@
     provider: 'mongo',
     mongo: {
         auth: {
-<<<<<<< HEAD
-            user: process.env.MONGODB_SERVICE_USER_NAME,
-            password: process.env.MONGODB_SERVICE_PASSWORD,
-        },
-        host: process.env.MONGODB_SERVICE_HOST || 'localhost',
-        port: formatter.parseInt(process.env.MONGODB_SERVICE_PORT, 27017),
-        dbName: process.env.MONGODB_SERVICE_NAME || 'hkube',
-        useUnifiedTopology: true,
-=======
             user: process.env.MONGODB_SERVICE_USER_NAME || 'tester',
             password: process.env.MONGODB_SERVICE_PASSWORD || 'password',
         },
         host: process.env.MONGODB_SERVICE_HOST || 'localhost',
         port: formatter.parseInt(process.env.MONGODB_SERVICE_PORT, 27017),
         dbName: process.env.MONGODB_DB_NAME || 'hkube',
->>>>>>> 31e1c609
     }
 };
 
