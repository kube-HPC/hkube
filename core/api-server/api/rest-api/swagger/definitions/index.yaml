--- conflicted
+++ resolved
@@ -56,14 +56,11 @@
   $ref: ./webhooks.yaml
 githubWebhook:
   $ref: ./githubWebhook.yaml
-<<<<<<< HEAD
 experiment:
   $ref: ./experiment.yaml
 experimentName:
   $ref: ./experimentName.yaml
-=======
 gitlabWebhook:
   $ref: ./gitlabWebhook.yaml
 tag:
-  $ref: ./tag.yaml
->>>>>>> 9f8fef01
+  $ref: ./tag.yaml