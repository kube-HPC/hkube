--- conflicted
+++ resolved
@@ -32,18 +32,10 @@
 
     router.post('/pipelines', async (req, res) => {
         if (Array.isArray(req.body)) {
-<<<<<<< HEAD
-            const listFlag = true;
-            const returnPipelineList = await Promise.all(
-                req.body.map(async (pipelineData) => {
-                    // eslint-disable-next-line no-return-await
-                    return await pipelineStore.insertPipeline(pipelineData, listFlag);
-=======
             const returnPipelineList = await Promise.all(
                 req.body.map(async (pipelineData) => {
                     // eslint-disable-next-line no-return-await
                     return await pipelineStore.insertPipeline(pipelineData, false);
->>>>>>> 7ce82004
                 })
             );
             res.status(HttpStatus.CREATED).json(returnPipelineList);
@@ -82,18 +74,10 @@
     });
     router.post('/algorithms', async (req, res) => {
         if (Array.isArray(req.body)) {
-<<<<<<< HEAD
-            const listFlag = true;
-            const returnAlgoList = await Promise.all(
-                req.body.map(async (algorithmData) => {
-                    // eslint-disable-next-line no-return-await
-                    return await algorithmStore.insertAlgorithm(algorithmData, listFlag);
-=======
             const returnAlgoList = await Promise.all(
                 req.body.map(async (algorithmData) => {
                     // eslint-disable-next-line no-return-await
                     return await algorithmStore.insertAlgorithm(algorithmData, false);
->>>>>>> 7ce82004
                 })
             );
             res.status(HttpStatus.CREATED).json(returnAlgoList);
