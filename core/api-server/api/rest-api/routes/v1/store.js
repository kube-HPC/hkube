const express = require('express');
const multer = require('multer');
const HttpStatus = require('http-status-codes');
const pipelineStore = require('../../../../lib/service/pipelines');
const algorithmStore = require('../../../../lib/service/algorithms');
const { BUILD_TYPES } = require('../../../../lib/consts/builds');
const logger = require('../../middlewares/logger');
const upload = multer({ dest: 'uploads/zipped/' });

const routes = (options) => {
    const router = express.Router();
    router.get('/', (req, res, next) => {
        res.json({ message: `${options.version} ${options.file} api` });
        next();
    });

    // pipelines
    router.get('/pipelines', logger(), async (req, res, next) => {
        const { sort } = req.query;
        const response = await pipelineStore.getPipelines({ sort });
        res.json(response);
        next();
    });
    router.get('/pipelines/:name', logger(), async (req, res, next) => {
        const { name } = req.params;
        const response = await pipelineStore.getPipeline({ name });
        res.json(response);
        next();
    });
    router.post('/pipelines', logger(), async (req, res, next) => {
        const response = await pipelineStore.insertPipeline(req.body);
        res.status(HttpStatus.CREATED).json(response);
        next();
    });
    router.put('/pipelines', logger(), async (req, res, next) => {
        const response = await pipelineStore.updatePipeline(req.body);
        res.json(response);
        next();
    });
    router.delete('/pipelines/:name', logger(), async (req, res, next) => {
        const { name } = req.params;
        await pipelineStore.deletePipeline({ name });
        res.json({ message: 'OK' });
        next();
    });
    // pipelines

    // algorithms
    router.get('/algorithms', logger(), async (req, res, next) => {
        const { sort } = req.query;
        const response = await algorithmStore.getAlgorithms({ sort });
        res.json(response);
        next();
    });
    router.get('/algorithms/:name', logger(), async (req, res, next) => {
        const { name } = req.params;
        const response = await algorithmStore.getAlgorithm({ name });
        res.json(response);
        next();
    });
    router.post('/algorithms', logger(), async (req, res, next) => {
        const response = await algorithmStore.insertAlgorithm(req.body);
        res.status(HttpStatus.CREATED).json(response);
        next();
    });
    router.post('/algorithms/debug', logger(), async (req, res, next) => {
        const response = await algorithmStore.insertAlgorithm({ ...req.body, options: { debug: true } });
        res.status(HttpStatus.CREATED).json(response);
        next();
    });
    router.put('/algorithms', logger(), async (req, res, next) => {
        const response = await algorithmStore.updateAlgorithm(req.body);
        res.json(response);
        next();
    });
    router.delete('/algorithms/:name', logger(), async (req, res, next) => {
        const { name } = req.params;
        await algorithmStore.deleteAlgorithm({ name });
        res.json({ message: 'OK' });
        next();
    });
    router.delete('/algorithms/debug/:name', logger(), async (req, res, next) => {
        const { name } = req.params;
        await algorithmStore.deleteAlgorithm({ name });
        res.json({ message: 'OK' });
        next();
    });
    router.post('/algorithms/apply', upload.single('file'), logger(), async (req, res, next) => {
        const body = (req.body.payload) || null;
        const payload = JSON.parse(body);
<<<<<<< HEAD
        // eslint-disable-next-line no-nested-ternary
        const type = req.file ? BUILD_TYPES.CODE : (payload && payload.gitRepository ? BUILD_TYPES.GIT : BUILD_TYPES.IMAGE);
        const file = req.file || {};
        algorithmStore.applyAlgorithm({ payload: { ...payload, type }, file: { path: file.path, name: file.originalname } }).then((response) => {
            res.json(response);
            next();
        }).catch((error) => {
            return next(error);
        });
=======
        const response = await algorithmStore.applyAlgorithm({ payload, file: { path: file.path, name: file.originalname } });
        res.json(response);
        next();
>>>>>>> 1d431edd
    });
    // algorithms

    return router;
};

module.exports = routes;<|MERGE_RESOLUTION|>--- conflicted
+++ resolved
@@ -88,23 +88,15 @@
     router.post('/algorithms/apply', upload.single('file'), logger(), async (req, res, next) => {
         const body = (req.body.payload) || null;
         const payload = JSON.parse(body);
-<<<<<<< HEAD
         // eslint-disable-next-line no-nested-ternary
         const type = req.file ? BUILD_TYPES.CODE : (payload && payload.gitRepository ? BUILD_TYPES.GIT : BUILD_TYPES.IMAGE);
         const file = req.file || {};
-        algorithmStore.applyAlgorithm({ payload: { ...payload, type }, file: { path: file.path, name: file.originalname } }).then((response) => {
-            res.json(response);
-            next();
-        }).catch((error) => {
-            return next(error);
-        });
-=======
-        const response = await algorithmStore.applyAlgorithm({ payload, file: { path: file.path, name: file.originalname } });
+        const response = await algorithmStore.applyAlgorithm({ payload: { ...payload, type }, file: { path: file.path, name: file.originalname } });
         res.json(response);
         next();
->>>>>>> 1d431edd
     });
     // algorithms
+
 
     return router;
 };
