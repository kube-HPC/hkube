{
  "openapi": "3.0.0",
  "info": {
    "title": "HKube API",
    "description": "HKube RESTful API",
<<<<<<< HEAD
    "version": "1.2.32",
=======
    "version": "1.2.43",
>>>>>>> 9f8fef01
    "contact": {
      "email": "hkube.dev@gmail.com"
    },
    "license": {
      "name": "MIT",
      "url": "https://opensource.org/licenses/MIT"
    }
  },
  "tags": [
    {
      "name": "Execution",
      "description": "Execution pipelines as raw or stored"
    },
    {
      "name": "Graph",
      "description": "Query the pipeline graph"
    },
    {
      "name": "Builds",
      "description": "status, rerun and stop builds"
    },
    {
      "name": "Versions",
      "description": "Versioning for algorithms"
    },
    {
      "name": "Cron",
      "description": "Get pipelines cron result and status"
    },
    {
      "name": "Pipelines",
      "description": "Get pipelines status and result"
    },
    {
      "name": "Pipeline Readme",
      "description": "Store readme for pipelines"
    },
    {
      "name": "Algorithm Readme",
      "description": "Store readme for algorithms"
    },
    {
      "name": "Storage",
      "description": "Query the storage"
    },
    {
      "name": "StoreAlgorithms",
      "description": "Store new algorithms, update, get and delete"
    },
    {
      "name": "StorePipelines",
      "description": "Store new pipelines, update, get and delete"
    },
    {
      "name": "Webhooks",
      "description": "Webhooks status and result"
    }
  ],
  "externalDocs": {
    "description": "Find out more about Hkube",
    "url": "http://hkube.io"
  },
  "servers": [],
  "paths": {
    "/exec/raw": {
      "post": {
        "tags": [
          "Execution"
        ],
        "summary": "Run raw pipeline",
        "description": "Start pipeline execution with raw input, returns jobId that can be used as a reference for the pipeline to do actions such as results/status/stop, etc.",
        "requestBody": {
          "content": {
            "application/json": {
              "schema": {
                "type": "object",
                "properties": {
                  "name": {
                    "type": "string",
                    "description": "Unique identifier representing a specific pipeline",
                    "minLength": 1,
                    "format": "pipeline-name"
                  },
                  "experiment": {
                    "type": "string",
                    "description": "experiment name",
                    "default": "main"
                  },
                  "description": {
                    "type": "string",
                    "description": "pipeline description"
                  },
                  "nodes": {
                    "type": "array",
                    "description": "Array of nodes",
                    "items": {
                      "type": "object",
                      "properties": {
                        "nodeName": {
                          "type": "string",
                          "description": "Unique node identifier",
                          "minLength": 1
                        },
                        "algorithmName": {
                          "type": "string",
                          "description": "Unique identifier representing a specific algorithm",
                          "minLength": 1,
                          "maxLength": 32,
                          "format": "algorithm-name"
                        },
                        "input": {
                          "type": "array",
                          "description": "The input for the algorithm",
                          "items": {},
                          "default": []
                        },
                        "metrics": {
                          "default": {},
                          "type": "object",
                          "properties": {
                            "tensorboard": {
                              "type": "boolean",
                              "description": "Should tensorboard metrics be collected.",
                              "default": true
                            }
                          }
                        }
                      },
                      "required": [
                        "nodeName",
                        "algorithmName"
                      ]
                    }
                  },
                  "flowInput": {
                    "type": "object",
                    "description": "input object"
                  },
                  "webhooks": {
                    "type": "object",
                    "properties": {
                      "progress": {
                        "type": "string",
                        "format": "url",
                        "minLength": 1,
                        "description": "url to activate upon progress",
                        "example": "http://my-url-to-progress"
                      },
                      "result": {
                        "type": "string",
                        "format": "url",
                        "minLength": 1,
                        "description": "url to activate upon result",
                        "example": "http://my-url-to-result"
                      }
                    },
                    "additionalProperties": false
                  },
                  "options": {
                    "default": {},
                    "type": "object",
                    "properties": {
                      "ttl": {
                        "type": "integer",
                        "description": "pipeline time to live in seconds",
                        "minimum": 1,
                        "default": 3600,
                        "example": 3600
                      },
                      "batchTolerance": {
                        "type": "integer",
                        "minimum": 0,
                        "maximum": 100,
                        "default": 80,
                        "example": 80
                      },
                      "concurrentPipelines": {
                        "type": "integer",
                        "minimum": 1,
                        "maximum": 10000,
                        "example": 1
                      },
                      "progressVerbosityLevel": {
                        "type": "string",
                        "default": "info",
                        "example": "info",
                        "enum": [
                          "trace",
                          "debug",
                          "info",
                          "warn",
                          "error",
                          "critical"
                        ]
                      }
                    },
                    "description": "optional properties"
                  },
                  "priority": {
                    "default": 3,
                    "type": "integer",
                    "minimum": 1,
                    "maximum": 5,
                    "example": 3
                  },
                  "triggers": {
                    "type": "object",
                    "properties": {
                      "pipelines": {
                        "type": "array",
                        "description": "pipelines to activate upon result",
                        "items": {
                          "type": "string",
                          "minLength": 1
                        }
                      },
                      "cron": {
                        "type": "object",
                        "properties": {
                          "pattern": {
                            "type": "string",
                            "description": "cron job",
                            "minLength": 1,
                            "format": "cron"
                          },
                          "enabled": {
                            "type": "boolean",
                            "description": "enable or disable cron job",
                            "default": false
                          }
                        }
                      }
                    },
                    "additionalProperties": false
                  },
                  "tags": {
                    "type": "array",
                    "description": "Array of tags",
                    "items": {
                      "type": "string",
                      "description": "Unique identifier representing a specific algorithm",
                      "minLength": 1,
                      "maxLength": 32
                    }
                  }
                },
                "additionalProperties": false,
                "required": [
                  "name",
                  "nodes"
                ]
              }
            }
          },
          "description": "an object representing all information needed for pipeline execution",
          "required": true
        },
        "responses": {
          "200": {
            "description": "pipeline execution data",
            "content": {
              "application/json": {
                "schema": {
                  "type": "object",
                  "properties": {
                    "jobId": {
                      "type": "string",
                      "description": "Unique identifier representing pipeline execution"
                    }
                  },
                  "required": [
                    "jobId"
                  ]
                }
              }
            }
          },
          "400": {
            "description": "bad request",
            "content": {
              "application/json": {
                "schema": {
                  "type": "object",
                  "properties": {
                    "code": {
                      "type": "integer",
                      "format": "int32"
                    },
                    "message": {
                      "type": "string"
                    }
                  }
                }
              }
            }
          },
          "default": {
            "description": "Unexpected error",
            "content": {
              "application/json": {
                "schema": {
                  "type": "object",
                  "properties": {
                    "code": {
                      "type": "integer",
                      "format": "int32"
                    },
                    "message": {
                      "type": "string"
                    }
                  }
                }
              }
            }
          }
        }
      }
    },
    "/exec/stored": {
      "post": {
        "tags": [
          "Execution"
        ],
        "summary": "Run stored pipeline",
        "description": "Start pipeline execution when the name of the pipeline is known, all parameters in this action will be merged with the stored pipeline and then returns jobId that can be used as a reference for the pipeline to do actions such as results/status/stop, etc.",
        "requestBody": {
          "content": {
            "application/json": {
              "schema": {
                "type": "object",
                "properties": {
                  "name": {
                    "type": "string",
                    "description": "Unique identifier representing a specific pipeline",
                    "minLength": 1,
                    "format": "pipeline-name"
                  },
                  "experimentName": {
                    "default": "main",
                    "type": "string",
                    "description": "experiment name"
                  },
                  "flowInput": {
                    "type": "object",
                    "description": "input object"
                  },
                  "webhooks": {
                    "type": "object",
                    "properties": {
                      "progress": {
                        "type": "string",
                        "format": "url",
                        "minLength": 1,
                        "description": "url to activate upon progress",
                        "example": "http://my-url-to-progress"
                      },
                      "result": {
                        "type": "string",
                        "format": "url",
                        "minLength": 1,
                        "description": "url to activate upon result",
                        "example": "http://my-url-to-result"
                      }
                    },
                    "additionalProperties": false
                  },
                  "options": {
                    "default": {},
                    "type": "object",
                    "properties": {
                      "ttl": {
                        "type": "integer",
                        "description": "pipeline time to live in seconds",
                        "minimum": 1,
                        "default": 3600,
                        "example": 3600
                      },
                      "batchTolerance": {
                        "type": "integer",
                        "minimum": 0,
                        "maximum": 100,
                        "default": 80,
                        "example": 80
                      },
                      "concurrentPipelines": {
                        "type": "integer",
                        "minimum": 1,
                        "maximum": 10000,
                        "example": 1
                      },
                      "progressVerbosityLevel": {
                        "type": "string",
                        "default": "info",
                        "example": "info",
                        "enum": [
                          "trace",
                          "debug",
                          "info",
                          "warn",
                          "error",
                          "critical"
                        ]
                      }
                    },
                    "description": "optional properties"
                  },
                  "priority": {
                    "default": 3,
                    "type": "integer",
                    "minimum": 1,
                    "maximum": 5,
                    "example": 3
                  },
                  "triggers": {
                    "type": "object",
                    "properties": {
                      "pipelines": {
                        "type": "array",
                        "description": "pipelines to activate upon result",
                        "items": {
                          "type": "string",
                          "minLength": 1
                        }
                      },
                      "cron": {
                        "type": "object",
                        "properties": {
                          "pattern": {
                            "type": "string",
                            "description": "cron job",
                            "minLength": 1,
                            "format": "cron"
                          },
                          "enabled": {
                            "type": "boolean",
                            "description": "enable or disable cron job",
                            "default": false
                          }
                        }
                      }
                    },
                    "additionalProperties": false
                  },
                  "tags": {
                    "type": "array",
                    "description": "Array of tags",
                    "items": {
                      "type": "string",
                      "description": "Unique identifier representing a specific algorithm",
                      "minLength": 1,
                      "maxLength": 32
                    }
                  }
                },
                "additionalProperties": false,
                "required": [
                  "name"
                ]
              }
            }
          },
          "description": "an object representing all information needed for stored pipeline execution",
          "required": true
        },
        "responses": {
          "200": {
            "description": "pipeline execution data",
            "content": {
              "application/json": {
                "schema": {
                  "type": "object",
                  "properties": {
                    "jobId": {
                      "type": "string",
                      "description": "Unique identifier representing pipeline execution"
                    }
                  },
                  "required": [
                    "jobId"
                  ]
                }
              }
            }
          },
          "400": {
            "description": "bad request",
            "content": {
              "application/json": {
                "schema": {
                  "type": "object",
                  "properties": {
                    "code": {
                      "type": "integer",
                      "format": "int32"
                    },
                    "message": {
                      "type": "string"
                    }
                  }
                }
              }
            }
          },
          "404": {
            "description": "pipeline Not Found",
            "content": {
              "application/json": {
                "schema": {
                  "type": "object",
                  "properties": {
                    "code": {
                      "type": "integer",
                      "format": "int32"
                    },
                    "message": {
                      "type": "string"
                    }
                  }
                }
              }
            }
          },
          "default": {
            "description": "Unexpected error",
            "content": {
              "application/json": {
                "schema": {
                  "type": "object",
                  "properties": {
                    "code": {
                      "type": "integer",
                      "format": "int32"
                    },
                    "message": {
                      "type": "string"
                    }
                  }
                }
              }
            }
          }
        }
      }
    },
    "/exec/caching": {
      "post": {
        "tags": [
          "Execution"
        ],
        "summary": "Run job from a specific node",
        "description": "the api allows you to run job from current node and getting the data of the predecessors from caching of the previous run",
        "requestBody": {
          "content": {
            "application/json": {
              "schema": {
                "type": "object",
                "properties": {
                  "jobId": {
                    "type": "string",
                    "description": "Unique job identifier",
                    "minLength": 1
                  },
                  "nodeName": {
                    "type": "string",
                    "description": "Unique node identifier",
                    "minLength": 1
                  }
                },
                "additionalProperties": false,
                "required": [
                  "jobId",
                  "nodeName"
                ]
              }
            }
          },
          "description": "an object representing all information needed for stored pipeline execution",
          "required": true
        },
        "responses": {
          "200": {
            "description": "pipeline execution data",
            "content": {
              "application/json": {
                "schema": {
                  "type": "object",
                  "properties": {
                    "jobId": {
                      "type": "string",
                      "description": "Unique identifier representing pipeline execution"
                    }
                  },
                  "required": [
                    "jobId"
                  ]
                }
              }
            }
          },
          "400": {
            "description": "bad request",
            "content": {
              "application/json": {
                "schema": {
                  "type": "object",
                  "properties": {
                    "code": {
                      "type": "integer",
                      "format": "int32"
                    },
                    "message": {
                      "type": "string"
                    }
                  }
                }
              }
            }
          },
          "404": {
            "description": "pipeline Not Found",
            "content": {
              "application/json": {
                "schema": {
                  "type": "object",
                  "properties": {
                    "code": {
                      "type": "integer",
                      "format": "int32"
                    },
                    "message": {
                      "type": "string"
                    }
                  }
                }
              }
            }
          },
          "default": {
            "description": "Unexpected error",
            "content": {
              "application/json": {
                "schema": {
                  "type": "object",
                  "properties": {
                    "code": {
                      "type": "integer",
                      "format": "int32"
                    },
                    "message": {
                      "type": "string"
                    }
                  }
                }
              }
            }
          }
        }
      }
    },
    "/exec/stop": {
      "post": {
        "tags": [
          "Execution"
        ],
        "summary": "Stop pipeline",
        "description": "Call to stop pipeline execution",
        "requestBody": {
          "content": {
            "application/json": {
              "schema": {
                "type": "object",
                "properties": {
                  "jobId": {
                    "type": "string",
                    "description": "Unique identifier representing pipeline execution"
                  },
                  "reason": {
                    "type": "string",
                    "default": "requested by user",
                    "description": "reason for stop pipeline"
                  }
                },
                "required": [
                  "jobId"
                ]
              }
            }
          },
          "required": true
        },
        "responses": {
          "200": {
            "description": "the OK string",
            "content": {
              "application/json": {
                "schema": {
                  "type": "object",
                  "properties": {
                    "message": {
                      "type": "string"
                    }
                  }
                }
              }
            }
          },
          "400": {
            "description": "bad request",
            "content": {
              "application/json": {
                "schema": {
                  "type": "object",
                  "properties": {
                    "code": {
                      "type": "integer",
                      "format": "int32"
                    },
                    "message": {
                      "type": "string"
                    }
                  }
                }
              }
            }
          },
          "404": {
            "description": "jobId Not Found",
            "content": {
              "application/json": {
                "schema": {
                  "type": "object",
                  "properties": {
                    "code": {
                      "type": "integer",
                      "format": "int32"
                    },
                    "message": {
                      "type": "string"
                    }
                  }
                }
              }
            }
          },
          "default": {
            "description": "Unexpected error",
            "content": {
              "application/json": {
                "schema": {
                  "type": "object",
                  "properties": {
                    "code": {
                      "type": "integer",
                      "format": "int32"
                    },
                    "message": {
                      "type": "string"
                    }
                  }
                }
              }
            }
          }
        }
      }
    },
    "/exec/pause": {
      "post": {
        "tags": [
          "Execution"
        ],
        "summary": "Pause pipeline",
        "description": "Call to pause pipeline execution",
        "requestBody": {
          "content": {
            "application/json": {
              "schema": {
                "type": "object",
                "properties": {
                  "jobId": {
                    "type": "string",
                    "description": "Unique identifier representing pipeline execution"
                  }
                },
                "required": [
                  "jobId"
                ]
              }
            }
          },
          "required": true
        },
        "responses": {
          "200": {
            "description": "the OK string",
            "content": {
              "application/json": {
                "schema": {
                  "type": "object",
                  "properties": {
                    "message": {
                      "type": "string"
                    }
                  }
                }
              }
            }
          },
          "400": {
            "description": "bad request",
            "content": {
              "application/json": {
                "schema": {
                  "type": "object",
                  "properties": {
                    "code": {
                      "type": "integer",
                      "format": "int32"
                    },
                    "message": {
                      "type": "string"
                    }
                  }
                }
              }
            }
          },
          "404": {
            "description": "jobId Not Found",
            "content": {
              "application/json": {
                "schema": {
                  "type": "object",
                  "properties": {
                    "code": {
                      "type": "integer",
                      "format": "int32"
                    },
                    "message": {
                      "type": "string"
                    }
                  }
                }
              }
            }
          },
          "default": {
            "description": "Unexpected error",
            "content": {
              "application/json": {
                "schema": {
                  "type": "object",
                  "properties": {
                    "code": {
                      "type": "integer",
                      "format": "int32"
                    },
                    "message": {
                      "type": "string"
                    }
                  }
                }
              }
            }
          }
        }
      }
    },
    "/exec/resume": {
      "post": {
        "tags": [
          "Execution"
        ],
        "summary": "Resume pipeline",
        "description": "Call to resume pipeline execution",
        "requestBody": {
          "content": {
            "application/json": {
              "schema": {
                "type": "object",
                "properties": {
                  "jobId": {
                    "type": "string",
                    "description": "Unique identifier representing pipeline execution"
                  }
                },
                "required": [
                  "jobId"
                ]
              }
            }
          },
          "required": true
        },
        "responses": {
          "200": {
            "description": "the OK string",
            "content": {
              "application/json": {
                "schema": {
                  "type": "object",
                  "properties": {
                    "message": {
                      "type": "string"
                    }
                  }
                }
              }
            }
          },
          "400": {
            "description": "bad request",
            "content": {
              "application/json": {
                "schema": {
                  "type": "object",
                  "properties": {
                    "code": {
                      "type": "integer",
                      "format": "int32"
                    },
                    "message": {
                      "type": "string"
                    }
                  }
                }
              }
            }
          },
          "404": {
            "description": "jobId Not Found",
            "content": {
              "application/json": {
                "schema": {
                  "type": "object",
                  "properties": {
                    "code": {
                      "type": "integer",
                      "format": "int32"
                    },
                    "message": {
                      "type": "string"
                    }
                  }
                }
              }
            }
          },
          "default": {
            "description": "Unexpected error",
            "content": {
              "application/json": {
                "schema": {
                  "type": "object",
                  "properties": {
                    "code": {
                      "type": "integer",
                      "format": "int32"
                    },
                    "message": {
                      "type": "string"
                    }
                  }
                }
              }
            }
          }
        }
      }
    },
    "/exec/pipelines/{jobId}": {
      "get": {
        "tags": [
          "Execution"
        ],
        "summary": "Get pipeline data",
        "description": "Returns the executed pipeline data",
        "parameters": [
          {
            "name": "jobId",
            "in": "path",
            "description": "Unique identifier representing pipeline execution",
            "required": true,
            "schema": {
              "type": "string"
            }
          }
        ],
        "responses": {
          "200": {
            "description": "pipeline data",
            "content": {
              "application/json": {
                "schema": {
                  "type": "object",
                  "properties": {
                    "name": {
                      "type": "string",
                      "description": "Unique identifier representing a specific pipeline",
                      "minLength": 1,
                      "format": "pipeline-name"
                    },
                    "experiment": {
                      "type": "string",
                      "description": "experiment name",
                      "default": "main"
                    },
                    "description": {
                      "type": "string",
                      "description": "pipeline description"
                    },
                    "nodes": {
                      "type": "array",
                      "description": "Array of nodes",
                      "items": {
                        "type": "object",
                        "properties": {
                          "nodeName": {
                            "type": "string",
                            "description": "Unique node identifier",
                            "minLength": 1
                          },
                          "algorithmName": {
                            "type": "string",
                            "description": "Unique identifier representing a specific algorithm",
                            "minLength": 1,
                            "maxLength": 32,
                            "format": "algorithm-name"
                          },
                          "input": {
                            "type": "array",
                            "description": "The input for the algorithm",
                            "items": {},
                            "default": []
                          },
                          "metrics": {
                            "default": {},
                            "type": "object",
                            "properties": {
                              "tensorboard": {
                                "type": "boolean",
                                "description": "Should tensorboard metrics be collected.",
                                "default": true
                              }
                            }
                          }
                        },
                        "required": [
                          "nodeName",
                          "algorithmName"
                        ]
                      }
                    },
                    "flowInput": {
                      "type": "object",
                      "description": "input object"
                    },
                    "webhooks": {
                      "type": "object",
                      "properties": {
                        "progress": {
                          "type": "string",
                          "format": "url",
                          "minLength": 1,
                          "description": "url to activate upon progress",
                          "example": "http://my-url-to-progress"
                        },
                        "result": {
                          "type": "string",
                          "format": "url",
                          "minLength": 1,
                          "description": "url to activate upon result",
                          "example": "http://my-url-to-result"
                        }
                      },
                      "additionalProperties": false
                    },
                    "options": {
                      "default": {},
                      "type": "object",
                      "properties": {
                        "ttl": {
                          "type": "integer",
                          "description": "pipeline time to live in seconds",
                          "minimum": 1,
                          "default": 3600,
                          "example": 3600
                        },
                        "batchTolerance": {
                          "type": "integer",
                          "minimum": 0,
                          "maximum": 100,
                          "default": 80,
                          "example": 80
                        },
                        "concurrentPipelines": {
                          "type": "integer",
                          "minimum": 1,
                          "maximum": 10000,
                          "example": 1
                        },
                        "progressVerbosityLevel": {
                          "type": "string",
                          "default": "info",
                          "example": "info",
                          "enum": [
                            "trace",
                            "debug",
                            "info",
                            "warn",
                            "error",
                            "critical"
                          ]
                        }
                      },
                      "description": "optional properties"
                    },
                    "priority": {
                      "default": 3,
                      "type": "integer",
                      "minimum": 1,
                      "maximum": 5,
                      "example": 3
                    },
                    "triggers": {
                      "type": "object",
                      "properties": {
                        "pipelines": {
                          "type": "array",
                          "description": "pipelines to activate upon result",
                          "items": {
                            "type": "string",
                            "minLength": 1
                          }
                        },
                        "cron": {
                          "type": "object",
                          "properties": {
                            "pattern": {
                              "type": "string",
                              "description": "cron job",
                              "minLength": 1,
                              "format": "cron"
                            },
                            "enabled": {
                              "type": "boolean",
                              "description": "enable or disable cron job",
                              "default": false
                            }
                          }
                        }
                      },
                      "additionalProperties": false
                    },
                    "tags": {
                      "type": "array",
                      "description": "Array of tags",
                      "items": {
                        "type": "string",
                        "description": "Unique identifier representing a specific algorithm",
                        "minLength": 1,
                        "maxLength": 32
                      }
                    }
                  },
                  "additionalProperties": false,
                  "required": [
                    "name",
                    "nodes"
                  ]
                }
              }
            }
          },
          "400": {
            "description": "bad request",
            "content": {
              "application/json": {
                "schema": {
                  "type": "object",
                  "properties": {
                    "code": {
                      "type": "integer",
                      "format": "int32"
                    },
                    "message": {
                      "type": "string"
                    }
                  }
                }
              }
            }
          },
          "404": {
            "description": "jobId Not Found",
            "content": {
              "application/json": {
                "schema": {
                  "type": "object",
                  "properties": {
                    "code": {
                      "type": "integer",
                      "format": "int32"
                    },
                    "message": {
                      "type": "string"
                    }
                  }
                }
              }
            }
          },
          "default": {
            "description": "Unexpected error",
            "content": {
              "application/json": {
                "schema": {
                  "type": "object",
                  "properties": {
                    "code": {
                      "type": "integer",
                      "format": "int32"
                    },
                    "message": {
                      "type": "string"
                    }
                  }
                }
              }
            }
          }
        }
      }
    },
    "/exec/pipeline/list": {
      "get": {
        "tags": [
          "Execution"
        ],
        "summary": "Get current running pipelines",
        "description": "Returns the current running pipelines data",
        "responses": {
          "200": {
            "description": "pipeline data",
            "content": {
              "application/json": {
                "schema": {
                  "type": "object",
                  "properties": {
                    "name": {
                      "type": "string",
                      "description": "Unique identifier representing a specific pipeline",
                      "minLength": 1,
                      "format": "pipeline-name"
                    },
                    "experiment": {
                      "type": "string",
                      "description": "experiment name",
                      "default": "main"
                    },
                    "description": {
                      "type": "string",
                      "description": "pipeline description"
                    },
                    "nodes": {
                      "type": "array",
                      "description": "Array of nodes",
                      "items": {
                        "type": "object",
                        "properties": {
                          "nodeName": {
                            "type": "string",
                            "description": "Unique node identifier",
                            "minLength": 1
                          },
                          "algorithmName": {
                            "type": "string",
                            "description": "Unique identifier representing a specific algorithm",
                            "minLength": 1,
                            "maxLength": 32,
                            "format": "algorithm-name"
                          },
                          "input": {
                            "type": "array",
                            "description": "The input for the algorithm",
                            "items": {},
                            "default": []
                          },
                          "metrics": {
                            "default": {},
                            "type": "object",
                            "properties": {
                              "tensorboard": {
                                "type": "boolean",
                                "description": "Should tensorboard metrics be collected.",
                                "default": true
                              }
                            }
                          }
                        },
                        "required": [
                          "nodeName",
                          "algorithmName"
                        ]
                      }
                    },
                    "flowInput": {
                      "type": "object",
                      "description": "input object"
                    },
                    "webhooks": {
                      "type": "object",
                      "properties": {
                        "progress": {
                          "type": "string",
                          "format": "url",
                          "minLength": 1,
                          "description": "url to activate upon progress",
                          "example": "http://my-url-to-progress"
                        },
                        "result": {
                          "type": "string",
                          "format": "url",
                          "minLength": 1,
                          "description": "url to activate upon result",
                          "example": "http://my-url-to-result"
                        }
                      },
                      "additionalProperties": false
                    },
                    "options": {
                      "default": {},
                      "type": "object",
                      "properties": {
                        "ttl": {
                          "type": "integer",
                          "description": "pipeline time to live in seconds",
                          "minimum": 1,
                          "default": 3600,
                          "example": 3600
                        },
                        "batchTolerance": {
                          "type": "integer",
                          "minimum": 0,
                          "maximum": 100,
                          "default": 80,
                          "example": 80
                        },
                        "concurrentPipelines": {
                          "type": "integer",
                          "minimum": 1,
                          "maximum": 10000,
                          "example": 1
                        },
                        "progressVerbosityLevel": {
                          "type": "string",
                          "default": "info",
                          "example": "info",
                          "enum": [
                            "trace",
                            "debug",
                            "info",
                            "warn",
                            "error",
                            "critical"
                          ]
                        }
                      },
                      "description": "optional properties"
                    },
                    "priority": {
                      "default": 3,
                      "type": "integer",
                      "minimum": 1,
                      "maximum": 5,
                      "example": 3
                    },
                    "triggers": {
                      "type": "object",
                      "properties": {
                        "pipelines": {
                          "type": "array",
                          "description": "pipelines to activate upon result",
                          "items": {
                            "type": "string",
                            "minLength": 1
                          }
                        },
                        "cron": {
                          "type": "object",
                          "properties": {
                            "pattern": {
                              "type": "string",
                              "description": "cron job",
                              "minLength": 1,
                              "format": "cron"
                            },
                            "enabled": {
                              "type": "boolean",
                              "description": "enable or disable cron job",
                              "default": false
                            }
                          }
                        }
                      },
                      "additionalProperties": false
                    },
                    "tags": {
                      "type": "array",
                      "description": "Array of tags",
                      "items": {
                        "type": "string",
                        "description": "Unique identifier representing a specific algorithm",
                        "minLength": 1,
                        "maxLength": 32
                      }
                    }
                  },
                  "additionalProperties": false,
                  "required": [
                    "name",
                    "nodes"
                  ]
                }
              }
            }
          },
          "400": {
            "description": "bad request",
            "content": {
              "application/json": {
                "schema": {
                  "type": "object",
                  "properties": {
                    "code": {
                      "type": "integer",
                      "format": "int32"
                    },
                    "message": {
                      "type": "string"
                    }
                  }
                }
              }
            }
          },
          "default": {
            "description": "Unexpected error",
            "content": {
              "application/json": {
                "schema": {
                  "type": "object",
                  "properties": {
                    "code": {
                      "type": "integer",
                      "format": "int32"
                    },
                    "message": {
                      "type": "string"
                    }
                  }
                }
              }
            }
          }
        }
      }
    },
    "/exec/status/{jobId}": {
      "get": {
        "tags": [
          "Execution"
        ],
        "summary": "Get pipeline status",
        "description": "Returns a status for the current pipeline.",
        "parameters": [
          {
            "name": "jobId",
            "in": "path",
            "description": "Unique identifier representing pipeline execution",
            "required": true,
            "schema": {
              "type": "string"
            }
          }
        ],
        "responses": {
          "200": {
            "description": "pipeline result",
            "content": {
              "application/json": {
                "schema": {
                  "type": "object",
                  "properties": {
                    "jobId": {
                      "type": "string"
                    },
                    "timestamp": {
                      "type": "string"
                    },
                    "pipeline": {
                      "type": "string"
                    },
                    "data": {
                      "type": "array",
                      "items": {}
                    },
                    "status": {
                      "type": "string"
                    },
                    "timeTook": {
                      "type": "number"
                    },
                    "storageModule": {
                      "type": "string"
                    }
                  }
                }
              }
            }
          },
          "400": {
            "description": "bad request",
            "content": {
              "application/json": {
                "schema": {
                  "type": "object",
                  "properties": {
                    "code": {
                      "type": "integer",
                      "format": "int32"
                    },
                    "message": {
                      "type": "string"
                    }
                  }
                }
              }
            }
          },
          "404": {
            "description": "jobId Not Found",
            "content": {
              "application/json": {
                "schema": {
                  "type": "object",
                  "properties": {
                    "code": {
                      "type": "integer",
                      "format": "int32"
                    },
                    "message": {
                      "type": "string"
                    }
                  }
                }
              }
            }
          },
          "default": {
            "description": "Unexpected error",
            "content": {
              "application/json": {
                "schema": {
                  "type": "object",
                  "properties": {
                    "code": {
                      "type": "integer",
                      "format": "int32"
                    },
                    "message": {
                      "type": "string"
                    }
                  }
                }
              }
            }
          }
        }
      }
    },
    "/exec/results/{jobId}": {
      "get": {
        "tags": [
          "Execution"
        ],
        "summary": "Get pipeline result",
        "description": "returns result for the execution of a specific pipeline run. if called before result is determined - returns error.",
        "parameters": [
          {
            "name": "jobId",
            "in": "path",
            "description": "Unique identifier representing workflow execution - is given in response to calling pipeline run method .",
            "required": true,
            "schema": {
              "type": "string"
            }
          }
        ],
        "responses": {
          "200": {
            "description": "action summery",
            "content": {
              "application/json": {
                "schema": {
                  "type": "object",
                  "properties": {
                    "jobId": {
                      "type": "string"
                    },
                    "timestamp": {
                      "type": "string"
                    },
                    "pipeline": {
                      "type": "string"
                    },
                    "data": {
                      "type": "array",
                      "items": {}
                    },
                    "status": {
                      "type": "string"
                    },
                    "timeTook": {
                      "type": "number"
                    },
                    "storageModule": {
                      "type": "string"
                    }
                  }
                }
              }
            }
          },
          "400": {
            "description": "bad request",
            "content": {
              "application/json": {
                "schema": {
                  "type": "object",
                  "properties": {
                    "code": {
                      "type": "integer",
                      "format": "int32"
                    },
                    "message": {
                      "type": "string"
                    }
                  }
                }
              }
            }
          },
          "404": {
            "description": "jobId Not Found",
            "content": {
              "application/json": {
                "schema": {
                  "type": "object",
                  "properties": {
                    "code": {
                      "type": "integer",
                      "format": "int32"
                    },
                    "message": {
                      "type": "string"
                    }
                  }
                }
              }
            }
          },
          "default": {
            "description": "Unexpected error",
            "content": {
              "application/json": {
                "schema": {
                  "type": "object",
                  "properties": {
                    "code": {
                      "type": "integer",
                      "format": "int32"
                    },
                    "message": {
                      "type": "string"
                    }
                  }
                }
              }
            }
          }
        }
      }
    },
    "/exec/tree/{jobId}": {
      "get": {
        "tags": [
          "Execution"
        ],
        "summary": "Pipeline execution tree",
        "description": "Returns a tree of pipelines, usually a triggered pipelines",
        "parameters": [
          {
            "name": "jobId",
            "in": "path",
            "description": "Unique identifier representing pipeline execution",
            "required": true,
            "schema": {
              "type": "string"
            }
          }
        ],
        "responses": {
          "200": {
            "description": "pipeline tree",
            "content": {
              "application/json": {
                "schema": {
                  "type": "array",
                  "items": {
                    "type": "object",
                    "properties": {
                      "name": {
                        "type": "string",
                        "description": "Pipeline name"
                      },
                      "jobId": {
                        "type": "string",
                        "description": "Unique identifier representing a specific pipeline"
                      }
                    }
                  }
                }
              }
            }
          },
          "400": {
            "description": "bad request",
            "content": {
              "application/json": {
                "schema": {
                  "type": "object",
                  "properties": {
                    "code": {
                      "type": "integer",
                      "format": "int32"
                    },
                    "message": {
                      "type": "string"
                    }
                  }
                }
              }
            }
          },
          "404": {
            "description": "jobId Not Found",
            "content": {
              "application/json": {
                "schema": {
                  "type": "object",
                  "properties": {
                    "code": {
                      "type": "integer",
                      "format": "int32"
                    },
                    "message": {
                      "type": "string"
                    }
                  }
                }
              }
            }
          },
          "default": {
            "description": "Unexpected error",
            "content": {
              "application/json": {
                "schema": {
                  "type": "object",
                  "properties": {
                    "code": {
                      "type": "integer",
                      "format": "int32"
                    },
                    "message": {
                      "type": "string"
                    }
                  }
                }
              }
            }
          }
        }
      }
    },
    "/pipelines/results/{name}": {
      "get": {
        "tags": [
          "Pipelines"
        ],
        "summary": "Get pipeline results",
        "description": "return results of pipelines by given pipeline name",
        "parameters": [
          {
            "name": "name",
            "in": "path",
            "description": "pipeline name",
            "required": true,
            "schema": {
              "type": "string"
            }
          },
          {
            "name": "sort",
            "in": "query",
            "description": "sort by asc or desc",
            "schema": {
              "type": "string"
            }
          },
          {
            "name": "order",
            "in": "query",
            "description": "order by",
            "schema": {
              "type": "string"
            }
          },
          {
            "name": "limit",
            "in": "query",
            "description": "limit",
            "schema": {
              "type": "integer"
            }
          }
        ],
        "responses": {
          "200": {
            "description": "action summery",
            "content": {
              "application/json": {
                "schema": {
                  "type": "array",
                  "items": {
                    "type": "object",
                    "properties": {
                      "jobId": {
                        "type": "string"
                      },
                      "timestamp": {
                        "type": "string"
                      },
                      "pipeline": {
                        "type": "string"
                      },
                      "data": {
                        "type": "array",
                        "items": {}
                      },
                      "status": {
                        "type": "string"
                      },
                      "timeTook": {
                        "type": "number"
                      },
                      "storageModule": {
                        "type": "string"
                      }
                    }
                  }
                }
              }
            }
          },
          "400": {
            "description": "bad request",
            "content": {
              "application/json": {
                "schema": {
                  "type": "object",
                  "properties": {
                    "code": {
                      "type": "integer",
                      "format": "int32"
                    },
                    "message": {
                      "type": "string"
                    }
                  }
                }
              }
            }
          },
          "404": {
            "description": "pipelines Not Found",
            "content": {
              "application/json": {
                "schema": {
                  "type": "object",
                  "properties": {
                    "code": {
                      "type": "integer",
                      "format": "int32"
                    },
                    "message": {
                      "type": "string"
                    }
                  }
                }
              }
            }
          },
          "default": {
            "description": "Unexpected error",
            "content": {
              "application/json": {
                "schema": {
                  "type": "object",
                  "properties": {
                    "code": {
                      "type": "integer",
                      "format": "int32"
                    },
                    "message": {
                      "type": "string"
                    }
                  }
                }
              }
            }
          }
        }
      }
    },
<<<<<<< HEAD
    "/pipelines/results/stored": {
=======
    "/pipelines/status/{name}": {
>>>>>>> 9f8fef01
      "get": {
        "tags": [
          "Pipelines"
        ],
        "summary": "Get pipeline status",
        "description": "return status of pipelines by given pipeline name",
        "parameters": [
          {
            "name": "name",
            "in": "query",
            "description": "pipeline name",
            "schema": {
              "type": "string"
            }
          },
          {
            "name": "experimentName",
            "in": "query",
            "description": "experiment name",
            "schema": {
              "type": "string"
            }
          },
          {
            "name": "sort",
            "in": "query",
            "description": "sort by asc or desc",
            "schema": {
              "type": "string"
            }
          },
          {
            "name": "order",
            "in": "query",
            "description": "order by",
            "schema": {
              "type": "string"
            }
          },
          {
            "name": "limit",
            "in": "query",
            "description": "limit",
            "schema": {
              "type": "integer"
            }
          }
        ],
        "responses": {
          "200": {
            "description": "action summery",
            "content": {
              "application/json": {
                "schema": {
                  "type": "array",
                  "items": {
                    "type": "object",
                    "properties": {
                      "jobId": {
                        "type": "string"
                      },
                      "timestamp": {
                        "type": "string"
                      },
                      "pipeline": {
                        "type": "string"
                      },
                      "data": {
                        "type": "array",
                        "items": {}
                      },
                      "status": {
                        "type": "string"
                      },
                      "timeTook": {
                        "type": "number"
                      },
                      "storageModule": {
                        "type": "string"
                      }
                    }
                  }
                }
              }
            }
          },
          "400": {
            "description": "bad request",
            "content": {
              "application/json": {
                "schema": {
                  "type": "object",
                  "properties": {
                    "code": {
                      "type": "integer",
                      "format": "int32"
                    },
                    "message": {
                      "type": "string"
                    }
                  }
                }
              }
            }
          },
          "404": {
            "description": "pipelines Not Found",
            "content": {
              "application/json": {
                "schema": {
                  "type": "object",
                  "properties": {
                    "code": {
                      "type": "integer",
                      "format": "int32"
                    },
                    "message": {
                      "type": "string"
                    }
                  }
                }
              }
            }
          },
          "default": {
            "description": "Unexpected error",
            "content": {
              "application/json": {
                "schema": {
                  "type": "object",
                  "properties": {
                    "code": {
                      "type": "integer",
                      "format": "int32"
                    },
                    "message": {
                      "type": "string"
                    }
                  }
                }
              }
            }
          }
        }
      }
    },
    "/cron/results/{name}": {
      "get": {
        "tags": [
          "Cron"
        ],
        "summary": "Get pipeline cron result",
        "description": "return cron results by given pipeline name",
        "parameters": [
          {
            "name": "name",
            "in": "path",
            "description": "pipeline name",
            "required": true,
            "schema": {
              "type": "string"
            }
          },
          {
            "name": "sort",
            "in": "query",
            "description": "sort by asc or desc",
            "schema": {
              "type": "string"
            }
          },
          {
            "name": "order",
            "in": "query",
            "description": "order by",
            "schema": {
              "type": "string"
            }
          },
          {
            "name": "limit",
            "in": "query",
            "description": "limit",
            "schema": {
              "type": "integer"
            }
          }
        ],
        "responses": {
          "200": {
            "description": "action summery",
            "content": {
              "application/json": {
                "schema": {
                  "type": "array",
                  "items": {
                    "type": "object",
                    "properties": {
                      "jobId": {
                        "type": "string"
                      },
                      "timestamp": {
                        "type": "string"
                      },
                      "pipeline": {
                        "type": "string"
                      },
                      "data": {
                        "type": "array",
                        "items": {}
                      },
                      "status": {
                        "type": "string"
                      },
                      "timeTook": {
                        "type": "number"
                      },
                      "storageModule": {
                        "type": "string"
                      }
                    }
                  }
                }
              }
            }
          },
          "400": {
            "description": "bad request",
            "content": {
              "application/json": {
                "schema": {
                  "type": "object",
                  "properties": {
                    "code": {
                      "type": "integer",
                      "format": "int32"
                    },
                    "message": {
                      "type": "string"
                    }
                  }
                }
              }
            }
          },
          "404": {
            "description": "results Not Found",
            "content": {
              "application/json": {
                "schema": {
                  "type": "object",
                  "properties": {
                    "code": {
                      "type": "integer",
                      "format": "int32"
                    },
                    "message": {
                      "type": "string"
                    }
                  }
                }
              }
            }
          },
          "default": {
            "description": "Unexpected error",
            "content": {
              "application/json": {
                "schema": {
                  "type": "object",
                  "properties": {
                    "code": {
                      "type": "integer",
                      "format": "int32"
                    },
                    "message": {
                      "type": "string"
                    }
                  }
                }
              }
            }
          }
        }
      }
    },
    "/cron/status/{name}": {
      "get": {
        "tags": [
          "Cron"
        ],
        "summary": "Get pipeline cron status",
        "description": "return cron status by given pipeline name",
        "parameters": [
          {
            "name": "name",
            "in": "query",
            "description": "pipeline name",
            "schema": {
              "type": "string"
            }
          },
          {
            "name": "experimentName",
            "in": "query",
            "description": "experiment name",
            "schema": {
              "type": "string"
            }
          },
          {
            "name": "sort",
            "in": "query",
            "description": "sort by asc or desc",
            "schema": {
              "type": "string"
            }
          },
          {
            "name": "order",
            "in": "query",
            "description": "order by",
            "schema": {
              "type": "string"
            }
          },
          {
            "name": "limit",
            "in": "query",
            "description": "limit",
            "schema": {
              "type": "integer"
            }
          }
        ],
        "responses": {
          "200": {
            "description": "action summery",
            "content": {
              "application/json": {
                "schema": {
                  "type": "array",
                  "items": {
                    "type": "object",
                    "properties": {
                      "jobId": {
                        "type": "string"
                      },
                      "timestamp": {
                        "type": "string"
                      },
                      "pipeline": {
                        "type": "string"
                      },
                      "data": {
                        "type": "array",
                        "items": {}
                      },
                      "status": {
                        "type": "string"
                      },
                      "timeTook": {
                        "type": "number"
                      },
                      "storageModule": {
                        "type": "string"
                      }
                    }
                  }
                }
              }
            }
          },
          "400": {
            "description": "bad request",
            "content": {
              "application/json": {
                "schema": {
                  "type": "object",
                  "properties": {
                    "code": {
                      "type": "integer",
                      "format": "int32"
                    },
                    "message": {
                      "type": "string"
                    }
                  }
                }
              }
            }
          },
          "404": {
            "description": "status Not Found",
            "content": {
              "application/json": {
                "schema": {
                  "type": "object",
                  "properties": {
                    "code": {
                      "type": "integer",
                      "format": "int32"
                    },
                    "message": {
                      "type": "string"
                    }
                  }
                }
              }
            }
          },
          "default": {
            "description": "Unexpected error",
            "content": {
              "application/json": {
                "schema": {
                  "type": "object",
                  "properties": {
                    "code": {
                      "type": "integer",
                      "format": "int32"
                    },
                    "message": {
                      "type": "string"
                    }
                  }
                }
              }
            }
          }
        }
      }
    },
<<<<<<< HEAD
    "/cron/results": {
=======
    "/cron/list": {
>>>>>>> 9f8fef01
      "get": {
        "tags": [
          "Cron"
        ],
        "summary": "Get cron list",
        "description": "return cron list of all stored pipeline",
        "parameters": [
          {
<<<<<<< HEAD
            "name": "name",
            "in": "query",
            "description": "pipeline name",
            "schema": {
              "type": "string"
            }
          },
          {
            "name": "experimentName",
            "in": "query",
            "description": "experiment name",
            "schema": {
              "type": "string"
            }
          },
          {
=======
>>>>>>> 9f8fef01
            "name": "sort",
            "in": "query",
            "description": "sort by asc or desc",
            "schema": {
              "type": "string"
            }
          },
          {
            "name": "order",
            "in": "query",
            "description": "order by",
            "schema": {
              "type": "string"
            }
          },
          {
            "name": "limit",
            "in": "query",
            "description": "limit",
            "schema": {
              "type": "integer"
            }
          }
        ],
        "responses": {
          "200": {
            "description": "action summery",
            "content": {
              "application/json": {
                "schema": {
                  "type": "array",
                  "items": {
                    "type": "object",
                    "properties": {
                      "jobId": {
                        "type": "string"
                      },
                      "timestamp": {
                        "type": "string"
                      },
                      "pipeline": {
                        "type": "string"
                      },
                      "data": {
                        "type": "array",
                        "items": {}
                      },
                      "status": {
                        "type": "string"
                      },
                      "timeTook": {
                        "type": "number"
                      },
                      "storageModule": {
                        "type": "string"
                      }
                    }
                  }
                }
              }
            }
          },
          "400": {
            "description": "bad request",
            "content": {
              "application/json": {
                "schema": {
                  "type": "object",
                  "properties": {
                    "code": {
                      "type": "integer",
                      "format": "int32"
                    },
                    "message": {
                      "type": "string"
                    }
                  }
                }
              }
            }
          },
          "404": {
            "description": "cron Not Found",
            "content": {
              "application/json": {
                "schema": {
                  "type": "object",
                  "properties": {
                    "code": {
                      "type": "integer",
                      "format": "int32"
                    },
                    "message": {
                      "type": "string"
                    }
                  }
                }
              }
            }
          },
          "default": {
            "description": "Unexpected error",
            "content": {
              "application/json": {
                "schema": {
                  "type": "object",
                  "properties": {
                    "code": {
                      "type": "integer",
                      "format": "int32"
                    },
                    "message": {
                      "type": "string"
                    }
                  }
                }
              }
            }
          }
        }
      }
    },
<<<<<<< HEAD
    "/cron/status": {
      "get": {
        "tags": [
          "Cron"
        ],
        "summary": "Get pipeline cron status",
        "description": "return cron status by given pipeline name",
        "parameters": [
          {
            "name": "name",
            "in": "query",
            "description": "pipeline name",
            "schema": {
              "type": "string"
            }
          },
          {
            "name": "experimentName",
            "in": "query",
            "description": "experiment name",
            "schema": {
              "type": "string"
            }
          },
          {
            "name": "sort",
            "in": "query",
            "description": "sort by asc or desc",
            "schema": {
              "type": "string"
            }
          },
          {
            "name": "order",
            "in": "query",
            "description": "order by",
            "schema": {
              "type": "string"
=======
    "/cron/start": {
      "post": {
        "tags": [
          "Cron"
        ],
        "summary": "Start cron",
        "description": "Start cron by given pipeline name",
        "requestBody": {
          "content": {
            "application/json": {
              "schema": {
                "type": "object",
                "properties": {
                  "name": {
                    "type": "string",
                    "description": "Unique identifier representing a specific pipeline",
                    "minLength": 1,
                    "format": "pipeline-name"
                  },
                  "pattern": {
                    "type": "string",
                    "description": "cron job",
                    "minLength": 1,
                    "format": "cron"
                  }
                },
                "required": [
                  "name"
                ]
              }
>>>>>>> 9f8fef01
            }
          },
          "required": true
        },
        "responses": {
          "200": {
            "description": "action summery",
            "content": {
              "application/json": {
                "schema": {
                  "type": "object",
                  "properties": {
                    "message": {
                      "type": "string"
                    }
                  }
                }
              }
            }
          },
          "400": {
            "description": "bad request",
            "content": {
              "application/json": {
                "schema": {
                  "type": "object",
                  "properties": {
                    "code": {
                      "type": "integer",
                      "format": "int32"
                    },
                    "message": {
                      "type": "string"
                    }
                  }
                }
              }
            }
          },
          "404": {
            "description": "pipeline Not Found",
            "content": {
              "application/json": {
                "schema": {
                  "type": "object",
                  "properties": {
                    "code": {
                      "type": "integer",
                      "format": "int32"
                    },
                    "message": {
                      "type": "string"
                    }
                  }
                }
              }
            }
          },
          "default": {
            "description": "Unexpected error",
            "content": {
              "application/json": {
                "schema": {
                  "type": "object",
                  "properties": {
                    "code": {
                      "type": "integer",
                      "format": "int32"
                    },
                    "message": {
                      "type": "string"
                    }
                  }
                }
              }
            }
          }
        }
      }
    },
    "/cron/stop": {
      "post": {
        "tags": [
          "Cron"
        ],
        "summary": "Stop cron",
        "description": "Stop cron by given pipeline name",
        "requestBody": {
          "content": {
            "application/json": {
              "schema": {
                "type": "object",
                "properties": {
                  "name": {
                    "type": "string",
                    "description": "Unique identifier representing a specific pipeline",
                    "minLength": 1,
                    "format": "pipeline-name"
                  },
                  "pattern": {
                    "type": "string",
                    "description": "cron job",
                    "minLength": 1,
                    "format": "cron"
                  }
                },
                "required": [
                  "name"
                ]
              }
            }
          },
          "required": true
        },
        "responses": {
          "200": {
            "description": "action summery",
            "content": {
              "application/json": {
                "schema": {
                  "type": "object",
                  "properties": {
                    "message": {
                      "type": "string"
                    }
                  }
                }
              }
            }
          },
          "400": {
            "description": "bad request",
            "content": {
              "application/json": {
                "schema": {
                  "type": "object",
                  "properties": {
                    "code": {
                      "type": "integer",
                      "format": "int32"
                    },
                    "message": {
                      "type": "string"
                    }
                  }
                }
              }
            }
          },
          "404": {
            "description": "pipeline Not Found",
            "content": {
              "application/json": {
                "schema": {
                  "type": "object",
                  "properties": {
                    "code": {
                      "type": "integer",
                      "format": "int32"
                    },
                    "message": {
                      "type": "string"
                    }
                  }
                }
              }
            }
          },
          "default": {
            "description": "Unexpected error",
            "content": {
              "application/json": {
                "schema": {
                  "type": "object",
                  "properties": {
                    "code": {
                      "type": "integer",
                      "format": "int32"
                    },
                    "message": {
                      "type": "string"
                    }
                  }
                }
              }
            }
          }
        }
      }
    },
    "/store/algorithms/{name}": {
      "get": {
        "tags": [
          "StoreAlgorithms"
        ],
        "summary": "Get algorithm",
        "description": "get specific algorithm from store",
        "parameters": [
          {
            "name": "name",
            "in": "path",
            "description": "algorithm name to get from the store",
            "required": true,
            "schema": {
              "type": "string"
            }
          }
        ],
        "responses": {
          "200": {
            "description": "action summery",
            "content": {
              "application/json": {
                "schema": {
                  "type": "object",
                  "properties": {
                    "name": {
                      "type": "string",
                      "description": "Unique identifier representing a specific algorithm",
                      "minLength": 1,
                      "maxLength": 32,
                      "format": "algorithm-name"
                    },
                    "env": {
                      "type": "string",
                      "enum": [
                        "nodejs",
                        "python",
                        "jvm"
                      ]
                    },
                    "algorithmImage": {
                      "type": "string",
<<<<<<< HEAD
                      "description": "image name as in the docker registry"
=======
                      "description": "image name as in the docker registry",
                      "format": "algorithm-image"
>>>>>>> 9f8fef01
                    },
                    "cpu": {
                      "type": "number",
                      "default": 0.1,
                      "minimum": 0,
                      "description": "algorithm cpu"
                    },
                    "gpu": {
                      "type": "integer",
                      "minimum": 0,
                      "description": "algorithm gpu"
                    },
                    "mem": {
                      "type": "string",
                      "description": "algorithm memory",
                      "format": "algorithm-memory",
                      "default": "256Mi",
                      "example": "512Mi"
                    },
                    "options": {
                      "type": "object",
                      "properties": {
                        "debug": {
                          "type": "boolean",
                          "description": "debug algorithm locally",
                          "default": false
                        },
                        "pending": {
                          "type": "boolean",
                          "description": "pending algorithm",
                          "default": false
                        }
                      },
                      "default": {}
                    },
                    "gitRepository": {
                      "type": "object",
                      "properties": {
                        "url": {
                          "type": "string",
                          "description": "a url for the git repository",
                          "format": "url"
                        },
                        "commit": {
                          "type": "object",
                          "description": "commit details",
                          "properties": {
                            "id": {
                              "type": "string",
                              "description": "commit id"
                            },
                            "timestamp": {
                              "type": "string",
                              "description": "commit time"
                            },
                            "message": {
                              "type": "string",
                              "description": "commit message"
                            }
                          },
                          "required": [
                            "id"
                          ]
                        },
                        "branchName": {
                          "type": "string",
                          "default": "master",
                          "description": "the branch name you wish to create a build from"
                        },
                        "tag": {
                          "type": "string",
                          "description": "a specific tag which will trigger the build"
                        },
                        "token": {
                          "type": "string",
                          "description": "a token which allows hkube's build system to access private repositories more information https://help.github.com/en/articles/creating-a-personal-access-token-for-the-command-line"
                        },
                        "gitKind": {
                          "type": "string",
                          "enum": [
                            "github",
                            "gitlab"
                          ],
                          "default": "github"
                        }
                      },
                      "required": [
                        "url"
                      ]
                    },
                    "entryPoint": {
                      "type": "string"
                    },
                    "baseImage": {
                      "type": "string",
                      "description": "Custom docker image to be used as base to the newly built algorithm image"
                    },
                    "version": {
                      "type": "string"
                    },
                    "minHotWorkers": {
                      "type": "integer",
                      "description": "how many live algorithm instances will always run",
                      "minimum": 0,
                      "default": 0
                    },
                    "algorithmEnv": {
                      "type": "object",
                      "description": "key value environment variables for algorithm"
                    },
                    "workerEnv": {
                      "type": "object",
                      "description": "key value environment variables for worker"
                    },
                    "nodeSelector": {
                      "type": "object",
                      "description": "key value labels for nodes constraint",
                      "additionalProperties": {
                        "type": "string"
                      }
                    },
                    "type": {
                      "type": "string",
                      "description": "type of algorithm code resource",
                      "enum": [
                        "Git",
                        "Code",
                        "Image"
                      ],
                      "default": "Image"
                    }
                  },
                  "required": [
                    "name"
                  ]
                }
              }
            }
          },
          "400": {
            "description": "bad request",
            "content": {
              "application/json": {
                "schema": {
                  "type": "object",
                  "properties": {
                    "code": {
                      "type": "integer",
                      "format": "int32"
                    },
                    "message": {
                      "type": "string"
                    }
                  }
                }
              }
            }
          },
          "404": {
            "description": "pipeline Not Found",
            "content": {
              "application/json": {
                "schema": {
                  "type": "object",
                  "properties": {
                    "code": {
                      "type": "integer",
                      "format": "int32"
                    },
                    "message": {
                      "type": "string"
                    }
                  }
                }
              }
            }
          },
          "default": {
            "description": "Unexpected error",
            "content": {
              "application/json": {
                "schema": {
                  "type": "object",
                  "properties": {
                    "code": {
                      "type": "integer",
                      "format": "int32"
                    },
                    "message": {
                      "type": "string"
                    }
                  }
                }
              }
            }
          }
        }
      },
      "delete": {
        "tags": [
          "StoreAlgorithms"
        ],
        "summary": "Delete algorithm",
        "description": "Delete existing algorithm from store",
        "parameters": [
          {
            "name": "name",
            "in": "path",
            "description": "algorithm name to get from the store",
            "required": true,
            "schema": {
              "type": "string"
            }
          },
          {
            "name": "force",
            "in": "query",
            "description": "should also delete all related data, e.g. pipelines, builds, versions.",
            "required": false,
            "schema": {
              "type": "boolean"
            }
          }
        ],
        "responses": {
          "200": {
            "description": "action summery",
            "content": {
              "application/json": {
                "schema": {
                  "type": "object",
                  "properties": {
                    "message": {
                      "type": "string"
                    }
                  }
                }
              }
            }
          },
          "400": {
            "description": "bad request",
            "content": {
              "application/json": {
                "schema": {
                  "type": "object",
                  "properties": {
                    "code": {
                      "type": "integer",
                      "format": "int32"
                    },
                    "message": {
                      "type": "string"
                    }
                  }
                }
              }
            }
          },
          "404": {
            "description": "pipeline Not Found",
            "content": {
              "application/json": {
                "schema": {
                  "type": "object",
                  "properties": {
                    "code": {
                      "type": "integer",
                      "format": "int32"
                    },
                    "message": {
                      "type": "string"
                    }
                  }
                }
              }
            }
          },
          "default": {
            "description": "Unexpected error",
            "content": {
              "application/json": {
                "schema": {
                  "type": "object",
                  "properties": {
                    "code": {
                      "type": "integer",
                      "format": "int32"
                    },
                    "message": {
                      "type": "string"
                    }
                  }
                }
              }
            }
          }
        }
      }
    },
    "/store/algorithms": {
      "get": {
        "tags": [
          "StoreAlgorithms"
        ],
        "summary": "Get all algorithms",
        "description": "Get all available algorithms from store",
        "parameters": [
          {
            "name": "sort",
            "in": "query",
            "description": "sort by",
            "schema": {
              "type": "string"
            }
          }
        ],
        "responses": {
          "200": {
            "description": "action summery",
            "content": {
              "application/json": {
                "schema": {
                  "items": {
                    "type": "object",
                    "properties": {
                      "name": {
                        "type": "string",
                        "description": "Unique identifier representing a specific algorithm",
                        "minLength": 1,
                        "maxLength": 32,
                        "format": "algorithm-name"
                      },
                      "env": {
                        "type": "string",
                        "enum": [
                          "nodejs",
                          "python",
                          "jvm"
                        ]
                      },
                      "algorithmImage": {
                        "type": "string",
<<<<<<< HEAD
                        "description": "image name as in the docker registry"
=======
                        "description": "image name as in the docker registry",
                        "format": "algorithm-image"
>>>>>>> 9f8fef01
                      },
                      "cpu": {
                        "type": "number",
                        "default": 0.1,
                        "minimum": 0,
                        "description": "algorithm cpu"
                      },
                      "gpu": {
                        "type": "integer",
                        "minimum": 0,
                        "description": "algorithm gpu"
                      },
                      "mem": {
                        "type": "string",
                        "description": "algorithm memory",
                        "format": "algorithm-memory",
                        "default": "256Mi",
                        "example": "512Mi"
                      },
                      "options": {
                        "type": "object",
                        "properties": {
                          "debug": {
                            "type": "boolean",
                            "description": "debug algorithm locally",
                            "default": false
                          },
                          "pending": {
                            "type": "boolean",
                            "description": "pending algorithm",
                            "default": false
                          }
                        },
                        "default": {}
                      },
                      "gitRepository": {
                        "type": "object",
                        "properties": {
                          "url": {
                            "type": "string",
                            "description": "a url for the git repository",
                            "format": "url"
                          },
                          "commit": {
                            "type": "object",
                            "description": "commit details",
                            "properties": {
                              "id": {
                                "type": "string",
                                "description": "commit id"
                              },
                              "timestamp": {
                                "type": "string",
                                "description": "commit time"
                              },
                              "message": {
                                "type": "string",
                                "description": "commit message"
                              }
                            },
                            "required": [
                              "id"
                            ]
                          },
                          "branchName": {
                            "type": "string",
                            "default": "master",
                            "description": "the branch name you wish to create a build from"
                          },
                          "tag": {
                            "type": "string",
                            "description": "a specific tag which will trigger the build"
                          },
                          "token": {
                            "type": "string",
                            "description": "a token which allows hkube's build system to access private repositories more information https://help.github.com/en/articles/creating-a-personal-access-token-for-the-command-line"
                          },
                          "gitKind": {
                            "type": "string",
                            "enum": [
                              "github",
                              "gitlab"
                            ],
                            "default": "github"
                          }
                        },
                        "required": [
                          "url"
                        ]
                      },
                      "entryPoint": {
                        "type": "string"
                      },
                      "baseImage": {
                        "type": "string",
                        "description": "Custom docker image to be used as base to the newly built algorithm image"
                      },
                      "version": {
                        "type": "string"
                      },
                      "minHotWorkers": {
                        "type": "integer",
                        "description": "how many live algorithm instances will always run",
                        "minimum": 0,
                        "default": 0
                      },
                      "algorithmEnv": {
                        "type": "object",
                        "description": "key value environment variables for algorithm"
                      },
                      "workerEnv": {
                        "type": "object",
                        "description": "key value environment variables for worker"
                      },
                      "nodeSelector": {
                        "type": "object",
                        "description": "key value labels for nodes constraint",
                        "additionalProperties": {
                          "type": "string"
                        }
                      },
                      "type": {
                        "type": "string",
                        "description": "type of algorithm code resource",
                        "enum": [
                          "Git",
                          "Code",
                          "Image"
                        ],
                        "default": "Image"
                      }
                    },
                    "required": [
                      "name"
                    ]
                  }
                }
              }
            }
          },
          "default": {
            "description": "Unexpected error",
            "content": {
              "application/json": {
                "schema": {
                  "type": "object",
                  "properties": {
                    "code": {
                      "type": "integer",
                      "format": "int32"
                    },
                    "message": {
                      "type": "string"
                    }
                  }
                }
              }
            }
          }
        }
      },
      "post": {
        "tags": [
          "StoreAlgorithms"
        ],
        "summary": "Insert algorithm",
        "description": "Insert new algorithm to store if not exists",
        "requestBody": {
          "content": {
            "application/json": {
              "schema": {
                "type": "object",
                "properties": {
                  "name": {
                    "type": "string",
                    "description": "Unique identifier representing a specific algorithm",
                    "minLength": 1,
                    "maxLength": 32,
                    "format": "algorithm-name"
                  },
                  "env": {
                    "type": "string",
                    "enum": [
                      "nodejs",
                      "python",
                      "jvm"
                    ]
                  },
                  "algorithmImage": {
                    "type": "string",
<<<<<<< HEAD
                    "description": "image name as in the docker registry"
=======
                    "description": "image name as in the docker registry",
                    "format": "algorithm-image"
>>>>>>> 9f8fef01
                  },
                  "cpu": {
                    "type": "number",
                    "default": 0.1,
                    "minimum": 0,
                    "description": "algorithm cpu"
                  },
                  "gpu": {
                    "type": "integer",
                    "minimum": 0,
                    "description": "algorithm gpu"
                  },
                  "mem": {
                    "type": "string",
                    "description": "algorithm memory",
                    "format": "algorithm-memory",
                    "default": "256Mi",
                    "example": "512Mi"
                  },
                  "options": {
                    "type": "object",
                    "properties": {
                      "debug": {
                        "type": "boolean",
                        "description": "debug algorithm locally",
                        "default": false
                      },
                      "pending": {
                        "type": "boolean",
                        "description": "pending algorithm",
                        "default": false
                      }
                    },
                    "default": {}
                  },
                  "gitRepository": {
                    "type": "object",
                    "properties": {
                      "url": {
                        "type": "string",
                        "description": "a url for the git repository",
                        "format": "url"
                      },
                      "commit": {
                        "type": "object",
                        "description": "commit details",
                        "properties": {
                          "id": {
                            "type": "string",
                            "description": "commit id"
                          },
                          "timestamp": {
                            "type": "string",
                            "description": "commit time"
                          },
                          "message": {
                            "type": "string",
                            "description": "commit message"
                          }
                        },
                        "required": [
                          "id"
                        ]
                      },
                      "branchName": {
                        "type": "string",
                        "default": "master",
                        "description": "the branch name you wish to create a build from"
                      },
                      "tag": {
                        "type": "string",
                        "description": "a specific tag which will trigger the build"
                      },
                      "token": {
                        "type": "string",
                        "description": "a token which allows hkube's build system to access private repositories more information https://help.github.com/en/articles/creating-a-personal-access-token-for-the-command-line"
                      },
                      "gitKind": {
                        "type": "string",
                        "enum": [
                          "github",
                          "gitlab"
                        ],
                        "default": "github"
                      }
                    },
                    "required": [
                      "url"
                    ]
                  },
                  "entryPoint": {
                    "type": "string"
                  },
                  "baseImage": {
                    "type": "string",
                    "description": "Custom docker image to be used as base to the newly built algorithm image"
                  },
                  "version": {
                    "type": "string"
                  },
                  "minHotWorkers": {
                    "type": "integer",
                    "description": "how many live algorithm instances will always run",
                    "minimum": 0,
                    "default": 0
                  },
                  "algorithmEnv": {
                    "type": "object",
                    "description": "key value environment variables for algorithm"
                  },
                  "workerEnv": {
                    "type": "object",
                    "description": "key value environment variables for worker"
                  },
                  "nodeSelector": {
                    "type": "object",
                    "description": "key value labels for nodes constraint",
                    "additionalProperties": {
                      "type": "string"
                    }
                  },
                  "type": {
                    "type": "string",
                    "description": "type of algorithm code resource",
                    "enum": [
                      "Git",
                      "Code",
                      "Image"
                    ],
                    "default": "Image"
                  }
                },
                "required": [
                  "name"
                ]
              }
            }
          },
          "description": "algorithm descriptor to be added to the store",
          "required": true
        },
        "responses": {
          "201": {
            "description": "algorithm created",
            "content": {
              "application/json": {
                "schema": {
                  "type": "object",
                  "properties": {
                    "message": {
                      "type": "string"
                    }
                  }
                }
              }
            }
          },
          "400": {
            "description": "bad request",
            "content": {
              "application/json": {
                "schema": {
                  "type": "object",
                  "properties": {
                    "code": {
                      "type": "integer",
                      "format": "int32"
                    },
                    "message": {
                      "type": "string"
                    }
                  }
                }
              }
            }
          },
          "409": {
            "description": "pipeline conflict",
            "content": {
              "application/json": {
                "schema": {
                  "type": "object",
                  "properties": {
                    "code": {
                      "type": "integer",
                      "format": "int32"
                    },
                    "message": {
                      "type": "string"
                    }
                  }
                }
              }
            }
          },
          "default": {
            "description": "Unexpected error",
            "content": {
              "application/json": {
                "schema": {
                  "type": "object",
                  "properties": {
                    "code": {
                      "type": "integer",
                      "format": "int32"
                    },
                    "message": {
                      "type": "string"
                    }
                  }
                }
              }
            }
          }
        }
      },
      "put": {
        "tags": [
          "StoreAlgorithms"
        ],
        "summary": "Update algorithm",
        "description": "Update existing algorithm",
        "requestBody": {
          "content": {
            "application/json": {
              "schema": {
                "type": "object",
                "properties": {
                  "name": {
                    "type": "string",
                    "description": "Unique identifier representing a specific algorithm",
                    "minLength": 1,
                    "maxLength": 32,
                    "format": "algorithm-name"
                  },
                  "env": {
                    "type": "string",
                    "enum": [
                      "nodejs",
                      "python",
                      "jvm"
                    ]
                  },
                  "algorithmImage": {
                    "type": "string",
<<<<<<< HEAD
                    "description": "image name as in the docker registry"
=======
                    "description": "image name as in the docker registry",
                    "format": "algorithm-image"
>>>>>>> 9f8fef01
                  },
                  "cpu": {
                    "type": "number",
                    "default": 0.1,
                    "minimum": 0,
                    "description": "algorithm cpu"
                  },
                  "gpu": {
                    "type": "integer",
                    "minimum": 0,
                    "description": "algorithm gpu"
                  },
                  "mem": {
                    "type": "string",
                    "description": "algorithm memory",
                    "format": "algorithm-memory",
                    "default": "256Mi",
                    "example": "512Mi"
                  },
                  "options": {
                    "type": "object",
                    "properties": {
                      "debug": {
                        "type": "boolean",
                        "description": "debug algorithm locally",
                        "default": false
                      },
                      "pending": {
                        "type": "boolean",
                        "description": "pending algorithm",
                        "default": false
                      }
                    },
                    "default": {}
                  },
                  "gitRepository": {
                    "type": "object",
                    "properties": {
                      "url": {
                        "type": "string",
                        "description": "a url for the git repository",
                        "format": "url"
                      },
                      "commit": {
                        "type": "object",
                        "description": "commit details",
                        "properties": {
                          "id": {
                            "type": "string",
                            "description": "commit id"
                          },
                          "timestamp": {
                            "type": "string",
                            "description": "commit time"
                          },
                          "message": {
                            "type": "string",
                            "description": "commit message"
                          }
                        },
                        "required": [
                          "id"
                        ]
                      },
                      "branchName": {
                        "type": "string",
                        "default": "master",
                        "description": "the branch name you wish to create a build from"
                      },
                      "tag": {
                        "type": "string",
                        "description": "a specific tag which will trigger the build"
                      },
                      "token": {
                        "type": "string",
                        "description": "a token which allows hkube's build system to access private repositories more information https://help.github.com/en/articles/creating-a-personal-access-token-for-the-command-line"
                      },
                      "gitKind": {
                        "type": "string",
                        "enum": [
                          "github",
                          "gitlab"
                        ],
                        "default": "github"
                      }
                    },
                    "required": [
                      "url"
                    ]
                  },
                  "entryPoint": {
                    "type": "string"
                  },
                  "baseImage": {
                    "type": "string",
                    "description": "Custom docker image to be used as base to the newly built algorithm image"
                  },
                  "version": {
                    "type": "string"
                  },
                  "minHotWorkers": {
                    "type": "integer",
                    "description": "how many live algorithm instances will always run",
                    "minimum": 0,
                    "default": 0
                  },
                  "algorithmEnv": {
                    "type": "object",
                    "description": "key value environment variables for algorithm"
                  },
                  "workerEnv": {
                    "type": "object",
                    "description": "key value environment variables for worker"
                  },
                  "nodeSelector": {
                    "type": "object",
                    "description": "key value labels for nodes constraint",
                    "additionalProperties": {
                      "type": "string"
                    }
                  },
                  "type": {
                    "type": "string",
                    "description": "type of algorithm code resource",
                    "enum": [
                      "Git",
                      "Code",
                      "Image"
                    ],
                    "default": "Image"
                  }
                },
                "required": [
                  "name"
                ]
              }
            }
          },
          "description": "algorithm descriptor to be added to the store",
          "required": true
        },
        "responses": {
          "200": {
            "description": "action summery",
            "content": {
              "application/json": {
                "schema": {
                  "type": "object",
                  "properties": {
                    "message": {
                      "type": "string"
                    }
                  }
                }
              }
            }
          },
          "404": {
            "description": "pipeline Not Found",
            "content": {
              "application/json": {
                "schema": {
                  "type": "object",
                  "properties": {
                    "code": {
                      "type": "integer",
                      "format": "int32"
                    },
                    "message": {
                      "type": "string"
                    }
                  }
                }
              }
            }
          },
          "default": {
            "description": "Unexpected error",
            "content": {
              "application/json": {
                "schema": {
                  "type": "object",
                  "properties": {
                    "code": {
                      "type": "integer",
                      "format": "int32"
                    },
                    "message": {
                      "type": "string"
                    }
                  }
                }
              }
            }
          }
        }
      }
    },
    "/store/algorithms/apply": {
      "post": {
        "tags": [
          "StoreAlgorithms"
        ],
        "summary": "Apply algorithm",
        "description": "create or update algorithm, build id will be returned if build was triggered",
        "requestBody": {
          "content": {
            "multipart/form-data": {
              "schema": {
                "type": "object",
                "properties": {
                  "payload": {
                    "type": "object",
                    "properties": {
                      "name": {
                        "type": "string",
                        "description": "Unique identifier representing a specific algorithm",
                        "minLength": 1,
                        "maxLength": 32,
                        "format": "algorithm-name"
                      },
                      "env": {
                        "type": "string",
                        "enum": [
                          "nodejs",
                          "python",
                          "jvm"
                        ]
                      },
                      "algorithmImage": {
                        "type": "string",
<<<<<<< HEAD
                        "description": "image name as in the docker registry"
=======
                        "description": "image name as in the docker registry",
                        "format": "algorithm-image"
>>>>>>> 9f8fef01
                      },
                      "cpu": {
                        "type": "number",
                        "default": 0.1,
                        "minimum": 0,
                        "description": "algorithm cpu"
                      },
                      "gpu": {
                        "type": "integer",
                        "minimum": 0,
                        "description": "algorithm gpu"
                      },
                      "mem": {
                        "type": "string",
                        "description": "algorithm memory",
                        "format": "algorithm-memory",
                        "default": "256Mi",
                        "example": "512Mi"
                      },
                      "options": {
                        "type": "object",
                        "properties": {
                          "debug": {
                            "type": "boolean",
                            "description": "debug algorithm locally",
                            "default": false
                          },
                          "pending": {
                            "type": "boolean",
                            "description": "pending algorithm",
                            "default": false
                          }
                        },
                        "default": {}
                      },
                      "gitRepository": {
                        "type": "object",
                        "properties": {
                          "url": {
                            "type": "string",
                            "description": "a url for the git repository",
                            "format": "url"
                          },
                          "commit": {
                            "type": "object",
                            "description": "commit details",
                            "properties": {
                              "id": {
                                "type": "string",
                                "description": "commit id"
                              },
                              "timestamp": {
                                "type": "string",
                                "description": "commit time"
                              },
                              "message": {
                                "type": "string",
                                "description": "commit message"
                              }
                            },
                            "required": [
                              "id"
                            ]
                          },
                          "branchName": {
                            "type": "string",
                            "default": "master",
                            "description": "the branch name you wish to create a build from"
                          },
                          "tag": {
                            "type": "string",
                            "description": "a specific tag which will trigger the build"
                          },
                          "token": {
                            "type": "string",
                            "description": "a token which allows hkube's build system to access private repositories more information https://help.github.com/en/articles/creating-a-personal-access-token-for-the-command-line"
                          },
                          "gitKind": {
                            "type": "string",
                            "enum": [
                              "github",
                              "gitlab"
                            ],
                            "default": "github"
                          }
                        },
                        "required": [
                          "url"
                        ]
                      },
                      "entryPoint": {
                        "type": "string"
                      },
                      "baseImage": {
                        "type": "string",
                        "description": "Custom docker image to be used as base to the newly built algorithm image"
                      },
                      "version": {
                        "type": "string"
                      },
                      "minHotWorkers": {
                        "type": "integer",
                        "description": "how many live algorithm instances will always run",
                        "minimum": 0,
                        "default": 0
                      },
                      "algorithmEnv": {
                        "type": "object",
                        "description": "key value environment variables for algorithm"
                      },
                      "workerEnv": {
                        "type": "object",
                        "description": "key value environment variables for worker"
                      },
                      "nodeSelector": {
                        "type": "object",
                        "description": "key value labels for nodes constraint",
                        "additionalProperties": {
                          "type": "string"
                        }
                      },
                      "type": {
                        "type": "string",
                        "description": "type of algorithm code resource",
                        "enum": [
                          "Git",
                          "Code",
                          "Image"
                        ],
                        "default": "Image"
                      }
                    },
                    "required": [
                      "name"
                    ]
                  },
                  "options": {
                    "type": "object",
                    "properties": {
                      "overrideImage": {
                        "type": "boolean",
                        "description": "should replace the current image with this image",
                        "default": false
                      }
                    }
                  },
                  "file": {
                    "type": "string",
                    "format": "binary",
                    "description": "the algorithm source code (file types: zip, tar.gz)"
                  }
                }
              }
            }
          },
          "description": "algorithm descriptor to be added to the store",
          "required": true
        },
        "responses": {
          "200": {
            "description": "algorithm applied",
            "content": {
              "application/json": {
                "schema": {
                  "type": "object",
                  "properties": {
                    "buildId": {
                      "type": "string",
                      "description": "Pipeline name"
                    },
                    "algorithm": {
                      "type": "object",
                      "properties": {
                        "name": {
                          "type": "string",
                          "description": "Unique identifier representing a specific algorithm",
                          "minLength": 1,
                          "maxLength": 32,
                          "format": "algorithm-name"
                        },
                        "env": {
                          "type": "string",
                          "enum": [
                            "nodejs",
                            "python",
                            "jvm"
                          ]
                        },
                        "algorithmImage": {
                          "type": "string",
<<<<<<< HEAD
                          "description": "image name as in the docker registry"
=======
                          "description": "image name as in the docker registry",
                          "format": "algorithm-image"
>>>>>>> 9f8fef01
                        },
                        "cpu": {
                          "type": "number",
                          "default": 0.1,
                          "minimum": 0,
                          "description": "algorithm cpu"
                        },
                        "gpu": {
                          "type": "integer",
                          "minimum": 0,
                          "description": "algorithm gpu"
                        },
                        "mem": {
                          "type": "string",
                          "description": "algorithm memory",
                          "format": "algorithm-memory",
                          "default": "256Mi",
                          "example": "512Mi"
                        },
                        "options": {
                          "type": "object",
                          "properties": {
                            "debug": {
                              "type": "boolean",
                              "description": "debug algorithm locally",
                              "default": false
                            },
                            "pending": {
                              "type": "boolean",
                              "description": "pending algorithm",
                              "default": false
                            }
                          },
                          "default": {}
                        },
                        "gitRepository": {
                          "type": "object",
                          "properties": {
                            "url": {
                              "type": "string",
                              "description": "a url for the git repository",
                              "format": "url"
                            },
                            "commit": {
                              "type": "object",
                              "description": "commit details",
                              "properties": {
                                "id": {
                                  "type": "string",
                                  "description": "commit id"
                                },
                                "timestamp": {
                                  "type": "string",
                                  "description": "commit time"
                                },
                                "message": {
                                  "type": "string",
                                  "description": "commit message"
                                }
                              },
                              "required": [
                                "id"
                              ]
                            },
                            "branchName": {
                              "type": "string",
                              "default": "master",
                              "description": "the branch name you wish to create a build from"
                            },
                            "tag": {
                              "type": "string",
                              "description": "a specific tag which will trigger the build"
                            },
                            "token": {
                              "type": "string",
                              "description": "a token which allows hkube's build system to access private repositories more information https://help.github.com/en/articles/creating-a-personal-access-token-for-the-command-line"
                            },
                            "gitKind": {
                              "type": "string",
                              "enum": [
                                "github",
                                "gitlab"
                              ],
                              "default": "github"
                            }
                          },
                          "required": [
                            "url"
                          ]
                        },
                        "entryPoint": {
                          "type": "string"
                        },
                        "baseImage": {
                          "type": "string",
                          "description": "Custom docker image to be used as base to the newly built algorithm image"
                        },
                        "version": {
                          "type": "string"
                        },
                        "minHotWorkers": {
                          "type": "integer",
                          "description": "how many live algorithm instances will always run",
                          "minimum": 0,
                          "default": 0
                        },
                        "algorithmEnv": {
                          "type": "object",
                          "description": "key value environment variables for algorithm"
                        },
                        "workerEnv": {
                          "type": "object",
                          "description": "key value environment variables for worker"
                        },
                        "nodeSelector": {
                          "type": "object",
                          "description": "key value labels for nodes constraint",
                          "additionalProperties": {
                            "type": "string"
                          }
                        },
                        "type": {
                          "type": "string",
                          "description": "type of algorithm code resource",
                          "enum": [
                            "Git",
                            "Code",
                            "Image"
                          ],
                          "default": "Image"
                        }
                      },
                      "required": [
                        "name"
                      ]
                    },
                    "status": {
                      "type": "string"
                    },
                    "timestamp": {
                      "type": "string"
                    }
                  }
                }
              }
            }
          },
          "400": {
            "description": "bad request",
            "content": {
              "application/json": {
                "schema": {
                  "type": "object",
                  "properties": {
                    "code": {
                      "type": "integer",
                      "format": "int32"
                    },
                    "message": {
                      "type": "string"
                    }
                  }
                }
              }
            }
          },
          "default": {
            "description": "Unexpected error",
            "content": {
              "application/json": {
                "schema": {
                  "type": "object",
                  "properties": {
                    "code": {
                      "type": "integer",
                      "format": "int32"
                    },
                    "message": {
                      "type": "string"
                    }
                  }
                }
              }
            }
          }
        }
      }
    },
    "/store/pipelines/{name}": {
      "get": {
        "tags": [
          "StorePipelines"
        ],
        "summary": "Get pipeline",
        "description": "Get specific pipeline from store",
        "parameters": [
          {
            "name": "name",
            "in": "path",
            "description": "pipeline name to get from the store",
            "required": true,
            "schema": {
              "type": "string"
            }
          }
        ],
        "responses": {
          "200": {
            "description": "action summery",
            "content": {
              "application/json": {
                "schema": {
                  "type": "object",
                  "properties": {
                    "name": {
                      "type": "string",
                      "description": "Unique identifier representing a specific pipeline",
                      "minLength": 1,
                      "format": "pipeline-name"
                    },
                    "experiment": {
                      "type": "string",
                      "description": "experiment name",
                      "default": "main"
                    },
                    "description": {
                      "type": "string",
                      "description": "pipeline description"
                    },
                    "nodes": {
                      "type": "array",
                      "description": "Array of nodes",
                      "items": {
                        "type": "object",
                        "properties": {
                          "nodeName": {
                            "type": "string",
                            "description": "Unique node identifier",
                            "minLength": 1
                          },
                          "algorithmName": {
                            "type": "string",
                            "description": "Unique identifier representing a specific algorithm",
                            "minLength": 1,
                            "maxLength": 32,
                            "format": "algorithm-name"
                          },
                          "input": {
                            "type": "array",
                            "description": "The input for the algorithm",
                            "items": {},
                            "default": []
                          },
                          "metrics": {
                            "default": {},
                            "type": "object",
                            "properties": {
                              "tensorboard": {
                                "type": "boolean",
                                "description": "Should tensorboard metrics be collected.",
                                "default": true
                              }
                            }
                          }
                        },
                        "required": [
                          "nodeName",
                          "algorithmName"
                        ]
                      }
                    },
                    "flowInput": {
                      "type": "object",
                      "description": "input object"
                    },
                    "webhooks": {
                      "type": "object",
                      "properties": {
                        "progress": {
                          "type": "string",
                          "format": "url",
                          "minLength": 1,
                          "description": "url to activate upon progress",
                          "example": "http://my-url-to-progress"
                        },
                        "result": {
                          "type": "string",
                          "format": "url",
                          "minLength": 1,
                          "description": "url to activate upon result",
                          "example": "http://my-url-to-result"
                        }
                      },
                      "additionalProperties": false
                    },
                    "options": {
                      "default": {},
                      "type": "object",
                      "properties": {
                        "ttl": {
                          "type": "integer",
                          "description": "pipeline time to live in seconds",
                          "minimum": 1,
                          "default": 3600,
                          "example": 3600
                        },
                        "batchTolerance": {
                          "type": "integer",
                          "minimum": 0,
                          "maximum": 100,
                          "default": 80,
                          "example": 80
                        },
                        "concurrentPipelines": {
                          "type": "integer",
                          "minimum": 1,
                          "maximum": 10000,
                          "example": 1
                        },
                        "progressVerbosityLevel": {
                          "type": "string",
                          "default": "info",
                          "example": "info",
                          "enum": [
                            "trace",
                            "debug",
                            "info",
                            "warn",
                            "error",
                            "critical"
                          ]
                        }
                      },
                      "description": "optional properties"
                    },
                    "priority": {
                      "default": 3,
                      "type": "integer",
                      "minimum": 1,
                      "maximum": 5,
                      "example": 3
                    },
                    "triggers": {
                      "type": "object",
                      "properties": {
                        "pipelines": {
                          "type": "array",
                          "description": "pipelines to activate upon result",
                          "items": {
                            "type": "string",
                            "minLength": 1
                          }
                        },
                        "cron": {
                          "type": "object",
                          "properties": {
                            "pattern": {
                              "type": "string",
                              "description": "cron job",
                              "minLength": 1,
                              "format": "cron"
                            },
                            "enabled": {
                              "type": "boolean",
                              "description": "enable or disable cron job",
                              "default": false
                            }
                          }
                        }
                      },
                      "additionalProperties": false
                    },
                    "tags": {
                      "type": "array",
                      "description": "Array of tags",
                      "items": {
                        "type": "string",
                        "description": "Unique identifier representing a specific algorithm",
                        "minLength": 1,
                        "maxLength": 32
                      }
                    }
                  },
                  "additionalProperties": false,
                  "required": [
                    "name",
                    "nodes"
                  ]
                }
              }
            }
          },
          "400": {
            "description": "bad request",
            "content": {
              "application/json": {
                "schema": {
                  "type": "object",
                  "properties": {
                    "code": {
                      "type": "integer",
                      "format": "int32"
                    },
                    "message": {
                      "type": "string"
                    }
                  }
                }
              }
            }
          },
          "404": {
            "description": "pipeline Not Found",
            "content": {
              "application/json": {
                "schema": {
                  "type": "object",
                  "properties": {
                    "code": {
                      "type": "integer",
                      "format": "int32"
                    },
                    "message": {
                      "type": "string"
                    }
                  }
                }
              }
            }
          },
          "default": {
            "description": "Unexpected error",
            "content": {
              "application/json": {
                "schema": {
                  "type": "object",
                  "properties": {
                    "code": {
                      "type": "integer",
                      "format": "int32"
                    },
                    "message": {
                      "type": "string"
                    }
                  }
                }
              }
            }
          }
        }
      },
      "delete": {
        "tags": [
          "StorePipelines"
        ],
        "summary": "Delete pipeline",
        "description": "Delete existing pipeline from store",
        "parameters": [
          {
            "name": "name",
            "in": "path",
            "description": "pipeline name to get from the store",
            "required": true,
            "schema": {
              "type": "string"
            }
          }
        ],
        "responses": {
          "200": {
            "description": "action summery",
            "content": {
              "application/json": {
                "schema": {
                  "type": "object",
                  "properties": {
                    "message": {
                      "type": "string"
                    }
                  }
                }
              }
            }
          },
          "400": {
            "description": "bad request",
            "content": {
              "application/json": {
                "schema": {
                  "type": "object",
                  "properties": {
                    "code": {
                      "type": "integer",
                      "format": "int32"
                    },
                    "message": {
                      "type": "string"
                    }
                  }
                }
              }
            }
          },
          "404": {
            "description": "pipeline Not Found",
            "content": {
              "application/json": {
                "schema": {
                  "type": "object",
                  "properties": {
                    "code": {
                      "type": "integer",
                      "format": "int32"
                    },
                    "message": {
                      "type": "string"
                    }
                  }
                }
              }
            }
          },
          "default": {
            "description": "Unexpected error",
            "content": {
              "application/json": {
                "schema": {
                  "type": "object",
                  "properties": {
                    "code": {
                      "type": "integer",
                      "format": "int32"
                    },
                    "message": {
                      "type": "string"
                    }
                  }
                }
              }
            }
          }
        }
      }
    },
    "/store/pipelines": {
      "get": {
        "tags": [
          "StorePipelines"
        ],
        "summary": "Get all pipelines",
        "description": "Get all pipelines from store",
        "parameters": [
          {
            "name": "sort",
            "in": "query",
            "description": "sort by",
            "schema": {
              "type": "string"
            }
          }
        ],
        "responses": {
          "200": {
            "description": "action summery",
            "content": {
              "application/json": {
                "schema": {
                  "items": {
                    "type": "object",
                    "properties": {
                      "name": {
                        "type": "string",
                        "description": "Unique identifier representing a specific pipeline",
                        "minLength": 1,
                        "format": "pipeline-name"
                      },
                      "experiment": {
                        "type": "string",
                        "description": "experiment name",
                        "default": "main"
                      },
                      "description": {
                        "type": "string",
                        "description": "pipeline description"
                      },
                      "nodes": {
                        "type": "array",
                        "description": "Array of nodes",
                        "items": {
                          "type": "object",
                          "properties": {
                            "nodeName": {
                              "type": "string",
                              "description": "Unique node identifier",
                              "minLength": 1
                            },
                            "algorithmName": {
                              "type": "string",
                              "description": "Unique identifier representing a specific algorithm",
                              "minLength": 1,
                              "maxLength": 32,
                              "format": "algorithm-name"
                            },
                            "input": {
                              "type": "array",
                              "description": "The input for the algorithm",
                              "items": {},
                              "default": []
                            },
                            "metrics": {
                              "default": {},
                              "type": "object",
                              "properties": {
                                "tensorboard": {
                                  "type": "boolean",
                                  "description": "Should tensorboard metrics be collected.",
                                  "default": true
                                }
                              }
                            }
                          },
                          "required": [
                            "nodeName",
                            "algorithmName"
                          ]
                        }
                      },
                      "flowInput": {
                        "type": "object",
                        "description": "input object"
                      },
                      "webhooks": {
                        "type": "object",
                        "properties": {
                          "progress": {
                            "type": "string",
                            "format": "url",
                            "minLength": 1,
                            "description": "url to activate upon progress",
                            "example": "http://my-url-to-progress"
                          },
                          "result": {
                            "type": "string",
                            "format": "url",
                            "minLength": 1,
                            "description": "url to activate upon result",
                            "example": "http://my-url-to-result"
                          }
                        },
                        "additionalProperties": false
                      },
                      "options": {
                        "default": {},
                        "type": "object",
                        "properties": {
                          "ttl": {
                            "type": "integer",
                            "description": "pipeline time to live in seconds",
                            "minimum": 1,
                            "default": 3600,
                            "example": 3600
                          },
                          "batchTolerance": {
                            "type": "integer",
                            "minimum": 0,
                            "maximum": 100,
                            "default": 80,
                            "example": 80
                          },
                          "concurrentPipelines": {
                            "type": "integer",
                            "minimum": 1,
                            "maximum": 10000,
                            "example": 1
                          },
                          "progressVerbosityLevel": {
                            "type": "string",
                            "default": "info",
                            "example": "info",
                            "enum": [
                              "trace",
                              "debug",
                              "info",
                              "warn",
                              "error",
                              "critical"
                            ]
                          }
                        },
                        "description": "optional properties"
                      },
                      "priority": {
                        "default": 3,
                        "type": "integer",
                        "minimum": 1,
                        "maximum": 5,
                        "example": 3
                      },
                      "triggers": {
                        "type": "object",
                        "properties": {
                          "pipelines": {
                            "type": "array",
                            "description": "pipelines to activate upon result",
                            "items": {
                              "type": "string",
                              "minLength": 1
                            }
                          },
                          "cron": {
                            "type": "object",
                            "properties": {
                              "pattern": {
                                "type": "string",
                                "description": "cron job",
                                "minLength": 1,
                                "format": "cron"
                              },
                              "enabled": {
                                "type": "boolean",
                                "description": "enable or disable cron job",
                                "default": false
                              }
                            }
                          }
                        },
                        "additionalProperties": false
                      },
                      "tags": {
                        "type": "array",
                        "description": "Array of tags",
                        "items": {
                          "type": "string",
                          "description": "Unique identifier representing a specific algorithm",
                          "minLength": 1,
                          "maxLength": 32
                        }
                      }
                    },
                    "additionalProperties": false,
                    "required": [
                      "name",
                      "nodes"
                    ]
                  }
                }
              }
            }
          },
          "default": {
            "description": "Unexpected error",
            "content": {
              "application/json": {
                "schema": {
                  "type": "object",
                  "properties": {
                    "code": {
                      "type": "integer",
                      "format": "int32"
                    },
                    "message": {
                      "type": "string"
                    }
                  }
                }
              }
            }
          }
        }
      },
      "post": {
        "tags": [
          "StorePipelines"
        ],
        "summary": "Insert pipeline",
        "description": "Insert new pipeline to store if not exist",
        "requestBody": {
          "content": {
            "application/json": {
              "schema": {
                "type": "object",
                "properties": {
                  "name": {
                    "type": "string",
                    "description": "Unique identifier representing a specific pipeline",
                    "minLength": 1,
                    "format": "pipeline-name"
                  },
                  "experiment": {
                    "type": "string",
                    "description": "experiment name",
                    "default": "main"
                  },
                  "description": {
                    "type": "string",
                    "description": "pipeline description"
                  },
                  "nodes": {
                    "type": "array",
                    "description": "Array of nodes",
                    "items": {
                      "type": "object",
                      "properties": {
                        "nodeName": {
                          "type": "string",
                          "description": "Unique node identifier",
                          "minLength": 1
                        },
                        "algorithmName": {
                          "type": "string",
                          "description": "Unique identifier representing a specific algorithm",
                          "minLength": 1,
                          "maxLength": 32,
                          "format": "algorithm-name"
                        },
                        "input": {
                          "type": "array",
                          "description": "The input for the algorithm",
                          "items": {},
                          "default": []
                        },
                        "metrics": {
                          "default": {},
                          "type": "object",
                          "properties": {
                            "tensorboard": {
                              "type": "boolean",
                              "description": "Should tensorboard metrics be collected.",
                              "default": true
                            }
                          }
                        }
                      },
                      "required": [
                        "nodeName",
                        "algorithmName"
                      ]
                    }
                  },
                  "flowInput": {
                    "type": "object",
                    "description": "input object"
                  },
                  "webhooks": {
                    "type": "object",
                    "properties": {
                      "progress": {
                        "type": "string",
                        "format": "url",
                        "minLength": 1,
                        "description": "url to activate upon progress",
                        "example": "http://my-url-to-progress"
                      },
                      "result": {
                        "type": "string",
                        "format": "url",
                        "minLength": 1,
                        "description": "url to activate upon result",
                        "example": "http://my-url-to-result"
                      }
                    },
                    "additionalProperties": false
                  },
                  "options": {
                    "default": {},
                    "type": "object",
                    "properties": {
                      "ttl": {
                        "type": "integer",
                        "description": "pipeline time to live in seconds",
                        "minimum": 1,
                        "default": 3600,
                        "example": 3600
                      },
                      "batchTolerance": {
                        "type": "integer",
                        "minimum": 0,
                        "maximum": 100,
                        "default": 80,
                        "example": 80
                      },
                      "concurrentPipelines": {
                        "type": "integer",
                        "minimum": 1,
                        "maximum": 10000,
                        "example": 1
                      },
                      "progressVerbosityLevel": {
                        "type": "string",
                        "default": "info",
                        "example": "info",
                        "enum": [
                          "trace",
                          "debug",
                          "info",
                          "warn",
                          "error",
                          "critical"
                        ]
                      }
                    },
                    "description": "optional properties"
                  },
                  "priority": {
                    "default": 3,
                    "type": "integer",
                    "minimum": 1,
                    "maximum": 5,
                    "example": 3
                  },
                  "triggers": {
                    "type": "object",
                    "properties": {
                      "pipelines": {
                        "type": "array",
                        "description": "pipelines to activate upon result",
                        "items": {
                          "type": "string",
                          "minLength": 1
                        }
                      },
                      "cron": {
                        "type": "object",
                        "properties": {
                          "pattern": {
                            "type": "string",
                            "description": "cron job",
                            "minLength": 1,
                            "format": "cron"
                          },
                          "enabled": {
                            "type": "boolean",
                            "description": "enable or disable cron job",
                            "default": false
                          }
                        }
                      }
                    },
                    "additionalProperties": false
                  },
                  "tags": {
                    "type": "array",
                    "description": "Array of tags",
                    "items": {
                      "type": "string",
                      "description": "Unique identifier representing a specific algorithm",
                      "minLength": 1,
                      "maxLength": 32
                    }
                  }
                },
                "additionalProperties": false,
                "required": [
                  "name",
                  "nodes"
                ]
              }
            }
          },
          "description": "an object representing all information needed for pipeline execution",
          "required": true
        },
        "responses": {
          "201": {
            "description": "pipeline created",
            "content": {
              "application/json": {
                "schema": {
                  "type": "object",
                  "properties": {
                    "name": {
                      "type": "string",
                      "description": "Unique identifier representing a specific pipeline",
                      "minLength": 1,
                      "format": "pipeline-name"
                    },
                    "experiment": {
                      "type": "string",
                      "description": "experiment name",
                      "default": "main"
                    },
                    "description": {
                      "type": "string",
                      "description": "pipeline description"
                    },
                    "nodes": {
                      "type": "array",
                      "description": "Array of nodes",
                      "items": {
                        "type": "object",
                        "properties": {
                          "nodeName": {
                            "type": "string",
                            "description": "Unique node identifier",
                            "minLength": 1
                          },
                          "algorithmName": {
                            "type": "string",
                            "description": "Unique identifier representing a specific algorithm",
                            "minLength": 1,
                            "maxLength": 32,
                            "format": "algorithm-name"
                          },
                          "input": {
                            "type": "array",
                            "description": "The input for the algorithm",
                            "items": {},
                            "default": []
                          },
                          "metrics": {
                            "default": {},
                            "type": "object",
                            "properties": {
                              "tensorboard": {
                                "type": "boolean",
                                "description": "Should tensorboard metrics be collected.",
                                "default": true
                              }
                            }
                          }
                        },
                        "required": [
                          "nodeName",
                          "algorithmName"
                        ]
                      }
                    },
                    "flowInput": {
                      "type": "object",
                      "description": "input object"
                    },
                    "webhooks": {
                      "type": "object",
                      "properties": {
                        "progress": {
                          "type": "string",
                          "format": "url",
                          "minLength": 1,
                          "description": "url to activate upon progress",
                          "example": "http://my-url-to-progress"
                        },
                        "result": {
                          "type": "string",
                          "format": "url",
                          "minLength": 1,
                          "description": "url to activate upon result",
                          "example": "http://my-url-to-result"
                        }
                      },
                      "additionalProperties": false
                    },
                    "options": {
                      "default": {},
                      "type": "object",
                      "properties": {
                        "ttl": {
                          "type": "integer",
                          "description": "pipeline time to live in seconds",
                          "minimum": 1,
                          "default": 3600,
                          "example": 3600
                        },
                        "batchTolerance": {
                          "type": "integer",
                          "minimum": 0,
                          "maximum": 100,
                          "default": 80,
                          "example": 80
                        },
                        "concurrentPipelines": {
                          "type": "integer",
                          "minimum": 1,
                          "maximum": 10000,
                          "example": 1
                        },
                        "progressVerbosityLevel": {
                          "type": "string",
                          "default": "info",
                          "example": "info",
                          "enum": [
                            "trace",
                            "debug",
                            "info",
                            "warn",
                            "error",
                            "critical"
                          ]
                        }
                      },
                      "description": "optional properties"
                    },
                    "priority": {
                      "default": 3,
                      "type": "integer",
                      "minimum": 1,
                      "maximum": 5,
                      "example": 3
                    },
                    "triggers": {
                      "type": "object",
                      "properties": {
                        "pipelines": {
                          "type": "array",
                          "description": "pipelines to activate upon result",
                          "items": {
                            "type": "string",
                            "minLength": 1
                          }
                        },
                        "cron": {
                          "type": "object",
                          "properties": {
                            "pattern": {
                              "type": "string",
                              "description": "cron job",
                              "minLength": 1,
                              "format": "cron"
                            },
                            "enabled": {
                              "type": "boolean",
                              "description": "enable or disable cron job",
                              "default": false
                            }
                          }
                        }
                      },
                      "additionalProperties": false
                    },
                    "tags": {
                      "type": "array",
                      "description": "Array of tags",
                      "items": {
                        "type": "string",
                        "description": "Unique identifier representing a specific algorithm",
                        "minLength": 1,
                        "maxLength": 32
                      }
                    }
                  },
                  "additionalProperties": false,
                  "required": [
                    "name",
                    "nodes"
                  ]
                }
              }
            }
          },
          "400": {
            "description": "bad request",
            "content": {
              "application/json": {
                "schema": {
                  "type": "object",
                  "properties": {
                    "code": {
                      "type": "integer",
                      "format": "int32"
                    },
                    "message": {
                      "type": "string"
                    }
                  }
                }
              }
            }
          },
          "409": {
            "description": "pipeline conflict",
            "content": {
              "application/json": {
                "schema": {
                  "type": "object",
                  "properties": {
                    "code": {
                      "type": "integer",
                      "format": "int32"
                    },
                    "message": {
                      "type": "string"
                    }
                  }
                }
              }
            }
          },
          "default": {
            "description": "Unexpected error",
            "content": {
              "application/json": {
                "schema": {
                  "type": "object",
                  "properties": {
                    "code": {
                      "type": "integer",
                      "format": "int32"
                    },
                    "message": {
                      "type": "string"
                    }
                  }
                }
              }
            }
          }
        }
      },
      "put": {
        "tags": [
          "StorePipelines"
        ],
        "summary": "Update pipeline",
        "description": "Update existing pipeline",
        "requestBody": {
          "content": {
            "application/json": {
              "schema": {
                "type": "object",
                "properties": {
                  "name": {
                    "type": "string",
                    "description": "Unique identifier representing a specific pipeline",
                    "minLength": 1,
                    "format": "pipeline-name"
                  },
                  "experiment": {
                    "type": "string",
                    "description": "experiment name",
                    "default": "main"
                  },
                  "description": {
                    "type": "string",
                    "description": "pipeline description"
                  },
                  "nodes": {
                    "type": "array",
                    "description": "Array of nodes",
                    "items": {
                      "type": "object",
                      "properties": {
                        "nodeName": {
                          "type": "string",
                          "description": "Unique node identifier",
                          "minLength": 1
                        },
                        "algorithmName": {
                          "type": "string",
                          "description": "Unique identifier representing a specific algorithm",
                          "minLength": 1,
                          "maxLength": 32,
                          "format": "algorithm-name"
                        },
                        "input": {
                          "type": "array",
                          "description": "The input for the algorithm",
                          "items": {},
                          "default": []
                        },
                        "metrics": {
                          "default": {},
                          "type": "object",
                          "properties": {
                            "tensorboard": {
                              "type": "boolean",
                              "description": "Should tensorboard metrics be collected.",
                              "default": true
                            }
                          }
                        }
                      },
                      "required": [
                        "nodeName",
                        "algorithmName"
                      ]
                    }
                  },
                  "flowInput": {
                    "type": "object",
                    "description": "input object"
                  },
                  "webhooks": {
                    "type": "object",
                    "properties": {
                      "progress": {
                        "type": "string",
                        "format": "url",
                        "minLength": 1,
                        "description": "url to activate upon progress",
                        "example": "http://my-url-to-progress"
                      },
                      "result": {
                        "type": "string",
                        "format": "url",
                        "minLength": 1,
                        "description": "url to activate upon result",
                        "example": "http://my-url-to-result"
                      }
                    },
                    "additionalProperties": false
                  },
                  "options": {
                    "default": {},
                    "type": "object",
                    "properties": {
                      "ttl": {
                        "type": "integer",
                        "description": "pipeline time to live in seconds",
                        "minimum": 1,
                        "default": 3600,
                        "example": 3600
                      },
                      "batchTolerance": {
                        "type": "integer",
                        "minimum": 0,
                        "maximum": 100,
                        "default": 80,
                        "example": 80
                      },
                      "concurrentPipelines": {
                        "type": "integer",
                        "minimum": 1,
                        "maximum": 10000,
                        "example": 1
                      },
                      "progressVerbosityLevel": {
                        "type": "string",
                        "default": "info",
                        "example": "info",
                        "enum": [
                          "trace",
                          "debug",
                          "info",
                          "warn",
                          "error",
                          "critical"
                        ]
                      }
                    },
                    "description": "optional properties"
                  },
                  "priority": {
                    "default": 3,
                    "type": "integer",
                    "minimum": 1,
                    "maximum": 5,
                    "example": 3
                  },
                  "triggers": {
                    "type": "object",
                    "properties": {
                      "pipelines": {
                        "type": "array",
                        "description": "pipelines to activate upon result",
                        "items": {
                          "type": "string",
                          "minLength": 1
                        }
                      },
                      "cron": {
                        "type": "object",
                        "properties": {
                          "pattern": {
                            "type": "string",
                            "description": "cron job",
                            "minLength": 1,
                            "format": "cron"
                          },
                          "enabled": {
                            "type": "boolean",
                            "description": "enable or disable cron job",
                            "default": false
                          }
                        }
                      }
                    },
                    "additionalProperties": false
                  },
                  "tags": {
                    "type": "array",
                    "description": "Array of tags",
                    "items": {
                      "type": "string",
                      "description": "Unique identifier representing a specific algorithm",
                      "minLength": 1,
                      "maxLength": 32
                    }
                  }
                },
                "additionalProperties": false,
                "required": [
                  "name",
                  "nodes"
                ]
              }
            }
          },
          "description": "an object representing all information needed for pipeline execution",
          "required": true
        },
        "responses": {
          "200": {
            "description": "action summery",
            "content": {
              "application/json": {
                "schema": {
                  "type": "object",
                  "properties": {
                    "name": {
                      "type": "string",
                      "description": "Unique identifier representing a specific pipeline",
                      "minLength": 1,
                      "format": "pipeline-name"
                    },
                    "experiment": {
                      "type": "string",
                      "description": "experiment name",
                      "default": "main"
                    },
                    "description": {
                      "type": "string",
                      "description": "pipeline description"
                    },
                    "nodes": {
                      "type": "array",
                      "description": "Array of nodes",
                      "items": {
                        "type": "object",
                        "properties": {
                          "nodeName": {
                            "type": "string",
                            "description": "Unique node identifier",
                            "minLength": 1
                          },
                          "algorithmName": {
                            "type": "string",
                            "description": "Unique identifier representing a specific algorithm",
                            "minLength": 1,
                            "maxLength": 32,
                            "format": "algorithm-name"
                          },
                          "input": {
                            "type": "array",
                            "description": "The input for the algorithm",
                            "items": {},
                            "default": []
                          },
                          "metrics": {
                            "default": {},
                            "type": "object",
                            "properties": {
                              "tensorboard": {
                                "type": "boolean",
                                "description": "Should tensorboard metrics be collected.",
                                "default": true
                              }
                            }
                          }
                        },
                        "required": [
                          "nodeName",
                          "algorithmName"
                        ]
                      }
                    },
                    "flowInput": {
                      "type": "object",
                      "description": "input object"
                    },
                    "webhooks": {
                      "type": "object",
                      "properties": {
                        "progress": {
                          "type": "string",
                          "format": "url",
                          "minLength": 1,
                          "description": "url to activate upon progress",
                          "example": "http://my-url-to-progress"
                        },
                        "result": {
                          "type": "string",
                          "format": "url",
                          "minLength": 1,
                          "description": "url to activate upon result",
                          "example": "http://my-url-to-result"
                        }
                      },
                      "additionalProperties": false
                    },
                    "options": {
                      "default": {},
                      "type": "object",
                      "properties": {
                        "ttl": {
                          "type": "integer",
                          "description": "pipeline time to live in seconds",
                          "minimum": 1,
                          "default": 3600,
                          "example": 3600
                        },
                        "batchTolerance": {
                          "type": "integer",
                          "minimum": 0,
                          "maximum": 100,
                          "default": 80,
                          "example": 80
                        },
                        "concurrentPipelines": {
                          "type": "integer",
                          "minimum": 1,
                          "maximum": 10000,
                          "example": 1
                        },
                        "progressVerbosityLevel": {
                          "type": "string",
                          "default": "info",
                          "example": "info",
                          "enum": [
                            "trace",
                            "debug",
                            "info",
                            "warn",
                            "error",
                            "critical"
                          ]
                        }
                      },
                      "description": "optional properties"
                    },
                    "priority": {
                      "default": 3,
                      "type": "integer",
                      "minimum": 1,
                      "maximum": 5,
                      "example": 3
                    },
                    "triggers": {
                      "type": "object",
                      "properties": {
                        "pipelines": {
                          "type": "array",
                          "description": "pipelines to activate upon result",
                          "items": {
                            "type": "string",
                            "minLength": 1
                          }
                        },
                        "cron": {
                          "type": "object",
                          "properties": {
                            "pattern": {
                              "type": "string",
                              "description": "cron job",
                              "minLength": 1,
                              "format": "cron"
                            },
                            "enabled": {
                              "type": "boolean",
                              "description": "enable or disable cron job",
                              "default": false
                            }
                          }
                        }
                      },
                      "additionalProperties": false
                    },
                    "tags": {
                      "type": "array",
                      "description": "Array of tags",
                      "items": {
                        "type": "string",
                        "description": "Unique identifier representing a specific algorithm",
                        "minLength": 1,
                        "maxLength": 32
                      }
                    }
                  },
                  "additionalProperties": false,
                  "required": [
                    "name",
                    "nodes"
                  ]
                }
              }
            }
          },
          "404": {
            "description": "pipeline Not Found",
            "content": {
              "application/json": {
                "schema": {
                  "type": "object",
                  "properties": {
                    "code": {
                      "type": "integer",
                      "format": "int32"
                    },
                    "message": {
                      "type": "string"
                    }
                  }
                }
              }
            }
          },
          "default": {
            "description": "Unexpected error",
            "content": {
              "application/json": {
                "schema": {
                  "type": "object",
                  "properties": {
                    "code": {
                      "type": "integer",
                      "format": "int32"
                    },
                    "message": {
                      "type": "string"
                    }
                  }
                }
              }
            }
          }
        }
      }
    },
    "/webhooks/status/{jobId}": {
      "get": {
        "tags": [
          "Webhooks"
        ],
        "summary": "Webhook status",
        "description": "Returns a webhook status for specific pipeline",
        "parameters": [
          {
            "name": "jobId",
            "in": "path",
            "description": "Unique identifier representing pipeline execution",
            "required": true,
            "schema": {
              "type": "string"
            }
          }
        ],
        "responses": {
          "200": {
            "description": "pipeline result",
            "content": {
              "application/json": {
                "schema": {
                  "type": "object",
                  "properties": {
                    "timestamp": {
                      "type": "string"
                    },
                    "url": {
                      "type": "string"
                    },
                    "pipelineStatus": {
                      "type": "string"
                    },
                    "responseStatus": {
                      "type": "string"
                    },
                    "httpResponse": {
                      "type": "object",
                      "properties": {
                        "statusCode": {
                          "type": "string"
                        },
                        "statusMessage": {
                          "type": "string"
                        }
                      }
                    },
                    "status": {
                      "type": "string"
                    }
                  }
                }
              }
            }
          },
          "400": {
            "description": "bad request",
            "content": {
              "application/json": {
                "schema": {
                  "type": "object",
                  "properties": {
                    "code": {
                      "type": "integer",
                      "format": "int32"
                    },
                    "message": {
                      "type": "string"
                    }
                  }
                }
              }
            }
          },
          "404": {
            "description": "jobId Not Found",
            "content": {
              "application/json": {
                "schema": {
                  "type": "object",
                  "properties": {
                    "code": {
                      "type": "integer",
                      "format": "int32"
                    },
                    "message": {
                      "type": "string"
                    }
                  }
                }
              }
            }
          },
          "default": {
            "description": "Unexpected error",
            "content": {
              "application/json": {
                "schema": {
                  "type": "object",
                  "properties": {
                    "code": {
                      "type": "integer",
                      "format": "int32"
                    },
                    "message": {
                      "type": "string"
                    }
                  }
                }
              }
            }
          }
        }
      }
    },
    "/webhooks/results/{jobId}": {
      "get": {
        "tags": [
          "Webhooks"
        ],
        "summary": "Webhook result",
        "description": "Returns a webhook result for specific pipeline",
        "parameters": [
          {
            "name": "jobId",
            "in": "path",
            "description": "Unique identifier representing pipeline execution",
            "required": true,
            "schema": {
              "type": "string"
            }
          }
        ],
        "responses": {
          "200": {
            "description": "action summery",
            "content": {
              "application/json": {
                "schema": {
                  "type": "object",
                  "properties": {
                    "timestamp": {
                      "type": "string"
                    },
                    "url": {
                      "type": "string"
                    },
                    "pipelineStatus": {
                      "type": "string"
                    },
                    "responseStatus": {
                      "type": "string"
                    },
                    "httpResponse": {
                      "type": "object",
                      "properties": {
                        "statusCode": {
                          "type": "string"
                        },
                        "statusMessage": {
                          "type": "string"
                        }
                      }
                    },
                    "status": {
                      "type": "string"
                    }
                  }
                }
              }
            }
          },
          "400": {
            "description": "bad request",
            "content": {
              "application/json": {
                "schema": {
                  "type": "object",
                  "properties": {
                    "code": {
                      "type": "integer",
                      "format": "int32"
                    },
                    "message": {
                      "type": "string"
                    }
                  }
                }
              }
            }
          },
          "404": {
            "description": "webhook Not Found",
            "content": {
              "application/json": {
                "schema": {
                  "type": "object",
                  "properties": {
                    "code": {
                      "type": "integer",
                      "format": "int32"
                    },
                    "message": {
                      "type": "string"
                    }
                  }
                }
              }
            }
          },
          "default": {
            "description": "Unexpected error",
            "content": {
              "application/json": {
                "schema": {
                  "type": "object",
                  "properties": {
                    "code": {
                      "type": "integer",
                      "format": "int32"
                    },
                    "message": {
                      "type": "string"
                    }
                  }
                }
              }
            }
          }
        }
      }
    },
    "/webhooks/{jobId}": {
      "get": {
        "tags": [
          "Webhooks"
        ],
        "summary": "Webhook list",
        "description": "Returns all webhooks for specific pipeline",
        "parameters": [
          {
            "name": "jobId",
            "in": "path",
            "description": "Unique identifier representing pipeline execution",
            "required": true,
            "schema": {
              "type": "string"
            }
          }
        ],
        "responses": {
          "200": {
            "description": "pipeline result",
            "content": {
              "application/json": {
                "schema": {
                  "type": "object",
                  "properties": {
                    "timestamp": {
                      "type": "string"
                    },
                    "url": {
                      "type": "string"
                    },
                    "pipelineStatus": {
                      "type": "string"
                    },
                    "responseStatus": {
                      "type": "string"
                    },
                    "httpResponse": {
                      "type": "object",
                      "properties": {
                        "statusCode": {
                          "type": "string"
                        },
                        "statusMessage": {
                          "type": "string"
                        }
                      }
                    },
                    "status": {
                      "type": "string"
                    }
                  }
                }
              }
            }
          },
          "400": {
            "description": "bad request",
            "content": {
              "application/json": {
                "schema": {
                  "type": "object",
                  "properties": {
                    "code": {
                      "type": "integer",
                      "format": "int32"
                    },
                    "message": {
                      "type": "string"
                    }
                  }
                }
              }
            }
          },
          "404": {
            "description": "webhook Not Found",
            "content": {
              "application/json": {
                "schema": {
                  "type": "object",
                  "properties": {
                    "code": {
                      "type": "integer",
                      "format": "int32"
                    },
                    "message": {
                      "type": "string"
                    }
                  }
                }
              }
            }
          },
          "default": {
            "description": "Unexpected error",
            "content": {
              "application/json": {
                "schema": {
                  "type": "object",
                  "properties": {
                    "code": {
                      "type": "integer",
                      "format": "int32"
                    },
                    "message": {
                      "type": "string"
                    }
                  }
                }
              }
            }
          }
        }
      }
    },
    "/builds/status/{buildId}": {
      "get": {
        "tags": [
          "Builds"
        ],
        "summary": "Get build status",
        "description": "returns the build status by specific build id",
        "parameters": [
          {
            "name": "buildId",
            "in": "path",
            "description": "Unique identifier representing build for algorithm",
            "required": true,
            "schema": {
              "type": "string"
            }
          }
        ],
        "responses": {
          "200": {
            "description": "algorithm apply response",
            "content": {
              "application/json": {
                "schema": {
                  "type": "object",
                  "properties": {
                    "buildId": {
                      "type": "string",
                      "description": "Pipeline name"
                    },
                    "algorithm": {
                      "type": "object",
                      "properties": {
                        "name": {
                          "type": "string",
                          "description": "Unique identifier representing a specific algorithm",
                          "minLength": 1,
                          "maxLength": 32,
                          "format": "algorithm-name"
                        },
                        "env": {
                          "type": "string",
                          "enum": [
                            "nodejs",
                            "python",
                            "jvm"
                          ]
                        },
                        "algorithmImage": {
                          "type": "string",
<<<<<<< HEAD
                          "description": "image name as in the docker registry"
=======
                          "description": "image name as in the docker registry",
                          "format": "algorithm-image"
>>>>>>> 9f8fef01
                        },
                        "cpu": {
                          "type": "number",
                          "default": 0.1,
                          "minimum": 0,
                          "description": "algorithm cpu"
                        },
                        "gpu": {
                          "type": "integer",
                          "minimum": 0,
                          "description": "algorithm gpu"
                        },
                        "mem": {
                          "type": "string",
                          "description": "algorithm memory",
                          "format": "algorithm-memory",
                          "default": "256Mi",
                          "example": "512Mi"
                        },
                        "options": {
                          "type": "object",
                          "properties": {
                            "debug": {
                              "type": "boolean",
                              "description": "debug algorithm locally",
                              "default": false
                            },
                            "pending": {
                              "type": "boolean",
                              "description": "pending algorithm",
                              "default": false
                            }
                          },
                          "default": {}
                        },
                        "gitRepository": {
                          "type": "object",
                          "properties": {
                            "url": {
                              "type": "string",
                              "description": "a url for the git repository",
                              "format": "url"
                            },
                            "commit": {
                              "type": "object",
                              "description": "commit details",
                              "properties": {
                                "id": {
                                  "type": "string",
                                  "description": "commit id"
                                },
                                "timestamp": {
                                  "type": "string",
                                  "description": "commit time"
                                },
                                "message": {
                                  "type": "string",
                                  "description": "commit message"
                                }
                              },
                              "required": [
                                "id"
                              ]
                            },
                            "branchName": {
                              "type": "string",
                              "default": "master",
                              "description": "the branch name you wish to create a build from"
                            },
                            "tag": {
                              "type": "string",
                              "description": "a specific tag which will trigger the build"
                            },
                            "token": {
                              "type": "string",
                              "description": "a token which allows hkube's build system to access private repositories more information https://help.github.com/en/articles/creating-a-personal-access-token-for-the-command-line"
                            },
                            "gitKind": {
                              "type": "string",
                              "enum": [
                                "github",
                                "gitlab"
                              ],
                              "default": "github"
                            }
                          },
                          "required": [
                            "url"
                          ]
                        },
                        "entryPoint": {
                          "type": "string"
                        },
                        "baseImage": {
                          "type": "string",
                          "description": "Custom docker image to be used as base to the newly built algorithm image"
                        },
                        "version": {
                          "type": "string"
                        },
                        "minHotWorkers": {
                          "type": "integer",
                          "description": "how many live algorithm instances will always run",
                          "minimum": 0,
                          "default": 0
                        },
                        "algorithmEnv": {
                          "type": "object",
                          "description": "key value environment variables for algorithm"
                        },
                        "workerEnv": {
                          "type": "object",
                          "description": "key value environment variables for worker"
                        },
                        "nodeSelector": {
                          "type": "object",
                          "description": "key value labels for nodes constraint",
                          "additionalProperties": {
                            "type": "string"
                          }
                        },
                        "type": {
                          "type": "string",
                          "description": "type of algorithm code resource",
                          "enum": [
                            "Git",
                            "Code",
                            "Image"
                          ],
                          "default": "Image"
                        }
                      },
                      "required": [
                        "name"
                      ]
                    },
                    "status": {
                      "type": "string"
                    },
                    "timestamp": {
                      "type": "string"
                    }
                  }
                }
              }
            }
          },
          "400": {
            "description": "bad request",
            "content": {
              "application/json": {
                "schema": {
                  "type": "object",
                  "properties": {
                    "code": {
                      "type": "integer",
                      "format": "int32"
                    },
                    "message": {
                      "type": "string"
                    }
                  }
                }
              }
            }
          },
          "404": {
            "description": "build Not Found",
            "content": {
              "application/json": {
                "schema": {
                  "type": "object",
                  "properties": {
                    "code": {
                      "type": "integer",
                      "format": "int32"
                    },
                    "message": {
                      "type": "string"
                    }
                  }
                }
              }
            }
          },
          "default": {
            "description": "Unexpected error",
            "content": {
              "application/json": {
                "schema": {
                  "type": "object",
                  "properties": {
                    "code": {
                      "type": "integer",
                      "format": "int32"
                    },
                    "message": {
                      "type": "string"
                    }
                  }
                }
              }
            }
          }
        }
      }
    },
    "/builds/list/{name}": {
      "get": {
        "tags": [
          "Builds"
        ],
        "summary": "Get build",
        "description": "returns all builds that related to algorithm",
        "parameters": [
          {
            "name": "name",
            "in": "path",
            "description": "algorithm name",
            "required": true,
            "schema": {
              "type": "string"
            }
          },
          {
            "name": "sort",
            "in": "query",
            "description": "sort by asc or desc",
            "schema": {
              "type": "string"
            }
          },
          {
            "name": "order",
            "in": "query",
            "description": "order by",
            "schema": {
              "type": "string"
            }
          },
          {
            "name": "limit",
            "in": "query",
            "description": "limit",
            "schema": {
              "type": "integer"
            }
          }
        ],
        "responses": {
          "200": {
            "description": "algorithm apply list response",
            "content": {
              "application/json": {
                "schema": {
                  "items": {
                    "type": "object",
                    "properties": {
                      "buildId": {
                        "type": "string",
                        "description": "Pipeline name"
                      },
                      "algorithm": {
                        "type": "object",
                        "properties": {
                          "name": {
                            "type": "string",
                            "description": "Unique identifier representing a specific algorithm",
                            "minLength": 1,
                            "maxLength": 32,
                            "format": "algorithm-name"
                          },
                          "env": {
                            "type": "string",
                            "enum": [
                              "nodejs",
                              "python",
                              "jvm"
                            ]
                          },
                          "algorithmImage": {
                            "type": "string",
<<<<<<< HEAD
                            "description": "image name as in the docker registry"
=======
                            "description": "image name as in the docker registry",
                            "format": "algorithm-image"
>>>>>>> 9f8fef01
                          },
                          "cpu": {
                            "type": "number",
                            "default": 0.1,
                            "minimum": 0,
                            "description": "algorithm cpu"
                          },
                          "gpu": {
                            "type": "integer",
                            "minimum": 0,
                            "description": "algorithm gpu"
                          },
                          "mem": {
                            "type": "string",
                            "description": "algorithm memory",
                            "format": "algorithm-memory",
                            "default": "256Mi",
                            "example": "512Mi"
                          },
                          "options": {
                            "type": "object",
                            "properties": {
                              "debug": {
                                "type": "boolean",
                                "description": "debug algorithm locally",
                                "default": false
                              },
                              "pending": {
                                "type": "boolean",
                                "description": "pending algorithm",
                                "default": false
                              }
                            },
                            "default": {}
                          },
                          "gitRepository": {
                            "type": "object",
                            "properties": {
                              "url": {
                                "type": "string",
                                "description": "a url for the git repository",
                                "format": "url"
                              },
                              "commit": {
                                "type": "object",
                                "description": "commit details",
                                "properties": {
                                  "id": {
                                    "type": "string",
                                    "description": "commit id"
                                  },
                                  "timestamp": {
                                    "type": "string",
                                    "description": "commit time"
                                  },
                                  "message": {
                                    "type": "string",
                                    "description": "commit message"
                                  }
                                },
                                "required": [
                                  "id"
                                ]
                              },
                              "branchName": {
                                "type": "string",
                                "default": "master",
                                "description": "the branch name you wish to create a build from"
                              },
                              "tag": {
                                "type": "string",
                                "description": "a specific tag which will trigger the build"
                              },
                              "token": {
                                "type": "string",
                                "description": "a token which allows hkube's build system to access private repositories more information https://help.github.com/en/articles/creating-a-personal-access-token-for-the-command-line"
                              },
                              "gitKind": {
                                "type": "string",
                                "enum": [
                                  "github",
                                  "gitlab"
                                ],
                                "default": "github"
                              }
                            },
                            "required": [
                              "url"
                            ]
                          },
                          "entryPoint": {
                            "type": "string"
                          },
                          "baseImage": {
                            "type": "string",
                            "description": "Custom docker image to be used as base to the newly built algorithm image"
                          },
                          "version": {
                            "type": "string"
                          },
                          "minHotWorkers": {
                            "type": "integer",
                            "description": "how many live algorithm instances will always run",
                            "minimum": 0,
                            "default": 0
                          },
                          "algorithmEnv": {
                            "type": "object",
                            "description": "key value environment variables for algorithm"
                          },
                          "workerEnv": {
                            "type": "object",
                            "description": "key value environment variables for worker"
                          },
                          "nodeSelector": {
                            "type": "object",
                            "description": "key value labels for nodes constraint",
                            "additionalProperties": {
                              "type": "string"
                            }
                          },
                          "type": {
                            "type": "string",
                            "description": "type of algorithm code resource",
                            "enum": [
                              "Git",
                              "Code",
                              "Image"
                            ],
                            "default": "Image"
                          }
                        },
                        "required": [
                          "name"
                        ]
                      },
                      "status": {
                        "type": "string"
                      },
                      "timestamp": {
                        "type": "string"
                      }
                    }
                  }
                }
              }
            }
          },
          "400": {
            "description": "bad request",
            "content": {
              "application/json": {
                "schema": {
                  "type": "object",
                  "properties": {
                    "code": {
                      "type": "integer",
                      "format": "int32"
                    },
                    "message": {
                      "type": "string"
                    }
                  }
                }
              }
            }
          },
          "404": {
            "description": "build Not Found",
            "content": {
              "application/json": {
                "schema": {
                  "type": "object",
                  "properties": {
                    "code": {
                      "type": "integer",
                      "format": "int32"
                    },
                    "message": {
                      "type": "string"
                    }
                  }
                }
              }
            }
          },
          "default": {
            "description": "Unexpected error",
            "content": {
              "application/json": {
                "schema": {
                  "type": "object",
                  "properties": {
                    "code": {
                      "type": "integer",
                      "format": "int32"
                    },
                    "message": {
                      "type": "string"
                    }
                  }
                }
              }
            }
          }
        }
      }
    },
    "/builds/stop": {
      "post": {
        "tags": [
          "Builds"
        ],
        "summary": "Stop build",
        "description": "stop build",
        "requestBody": {
          "content": {
            "application/json": {
              "schema": {
                "type": "object",
                "properties": {
                  "buildId": {
                    "type": "string",
                    "description": "Unique identifier representing build id"
                  }
                },
                "required": [
                  "buildId"
                ]
              }
            }
          },
          "required": true
        },
        "responses": {
          "200": {
            "description": "stop build response",
            "content": {
              "application/json": {
                "schema": {
                  "type": "object",
                  "properties": {
                    "message": {
                      "type": "string"
                    }
                  }
                }
              }
            }
          },
          "400": {
            "description": "bad request",
            "content": {
              "application/json": {
                "schema": {
                  "type": "object",
                  "properties": {
                    "code": {
                      "type": "integer",
                      "format": "int32"
                    },
                    "message": {
                      "type": "string"
                    }
                  }
                }
              }
            }
          },
          "404": {
            "description": "build Not Found",
            "content": {
              "application/json": {
                "schema": {
                  "type": "object",
                  "properties": {
                    "code": {
                      "type": "integer",
                      "format": "int32"
                    },
                    "message": {
                      "type": "string"
                    }
                  }
                }
              }
            }
          },
          "default": {
            "description": "Unexpected error",
            "content": {
              "application/json": {
                "schema": {
                  "type": "object",
                  "properties": {
                    "code": {
                      "type": "integer",
                      "format": "int32"
                    },
                    "message": {
                      "type": "string"
                    }
                  }
                }
              }
            }
          }
        }
      }
    },
    "/builds/rerun": {
      "post": {
        "tags": [
          "Builds"
        ],
        "summary": "Rerun build",
        "description": "rerun build",
        "requestBody": {
          "content": {
            "application/json": {
              "schema": {
                "type": "object",
                "properties": {
                  "buildId": {
                    "type": "string",
                    "description": "Unique identifier representing build id"
                  }
                },
                "required": [
                  "buildId"
                ]
              }
            }
          },
          "required": true
        },
        "responses": {
          "200": {
            "description": "stop build response",
            "content": {
              "application/json": {
                "schema": {
                  "type": "object",
                  "properties": {
                    "message": {
                      "type": "string"
                    }
                  }
                }
              }
            }
          },
          "400": {
            "description": "bad request",
            "content": {
              "application/json": {
                "schema": {
                  "type": "object",
                  "properties": {
                    "code": {
                      "type": "integer",
                      "format": "int32"
                    },
                    "message": {
                      "type": "string"
                    }
                  }
                }
              }
            }
          },
          "404": {
            "description": "build Not Found",
            "content": {
              "application/json": {
                "schema": {
                  "type": "object",
                  "properties": {
                    "code": {
                      "type": "integer",
                      "format": "int32"
                    },
                    "message": {
                      "type": "string"
                    }
                  }
                }
              }
            }
          },
          "default": {
            "description": "Unexpected error",
            "content": {
              "application/json": {
                "schema": {
                  "type": "object",
                  "properties": {
                    "code": {
                      "type": "integer",
                      "format": "int32"
                    },
                    "message": {
                      "type": "string"
                    }
                  }
                }
              }
            }
          }
        }
      }
    },
    "/builds/webhook/github": {
      "post": {
        "tags": [
          "Builds"
        ],
        "summary": "Insert webhook for automating build after push",
        "description": "webhook for automating  build algorithm directly from github",
        "requestBody": {
          "content": {
            "application/x-www-from-urlencoded": {
              "schema": {
                "type": "object",
                "properties": {
                  "github": {
                    "type": "object",
                    "description": "github object which received after push for more information https://developer.github.com/webhooks/"
                  }
                }
              }
            }
          },
          "description": "github webhook data",
          "required": true
        },
        "responses": {
          "201": {
            "description": "webhook created",
            "content": {
              "application/json": {
                "schema": {
                  "type": "object",
                  "properties": {
                    "message": {
                      "type": "string"
                    }
                  }
                }
              }
            }
          },
          "400": {
            "description": "bad request",
            "content": {
              "application/json": {
                "schema": {
                  "type": "object",
                  "properties": {
                    "code": {
                      "type": "integer",
                      "format": "int32"
                    },
                    "message": {
                      "type": "string"
                    }
                  }
                }
              }
            }
          },
          "default": {
            "description": "Unexpected error",
            "content": {
              "application/json": {
                "schema": {
                  "type": "object",
                  "properties": {
                    "code": {
                      "type": "integer",
                      "format": "int32"
                    },
                    "message": {
                      "type": "string"
                    }
                  }
                }
              }
            }
          }
        }
      }
    },
    "/builds/webhook/gitlab": {
      "post": {
        "tags": [
          "Builds"
        ],
        "summary": "Insert webhook for automating build after push",
        "description": "webhook for automating  build algorithm directly from gitlab",
        "requestBody": {
          "content": {
            "application/json": {
              "schema": {
                "type": "object",
                "properties": {
                  "gitlab": {
                    "type": "object",
                    "description": "gitlab object which received after push for more information https://docs.gitlab.com/ee/user/project/integrations/webhooks.html"
                  }
                }
              }
            }
          },
          "description": "gitlab webhook data",
          "required": true
        },
        "responses": {
          "201": {
            "description": "webhook created",
            "content": {
              "application/json": {
                "schema": {
                  "type": "object",
                  "properties": {
                    "message": {
                      "type": "string"
                    }
                  }
                }
              }
            }
          },
          "400": {
            "description": "bad request",
            "content": {
              "application/json": {
                "schema": {
                  "type": "object",
                  "properties": {
                    "code": {
                      "type": "integer",
                      "format": "int32"
                    },
                    "message": {
                      "type": "string"
                    }
                  }
                }
              }
            }
          },
          "default": {
            "description": "Unexpected error",
            "content": {
              "application/json": {
                "schema": {
                  "type": "object",
                  "properties": {
                    "code": {
                      "type": "integer",
                      "format": "int32"
                    },
                    "message": {
                      "type": "string"
                    }
                  }
                }
              }
            }
          }
        }
      }
    },
    "/readme/algorithms/{name}": {
      "get": {
        "tags": [
          "Algorithm Readme"
        ],
        "summary": "Get stored readme by name",
        "description": "Get stored readme by name",
        "parameters": [
          {
            "name": "name",
            "in": "path",
            "description": "algorithm name",
            "required": true,
            "schema": {
              "type": "string"
            }
          }
        ],
        "responses": {
          "200": {
            "description": "action summery",
            "content": {
              "application/json": {
                "schema": {
                  "type": "object",
                  "properties": {
                    "message": {
                      "type": "string"
                    }
                  }
                }
              }
            }
          },
          "default": {
            "description": "Unexpected error",
            "content": {
              "application/json": {
                "schema": {
                  "type": "object",
                  "properties": {
                    "code": {
                      "type": "integer",
                      "format": "int32"
                    },
                    "message": {
                      "type": "string"
                    }
                  }
                }
              }
            }
          }
        }
      },
      "post": {
        "tags": [
          "Algorithm Readme"
        ],
        "summary": "Insert new readme to algorithm",
        "description": "Insert new algorithm to store if not exists",
        "parameters": [
          {
            "name": "name",
            "in": "path",
            "description": "algorithm name",
            "required": true,
            "schema": {
              "type": "string"
            }
          }
        ],
        "requestBody": {
          "content": {
            "multipart/form-data": {
              "schema": {
                "type": "object",
                "properties": {
                  "README.md": {
                    "type": "string",
                    "format": "binary",
                    "description": "the readme.md file name of the file must be README.md"
                  }
                }
              }
            }
          },
          "description": "algorithm readme to be added to the store",
          "required": true
        },
        "responses": {
          "201": {
            "description": "algorithm created",
            "content": {
              "application/json": {
                "schema": {
                  "type": "object",
                  "properties": {
                    "message": {
                      "type": "string"
                    }
                  }
                }
              }
            }
          },
          "400": {
            "description": "bad request",
            "content": {
              "application/json": {
                "schema": {
                  "type": "object",
                  "properties": {
                    "message": {
                      "type": "string"
                    }
                  }
                }
              }
            }
          },
          "409": {
            "description": "algorithm conflict",
            "content": {
              "application/json": {
                "schema": {
                  "type": "object",
                  "properties": {
                    "message": {
                      "type": "string"
                    }
                  }
                }
              }
            }
          },
          "default": {
            "description": "Unexpected error",
            "content": {
              "application/json": {
                "schema": {
                  "type": "object",
                  "properties": {
                    "code": {
                      "type": "integer",
                      "format": "int32"
                    },
                    "message": {
                      "type": "string"
                    }
                  }
                }
              }
            }
          }
        }
      },
      "put": {
        "tags": [
          "Algorithm Readme"
        ],
        "summary": "Update readme to algorithm",
        "description": "Update algorithm's store if not exists",
        "parameters": [
          {
            "name": "name",
            "in": "path",
            "description": "algorithm name",
            "required": true,
            "schema": {
              "type": "string"
            }
          }
        ],
        "requestBody": {
          "content": {
            "multipart/form-data": {
              "schema": {
                "type": "object",
                "properties": {
                  "README.md": {
                    "type": "string",
                    "format": "binary",
                    "description": "the readme.md file name of the file must be README.md"
                  }
                }
              }
            }
          },
          "description": "algorithm readme to be added to the store",
          "required": true
        },
        "responses": {
          "201": {
            "description": "algorithm readme updated",
            "content": {
              "application/json": {
                "schema": {
                  "type": "object",
                  "properties": {
                    "message": {
                      "type": "string"
                    }
                  }
                }
              }
            }
          },
          "400": {
            "description": "bad request",
            "content": {
              "application/json": {
                "schema": {
                  "type": "object",
                  "properties": {
                    "message": {
                      "type": "string"
                    }
                  }
                }
              }
            }
          },
          "409": {
            "description": "algorithm conflict",
            "content": {
              "application/json": {
                "schema": {
                  "type": "object",
                  "properties": {
                    "message": {
                      "type": "string"
                    }
                  }
                }
              }
            }
          },
          "default": {
            "description": "Unexpected error",
            "content": {
              "application/json": {
                "schema": {
                  "type": "object",
                  "properties": {
                    "code": {
                      "type": "integer",
                      "format": "int32"
                    },
                    "message": {
                      "type": "string"
                    }
                  }
                }
              }
            }
          }
        }
      },
      "delete": {
        "tags": [
          "Algorithm Readme"
        ],
        "summary": "Delete algorithm",
        "description": "Delete existing algorithm from store",
        "parameters": [
          {
            "name": "name",
            "in": "path",
            "description": "algorithm name to get from the store",
            "required": true,
            "schema": {
              "type": "string"
            }
          }
        ],
        "responses": {
          "200": {
            "description": "action summery",
            "content": {
              "application/json": {
                "schema": {
                  "type": "object",
                  "properties": {
                    "message": {
                      "type": "string"
                    }
                  }
                }
              }
            }
          },
          "400": {
            "description": "bad request",
            "content": {
              "application/json": {
                "schema": {
                  "type": "object",
                  "properties": {
                    "code": {
                      "type": "integer",
                      "format": "int32"
                    },
                    "message": {
                      "type": "string"
                    }
                  }
                }
              }
            }
          },
          "404": {
            "description": "pipeline Not Found",
            "content": {
              "application/json": {
                "schema": {
                  "type": "object",
                  "properties": {
                    "code": {
                      "type": "integer",
                      "format": "int32"
                    },
                    "message": {
                      "type": "string"
                    }
                  }
                }
              }
            }
          },
          "default": {
            "description": "Unexpected error",
            "content": {
              "application/json": {
                "schema": {
                  "type": "object",
                  "properties": {
                    "code": {
                      "type": "integer",
                      "format": "int32"
                    },
                    "message": {
                      "type": "string"
                    }
                  }
                }
              }
            }
          }
        }
      }
    },
    "/readme/pipelines/{name}": {
      "get": {
        "tags": [
          "Pipeline Readme"
        ],
        "summary": "Get stored readme by name",
        "description": "Get stored readme by name",
        "parameters": [
          {
            "name": "name",
            "in": "path",
            "description": "pipelines name",
            "required": true,
            "schema": {
              "type": "string"
            }
          }
        ],
        "responses": {
          "200": {
            "description": "action summery",
            "content": {
              "application/json": {
                "schema": {
                  "type": "object",
                  "properties": {
                    "message": {
                      "type": "string"
                    }
                  }
                }
              }
            }
          },
          "default": {
            "description": "Unexpected error",
            "content": {
              "application/json": {
                "schema": {
                  "type": "object",
                  "properties": {
                    "code": {
                      "type": "integer",
                      "format": "int32"
                    },
                    "message": {
                      "type": "string"
                    }
                  }
                }
              }
            }
          }
        }
      },
      "post": {
        "tags": [
          "Pipeline Readme"
        ],
        "summary": "Insert new readme to pipelines",
        "description": "Insert new pipeline to store if not exists",
        "parameters": [
          {
            "name": "name",
            "in": "path",
            "description": "pipeline name",
            "required": true,
            "schema": {
              "type": "string"
            }
          }
        ],
        "requestBody": {
          "content": {
            "multipart/form-data": {
              "schema": {
                "type": "object",
                "properties": {
                  "README.md": {
                    "type": "string",
                    "format": "binary",
                    "description": "the readme.md file name of the file must be README.md"
                  }
                }
              }
            }
          },
          "description": "pipeline readme to be added to the store",
          "required": true
        },
        "responses": {
          "201": {
            "description": "pipeline created",
            "content": {
              "application/json": {
                "schema": {
                  "type": "object",
                  "properties": {
                    "message": {
                      "type": "string"
                    }
                  }
                }
              }
            }
          },
          "400": {
            "description": "bad request",
            "content": {
              "application/json": {
                "schema": {
                  "type": "object",
                  "properties": {
                    "message": {
                      "type": "string"
                    }
                  }
                }
              }
            }
          },
          "409": {
            "description": "pipeline conflict",
            "content": {
              "application/json": {
                "schema": {
                  "type": "object",
                  "properties": {
                    "message": {
                      "type": "string"
                    }
                  }
                }
              }
            }
          },
          "default": {
            "description": "Unexpected error",
            "content": {
              "application/json": {
                "schema": {
                  "type": "object",
                  "properties": {
                    "code": {
                      "type": "integer",
                      "format": "int32"
                    },
                    "message": {
                      "type": "string"
                    }
                  }
                }
              }
            }
          }
        }
      },
      "put": {
        "tags": [
          "Pipeline Readme"
        ],
        "summary": "Update readme to pipeline",
        "description": "Update pipeline's store if not exists",
        "parameters": [
          {
            "name": "name",
            "in": "path",
            "description": "pipeline name",
            "required": true,
            "schema": {
              "type": "string"
            }
          }
        ],
        "requestBody": {
          "content": {
            "multipart/form-data": {
              "schema": {
                "type": "object",
                "properties": {
                  "README.md": {
                    "type": "string",
                    "format": "binary",
                    "description": "the readme.md file name of the file must be README.md"
                  }
                }
              }
            }
          },
          "description": "pipeline readme to be added to the store",
          "required": true
        },
        "responses": {
          "201": {
            "description": "pipeline readme updated",
            "content": {
              "application/json": {
                "schema": {
                  "type": "object",
                  "properties": {
                    "message": {
                      "type": "string"
                    }
                  }
                }
              }
            }
          },
          "400": {
            "description": "bad request",
            "content": {
              "application/json": {
                "schema": {
                  "type": "object",
                  "properties": {
                    "message": {
                      "type": "string"
                    }
                  }
                }
              }
            }
          },
          "409": {
            "description": "pipeline conflict",
            "content": {
              "application/json": {
                "schema": {
                  "type": "object",
                  "properties": {
                    "message": {
                      "type": "string"
                    }
                  }
                }
              }
            }
          },
          "default": {
            "description": "Unexpected error",
            "content": {
              "application/json": {
                "schema": {
                  "type": "object",
                  "properties": {
                    "code": {
                      "type": "integer",
                      "format": "int32"
                    },
                    "message": {
                      "type": "string"
                    }
                  }
                }
              }
            }
          }
        }
      },
      "delete": {
        "tags": [
          "Pipeline Readme"
        ],
        "summary": "Delete pipeline",
        "description": "Delete existing pipeline from store",
        "parameters": [
          {
            "name": "name",
            "in": "path",
            "description": "pipeline name to get from the store",
            "required": true,
            "schema": {
              "type": "string"
            }
          }
        ],
        "responses": {
          "200": {
            "description": "action summery",
            "content": {
              "application/json": {
                "schema": {
                  "type": "object",
                  "properties": {
                    "message": {
                      "type": "string"
                    }
                  }
                }
              }
            }
          },
          "400": {
            "description": "bad request",
            "content": {
              "application/json": {
                "schema": {
                  "type": "object",
                  "properties": {
                    "code": {
                      "type": "integer",
                      "format": "int32"
                    },
                    "message": {
                      "type": "string"
                    }
                  }
                }
              }
            }
          },
          "404": {
            "description": "pipeline Not Found",
            "content": {
              "application/json": {
                "schema": {
                  "type": "object",
                  "properties": {
                    "code": {
                      "type": "integer",
                      "format": "int32"
                    },
                    "message": {
                      "type": "string"
                    }
                  }
                }
              }
            }
          },
          "default": {
            "description": "Unexpected error",
            "content": {
              "application/json": {
                "schema": {
                  "type": "object",
                  "properties": {
                    "code": {
                      "type": "integer",
                      "format": "int32"
                    },
                    "message": {
                      "type": "string"
                    }
                  }
                }
              }
            }
          }
        }
      }
    },
    "/versions/algorithms/{name}": {
      "get": {
        "tags": [
          "Versions"
        ],
        "summary": "Get algorithm specific version",
        "description": "returns list of algorithm versions.",
        "parameters": [
          {
            "name": "name",
            "in": "path",
            "description": "algorithm name",
            "required": true,
            "schema": {
              "type": "string",
              "description": "Unique identifier representing a specific algorithm",
              "minLength": 1,
              "maxLength": 32,
              "format": "algorithm-name"
            }
          },
          {
            "name": "image",
            "in": "query",
            "description": "algorithm image",
            "schema": {
              "type": "string"
            }
          },
          {
            "name": "sort",
            "in": "query",
            "description": "sort by asc or desc",
            "schema": {
              "type": "string"
            }
          },
          {
            "name": "order",
            "in": "query",
            "description": "order by",
            "schema": {
              "type": "string"
            }
          },
          {
            "name": "limit",
            "in": "query",
            "description": "limit",
            "schema": {
              "type": "integer"
            }
          }
        ],
        "responses": {
          "200": {
            "description": "action summery",
            "content": {
              "application/json": {
                "schema": {
                  "type": "array",
                  "items": {
                    "type": "object",
                    "properties": {
                      "name": {
                        "type": "string",
                        "description": "Unique identifier representing a specific algorithm",
                        "minLength": 1,
                        "maxLength": 32,
                        "format": "algorithm-name"
                      },
                      "env": {
                        "type": "string",
                        "enum": [
                          "nodejs",
                          "python",
                          "jvm"
                        ]
                      },
                      "algorithmImage": {
                        "type": "string",
<<<<<<< HEAD
                        "description": "image name as in the docker registry"
=======
                        "description": "image name as in the docker registry",
                        "format": "algorithm-image"
>>>>>>> 9f8fef01
                      },
                      "cpu": {
                        "type": "number",
                        "default": 0.1,
                        "minimum": 0,
                        "description": "algorithm cpu"
                      },
                      "gpu": {
                        "type": "integer",
                        "minimum": 0,
                        "description": "algorithm gpu"
                      },
                      "mem": {
                        "type": "string",
                        "description": "algorithm memory",
                        "format": "algorithm-memory",
                        "default": "256Mi",
                        "example": "512Mi"
                      },
                      "options": {
                        "type": "object",
                        "properties": {
                          "debug": {
                            "type": "boolean",
                            "description": "debug algorithm locally",
                            "default": false
                          },
                          "pending": {
                            "type": "boolean",
                            "description": "pending algorithm",
                            "default": false
                          }
                        },
                        "default": {}
                      },
                      "gitRepository": {
                        "type": "object",
                        "properties": {
                          "url": {
                            "type": "string",
                            "description": "a url for the git repository",
                            "format": "url"
                          },
                          "commit": {
                            "type": "object",
                            "description": "commit details",
                            "properties": {
                              "id": {
                                "type": "string",
                                "description": "commit id"
                              },
                              "timestamp": {
                                "type": "string",
                                "description": "commit time"
                              },
                              "message": {
                                "type": "string",
                                "description": "commit message"
                              }
                            },
                            "required": [
                              "id"
                            ]
                          },
                          "branchName": {
                            "type": "string",
                            "default": "master",
                            "description": "the branch name you wish to create a build from"
                          },
                          "tag": {
                            "type": "string",
                            "description": "a specific tag which will trigger the build"
                          },
                          "token": {
                            "type": "string",
                            "description": "a token which allows hkube's build system to access private repositories more information https://help.github.com/en/articles/creating-a-personal-access-token-for-the-command-line"
                          },
                          "gitKind": {
                            "type": "string",
                            "enum": [
                              "github",
                              "gitlab"
                            ],
                            "default": "github"
                          }
                        },
                        "required": [
                          "url"
                        ]
                      },
                      "entryPoint": {
                        "type": "string"
                      },
                      "baseImage": {
                        "type": "string",
                        "description": "Custom docker image to be used as base to the newly built algorithm image"
                      },
                      "version": {
                        "type": "string"
                      },
                      "minHotWorkers": {
                        "type": "integer",
                        "description": "how many live algorithm instances will always run",
                        "minimum": 0,
                        "default": 0
                      },
                      "algorithmEnv": {
                        "type": "object",
                        "description": "key value environment variables for algorithm"
                      },
                      "workerEnv": {
                        "type": "object",
                        "description": "key value environment variables for worker"
                      },
                      "nodeSelector": {
                        "type": "object",
                        "description": "key value labels for nodes constraint",
                        "additionalProperties": {
                          "type": "string"
                        }
                      },
                      "type": {
                        "type": "string",
                        "description": "type of algorithm code resource",
                        "enum": [
                          "Git",
                          "Code",
                          "Image"
                        ],
                        "default": "Image"
                      }
                    },
                    "required": [
                      "name"
                    ]
                  }
                }
              }
            }
          },
          "400": {
            "description": "bad request",
            "content": {
              "application/json": {
                "schema": {
                  "type": "object",
                  "properties": {
                    "code": {
                      "type": "integer",
                      "format": "int32"
                    },
                    "message": {
                      "type": "string"
                    }
                  }
                }
              }
            }
          },
          "404": {
            "description": "algorithm Not Found",
            "content": {
              "application/json": {
                "schema": {
                  "type": "object",
                  "properties": {
                    "code": {
                      "type": "integer",
                      "format": "int32"
                    },
                    "message": {
                      "type": "string"
                    }
                  }
                }
              }
            }
          },
          "default": {
            "description": "Unexpected error",
            "content": {
              "application/json": {
                "schema": {
                  "type": "object",
                  "properties": {
                    "code": {
                      "type": "integer",
                      "format": "int32"
                    },
                    "message": {
                      "type": "string"
                    }
                  }
                }
              }
            }
          }
        }
      },
      "delete": {
        "tags": [
          "Versions"
        ],
        "summary": "Delete algorithm specific version",
        "description": "Delete existing algorithm version.",
        "parameters": [
          {
            "name": "name",
            "in": "path",
            "description": "algorithm name",
            "required": true,
            "schema": {
              "type": "string",
              "description": "Unique identifier representing a specific algorithm",
              "minLength": 1,
              "maxLength": 32,
              "format": "algorithm-name"
            }
          },
          {
            "name": "image",
            "in": "query",
            "description": "algorithm image",
            "schema": {
              "type": "string"
            }
          }
        ],
        "responses": {
          "200": {
            "description": "action summery",
            "content": {
              "application/json": {
                "schema": {
                  "type": "object",
                  "properties": {
                    "message": {
                      "type": "string"
                    }
                  }
                }
              }
            }
          },
          "400": {
            "description": "bad request",
            "content": {
              "application/json": {
                "schema": {
                  "type": "object",
                  "properties": {
                    "code": {
                      "type": "integer",
                      "format": "int32"
                    },
                    "message": {
                      "type": "string"
                    }
                  }
                }
              }
            }
          },
          "404": {
            "description": "pipeline Not Found",
            "content": {
              "application/json": {
                "schema": {
                  "type": "object",
                  "properties": {
                    "code": {
                      "type": "integer",
                      "format": "int32"
                    },
                    "message": {
                      "type": "string"
                    }
                  }
                }
              }
            }
          },
          "default": {
            "description": "Unexpected error",
            "content": {
              "application/json": {
                "schema": {
                  "type": "object",
                  "properties": {
                    "code": {
                      "type": "integer",
                      "format": "int32"
                    },
                    "message": {
                      "type": "string"
                    }
                  }
                }
              }
            }
          }
        }
      }
    },
    "/versions/algorithms/apply": {
      "post": {
        "tags": [
          "Versions"
        ],
        "summary": "Apply algorithm version",
        "description": "Apply algorithm version will change the current algorithm image",
        "requestBody": {
          "content": {
            "application/json": {
              "schema": {
                "type": "object",
                "properties": {
                  "name": {
                    "type": "string",
                    "description": "Unique identifier representing a specific algorithm",
                    "minLength": 1,
                    "maxLength": 32,
                    "format": "algorithm-name"
                  },
                  "image": {
                    "type": "string",
                    "description": "image name as in the docker registry"
                  },
                  "force": {
                    "type": "boolean",
                    "description": "should replace or not current algorithm version for running algorithm instances",
                    "default": false
                  }
                },
                "required": [
                  "name",
                  "image"
                ]
              }
            }
          },
          "description": "an object representing all information needed for stored pipeline execution",
          "required": true
        },
        "responses": {
          "200": {
            "description": "the OK string",
            "content": {
              "application/json": {
                "schema": {
                  "type": "object",
                  "properties": {
                    "message": {
                      "type": "string"
                    }
                  }
                }
              }
            }
          },
          "400": {
            "description": "bad request",
            "content": {
              "application/json": {
                "schema": {
                  "type": "object",
                  "properties": {
                    "code": {
                      "type": "integer",
                      "format": "int32"
                    },
                    "message": {
                      "type": "string"
                    }
                  }
                }
              }
            }
          },
          "404": {
            "description": "jobId Not Found",
            "content": {
              "application/json": {
                "schema": {
                  "type": "object",
                  "properties": {
                    "code": {
                      "type": "integer",
                      "format": "int32"
                    },
                    "message": {
                      "type": "string"
                    }
                  }
                }
              }
            }
          },
          "default": {
            "description": "Unexpected error",
            "content": {
              "application/json": {
                "schema": {
                  "type": "object",
                  "properties": {
                    "code": {
                      "type": "integer",
                      "format": "int32"
                    },
                    "message": {
                      "type": "string"
                    }
                  }
                }
              }
            }
          }
        }
      }
    },
    "/graph/raw/{jobId}": {
      "get": {
        "tags": [
          "Graph"
        ],
        "summary": "Get graph data",
        "description": "returns the graph data by jobId",
        "parameters": [
          {
            "name": "jobId",
            "in": "path",
            "description": "Unique identifier representing jobId",
            "required": true,
            "schema": {
              "type": "string"
            }
          }
        ],
        "responses": {
          "200": {
            "description": "algorithm apply response",
            "content": {
              "application/json": {
                "schema": {
<<<<<<< HEAD
                  "type": "array",
                  "items": {
                    "type": "object",
                    "properties": {
                      "name": {
                        "type": "string",
                        "description": "Unique identifier representing a specific algorithm",
                        "minLength": 1,
                        "format": "algorithm-name"
                      },
                      "env": {
                        "type": "string",
                        "enum": [
                          "nodejs",
                          "python",
                          "jvm"
                        ]
                      },
                      "algorithmImage": {
                        "type": "string",
                        "description": "image name as in the docker registry"
                      },
                      "cpu": {
                        "type": "number",
                        "default": 0.1,
                        "minimum": 0,
                        "description": "algorithm cpu"
                      },
                      "gpu": {
                        "type": "integer",
                        "minimum": 0,
                        "description": "algorithm gpu"
                      },
                      "mem": {
                        "type": "string",
                        "description": "algorithm memory",
                        "format": "algorithm-memory",
                        "default": "256Mi",
                        "example": "512Mi"
                      },
                      "options": {
                        "type": "object",
                        "properties": {
                          "debug": {
                            "type": "boolean",
                            "description": "debug algorithm locally",
                            "default": false
                          },
                          "pending": {
                            "type": "boolean",
                            "description": "pending algorithm",
                            "default": false
                          }
=======
                  "type": "object",
                  "properties": {
                    "buildId": {
                      "type": "string",
                      "description": "Pipeline name"
                    },
                    "algorithm": {
                      "type": "object",
                      "properties": {
                        "name": {
                          "type": "string",
                          "description": "Unique identifier representing a specific algorithm",
                          "minLength": 1,
                          "maxLength": 32,
                          "format": "algorithm-name"
>>>>>>> 9f8fef01
                        },
                        "env": {
                          "type": "string",
                          "enum": [
                            "nodejs",
                            "python",
                            "jvm"
                          ]
                        },
                        "algorithmImage": {
                          "type": "string",
                          "description": "image name as in the docker registry",
                          "format": "algorithm-image"
                        },
                        "cpu": {
                          "type": "number",
                          "default": 0.1,
                          "minimum": 0,
                          "description": "algorithm cpu"
                        },
                        "gpu": {
                          "type": "integer",
                          "minimum": 0,
                          "description": "algorithm gpu"
                        },
                        "mem": {
                          "type": "string",
                          "description": "algorithm memory",
                          "format": "algorithm-memory",
                          "default": "256Mi",
                          "example": "512Mi"
                        },
                        "options": {
                          "type": "object",
                          "properties": {
                            "debug": {
                              "type": "boolean",
                              "description": "debug algorithm locally",
                              "default": false
                            },
                            "pending": {
                              "type": "boolean",
                              "description": "pending algorithm",
                              "default": false
                            }
                          },
                          "default": {}
                        },
                        "gitRepository": {
                          "type": "object",
                          "properties": {
                            "url": {
                              "type": "string",
                              "description": "a url for the git repository",
                              "format": "url"
                            },
                            "commit": {
                              "type": "object",
                              "description": "commit details",
                              "properties": {
                                "id": {
                                  "type": "string",
                                  "description": "commit id"
                                },
                                "timestamp": {
                                  "type": "string",
                                  "description": "commit time"
                                },
                                "message": {
                                  "type": "string",
                                  "description": "commit message"
                                }
                              },
                              "required": [
                                "id"
                              ]
                            },
                            "branchName": {
                              "type": "string",
                              "default": "master",
                              "description": "the branch name you wish to create a build from"
                            },
                            "tag": {
                              "type": "string",
                              "description": "a specific tag which will trigger the build"
                            },
                            "token": {
                              "type": "string",
                              "description": "a token which allows hkube's build system to access private repositories more information https://help.github.com/en/articles/creating-a-personal-access-token-for-the-command-line"
                            },
                            "gitKind": {
                              "type": "string",
                              "enum": [
                                "github",
                                "gitlab"
                              ],
                              "default": "github"
                            }
                          },
<<<<<<< HEAD
                          "gitKind": {
                            "type": "string",
                            "enum": [
                              "github",
                              "gitlab"
                            ],
                            "default": "github"
                          }
                        },
                        "required": [
                          "url"
                        ]
                      },
                      "entryPoint": {
                        "type": "string"
                      },
                      "baseImage": {
                        "type": "string",
                        "description": "Custom docker image to be used as base to the newly built algorithm image"
                      },
                      "version": {
                        "type": "string"
                      },
                      "minHotWorkers": {
                        "type": "integer",
                        "description": "how many live algorithm instances will always run",
                        "minimum": 0,
                        "default": 0
                      },
                      "algorithmEnv": {
                        "type": "object",
                        "description": "key value environment variables for algorithm"
                      },
                      "workerEnv": {
                        "type": "object",
                        "description": "key value environment variables for worker"
                      },
                      "nodeSelector": {
                        "type": "object",
                        "description": "key value labels for nodes constraint",
                        "additionalProperties": {
=======
                          "required": [
                            "url"
                          ]
                        },
                        "entryPoint": {
                          "type": "string"
                        },
                        "baseImage": {
                          "type": "string",
                          "description": "Custom docker image to be used as base to the newly built algorithm image"
                        },
                        "version": {
>>>>>>> 9f8fef01
                          "type": "string"
                        },
                        "minHotWorkers": {
                          "type": "integer",
                          "description": "how many live algorithm instances will always run",
                          "minimum": 0,
                          "default": 0
                        },
                        "algorithmEnv": {
                          "type": "object",
                          "description": "key value environment variables for algorithm"
                        },
                        "workerEnv": {
                          "type": "object",
                          "description": "key value environment variables for worker"
                        },
                        "nodeSelector": {
                          "type": "object",
                          "description": "key value labels for nodes constraint",
                          "additionalProperties": {
                            "type": "string"
                          }
                        },
                        "type": {
                          "type": "string",
                          "description": "type of algorithm code resource",
                          "enum": [
                            "Git",
                            "Code",
                            "Image"
                          ],
                          "default": "Image"
                        }
                      },
                      "required": [
                        "name"
                      ]
                    },
                    "status": {
                      "type": "string"
                    },
                    "timestamp": {
                      "type": "string"
                    }
                  }
                }
              }
            }
          },
          "400": {
            "description": "bad request",
            "content": {
              "application/json": {
                "schema": {
                  "type": "object",
                  "properties": {
                    "code": {
                      "type": "integer",
                      "format": "int32"
                    },
                    "message": {
                      "type": "string"
                    }
                  }
                }
              }
            }
          },
          "404": {
            "description": "build Not Found",
            "content": {
              "application/json": {
                "schema": {
                  "type": "object",
                  "properties": {
                    "code": {
                      "type": "integer",
                      "format": "int32"
                    },
                    "message": {
                      "type": "string"
                    }
                  }
                }
              }
            }
          },
          "default": {
            "description": "Unexpected error",
            "content": {
              "application/json": {
                "schema": {
                  "type": "object",
                  "properties": {
                    "code": {
                      "type": "integer",
                      "format": "int32"
                    },
                    "message": {
                      "type": "string"
                    }
                  }
                }
              }
            }
          }
        }
      }
    },
    "/graph/parsed/{jobId}": {
      "get": {
        "tags": [
          "Graph"
        ],
        "summary": "Get graph data",
        "description": "returns the graph data by jobId",
        "parameters": [
          {
            "name": "jobId",
            "in": "path",
            "description": "Unique identifier representing jobId",
            "required": true,
            "schema": {
              "type": "string"
            }
          },
          {
            "name": "node",
            "in": "query",
            "description": "the node name",
            "required": false,
            "schema": {
              "type": "string"
            }
          },
          {
            "name": "sort",
            "in": "query",
            "description": "sort by status, error or any other property",
            "required": false,
            "schema": {
              "type": "string"
            }
          },
          {
            "name": "order",
            "in": "query",
            "description": "order by asc or desc",
            "required": false,
            "schema": {
              "type": "string"
            }
          },
          {
            "name": "from",
            "in": "query",
            "description": "the start index",
            "required": false,
            "schema": {
              "type": "integer"
            }
          },
          {
            "name": "to",
            "in": "query",
            "description": "the end index",
            "required": false,
            "schema": {
              "type": "integer"
            }
          }
        ],
        "responses": {
          "200": {
            "description": "algorithm apply response",
            "content": {
              "application/json": {
                "schema": {
                  "type": "object",
                  "properties": {
                    "buildId": {
                      "type": "string",
                      "description": "Pipeline name"
                    },
                    "algorithm": {
                      "type": "object",
                      "properties": {
                        "name": {
                          "type": "string",
                          "description": "Unique identifier representing a specific algorithm",
                          "minLength": 1,
                          "maxLength": 32,
                          "format": "algorithm-name"
                        },
                        "env": {
                          "type": "string",
                          "enum": [
                            "nodejs",
                            "python",
                            "jvm"
                          ]
                        },
                        "algorithmImage": {
                          "type": "string",
                          "description": "image name as in the docker registry",
                          "format": "algorithm-image"
                        },
                        "cpu": {
                          "type": "number",
                          "default": 0.1,
                          "minimum": 0,
                          "description": "algorithm cpu"
                        },
                        "gpu": {
                          "type": "integer",
                          "minimum": 0,
                          "description": "algorithm gpu"
                        },
                        "mem": {
                          "type": "string",
                          "description": "algorithm memory",
                          "format": "algorithm-memory",
                          "default": "256Mi",
                          "example": "512Mi"
                        },
                        "options": {
                          "type": "object",
                          "properties": {
                            "debug": {
                              "type": "boolean",
                              "description": "debug algorithm locally",
                              "default": false
                            },
                            "pending": {
                              "type": "boolean",
                              "description": "pending algorithm",
                              "default": false
                            }
                          },
                          "default": {}
                        },
                        "gitRepository": {
                          "type": "object",
                          "properties": {
                            "url": {
                              "type": "string",
                              "description": "a url for the git repository",
                              "format": "url"
                            },
                            "commit": {
                              "type": "object",
                              "description": "commit details",
                              "properties": {
                                "id": {
                                  "type": "string",
                                  "description": "commit id"
                                },
                                "timestamp": {
                                  "type": "string",
                                  "description": "commit time"
                                },
                                "message": {
                                  "type": "string",
                                  "description": "commit message"
                                }
                              },
                              "required": [
                                "id"
                              ]
                            },
                            "branchName": {
                              "type": "string",
                              "default": "master",
                              "description": "the branch name you wish to create a build from"
                            },
                            "tag": {
                              "type": "string",
                              "description": "a specific tag which will trigger the build"
                            },
                            "token": {
                              "type": "string",
                              "description": "a token which allows hkube's build system to access private repositories more information https://help.github.com/en/articles/creating-a-personal-access-token-for-the-command-line"
                            },
                            "gitKind": {
                              "type": "string",
                              "enum": [
                                "github",
                                "gitlab"
                              ],
                              "default": "github"
                            }
                          },
                          "required": [
                            "url"
                          ]
                        },
                        "entryPoint": {
                          "type": "string"
                        },
                        "baseImage": {
                          "type": "string",
                          "description": "Custom docker image to be used as base to the newly built algorithm image"
                        },
                        "version": {
                          "type": "string"
                        },
                        "minHotWorkers": {
                          "type": "integer",
                          "description": "how many live algorithm instances will always run",
                          "minimum": 0,
                          "default": 0
                        },
                        "algorithmEnv": {
                          "type": "object",
                          "description": "key value environment variables for algorithm"
                        },
                        "workerEnv": {
                          "type": "object",
                          "description": "key value environment variables for worker"
                        },
                        "nodeSelector": {
                          "type": "object",
                          "description": "key value labels for nodes constraint",
                          "additionalProperties": {
                            "type": "string"
                          }
                        },
                        "type": {
                          "type": "string",
                          "description": "type of algorithm code resource",
                          "enum": [
                            "Git",
                            "Code",
                            "Image"
                          ],
                          "default": "Image"
                        }
                      },
                      "required": [
                        "name"
                      ]
                    },
                    "status": {
                      "type": "string"
                    },
                    "timestamp": {
                      "type": "string"
                    }
                  }
                }
              }
            }
          },
          "400": {
            "description": "bad request",
            "content": {
              "application/json": {
                "schema": {
                  "type": "object",
                  "properties": {
                    "code": {
                      "type": "integer",
                      "format": "int32"
                    },
                    "message": {
                      "type": "string"
                    }
                  }
                }
              }
            }
          },
          "404": {
            "description": "jobId Not Found",
            "content": {
              "application/json": {
                "schema": {
                  "type": "object",
                  "properties": {
                    "code": {
                      "type": "integer",
                      "format": "int32"
                    },
                    "message": {
                      "type": "string"
                    }
                  }
                }
              }
            }
          },
          "default": {
            "description": "Unexpected error",
            "content": {
              "application/json": {
                "schema": {
                  "type": "object",
                  "properties": {
                    "code": {
                      "type": "integer",
                      "format": "int32"
                    },
                    "message": {
                      "type": "string"
                    }
                  }
                }
              }
            }
          }
        }
      }
    },
    "/storage/info": {
      "get": {
        "tags": [
          "Storage"
        ],
        "summary": "Get storage info",
        "description": "returns the storage info",
        "responses": {
          "200": {
            "description": "storage response",
            "content": {
              "application/json": {
                "schema": {
                  "type": "object",
                  "properties": {
                    "message": {
                      "type": "string"
                    }
                  }
                }
              }
            }
          }
        }
      }
    },
    "/storage/prefix/types": {
      "get": {
        "tags": [
          "Storage"
        ],
        "summary": "Get storage types",
        "description": "returns the storage types that managed by Hkube",
        "responses": {
          "200": {
            "description": "storage response",
            "content": {
              "application/json": {
                "schema": {
                  "type": "object",
                  "properties": {
                    "message": {
                      "type": "string"
                    }
                  }
                }
              }
            }
          },
          "400": {
            "description": "bad request",
            "content": {
              "application/json": {
                "schema": {
                  "type": "object",
                  "properties": {
                    "code": {
                      "type": "integer",
                      "format": "int32"
                    },
                    "message": {
                      "type": "string"
                    }
                  }
                }
              }
            }
          },
          "404": {
            "description": "path Not Found",
            "content": {
              "application/json": {
                "schema": {
                  "type": "object",
                  "properties": {
                    "code": {
                      "type": "integer",
                      "format": "int32"
                    },
                    "message": {
                      "type": "string"
                    }
                  }
                }
              }
            }
          },
          "default": {
            "description": "Unexpected error",
            "content": {
              "application/json": {
                "schema": {
                  "type": "object",
                  "properties": {
                    "code": {
                      "type": "integer",
                      "format": "int32"
                    },
                    "message": {
                      "type": "string"
                    }
                  }
                }
              }
            }
          }
        }
      }
    },
    "/storage/prefixes/{path}": {
      "get": {
        "tags": [
          "Storage"
        ],
        "summary": "Get all keys by path",
        "description": "returns all available keys found in storage according to path",
        "parameters": [
          {
            "name": "path",
            "in": "path",
            "description": "path to storage",
            "required": true,
            "schema": {
              "type": "string"
            }
          }
        ],
        "responses": {
          "200": {
            "description": "storage response",
            "content": {
              "application/json": {
                "schema": {
                  "type": "object",
                  "properties": {
                    "message": {
                      "type": "string"
                    }
                  }
                }
              }
            }
          },
          "400": {
            "description": "bad request",
            "content": {
              "application/json": {
                "schema": {
                  "type": "object",
                  "properties": {
                    "code": {
                      "type": "integer",
                      "format": "int32"
                    },
                    "message": {
                      "type": "string"
                    }
                  }
                }
              }
            }
          },
          "404": {
            "description": "path Not Found",
            "content": {
              "application/json": {
                "schema": {
                  "type": "object",
                  "properties": {
                    "code": {
                      "type": "integer",
                      "format": "int32"
                    },
                    "message": {
                      "type": "string"
                    }
                  }
                }
              }
            }
          },
          "default": {
            "description": "Unexpected error",
            "content": {
              "application/json": {
                "schema": {
                  "type": "object",
                  "properties": {
                    "code": {
                      "type": "integer",
                      "format": "int32"
                    },
                    "message": {
                      "type": "string"
                    }
                  }
                }
              }
            }
          }
        }
      }
    },
    "/storage/keys/{path}": {
      "get": {
        "tags": [
          "Storage"
        ],
        "summary": "Get all keys by path",
        "description": "returns all available keys found in storage according to path",
        "parameters": [
          {
            "name": "path",
            "in": "path",
            "description": "path to storage",
            "required": true,
            "schema": {
              "type": "string"
            }
          }
        ],
        "responses": {
          "200": {
            "description": "storage response",
            "content": {
              "application/json": {
                "schema": {
                  "type": "object",
                  "properties": {
                    "message": {
                      "type": "string"
                    }
                  }
                }
              }
            }
          },
          "400": {
            "description": "bad request",
            "content": {
              "application/json": {
                "schema": {
                  "type": "object",
                  "properties": {
                    "code": {
                      "type": "integer",
                      "format": "int32"
                    },
                    "message": {
                      "type": "string"
                    }
                  }
                }
              }
            }
          },
          "404": {
            "description": "path Not Found",
            "content": {
              "application/json": {
                "schema": {
                  "type": "object",
                  "properties": {
                    "code": {
                      "type": "integer",
                      "format": "int32"
                    },
                    "message": {
                      "type": "string"
                    }
                  }
                }
              }
            }
          },
          "default": {
            "description": "Unexpected error",
            "content": {
              "application/json": {
                "schema": {
                  "type": "object",
                  "properties": {
                    "code": {
                      "type": "integer",
                      "format": "int32"
                    },
                    "message": {
                      "type": "string"
                    }
                  }
                }
              }
            }
          }
        }
      }
    },
    "/storage/values/{path}": {
      "get": {
        "tags": [
          "Storage"
        ],
        "summary": "Get storage data",
        "description": "returns the storage data",
        "parameters": [
          {
            "name": "path",
            "in": "path",
            "description": "path to storage",
            "required": true,
            "schema": {
              "type": "string"
            }
          }
        ],
        "responses": {
          "200": {
            "description": "storage response",
            "content": {
              "application/json": {
                "schema": {
                  "type": "object",
                  "properties": {
                    "message": {
                      "type": "string"
                    }
                  }
                }
              }
            }
          },
          "400": {
            "description": "bad request",
            "content": {
              "application/json": {
                "schema": {
                  "type": "object",
                  "properties": {
                    "code": {
                      "type": "integer",
                      "format": "int32"
                    },
                    "message": {
                      "type": "string"
                    }
                  }
                }
              }
            }
          },
          "404": {
            "description": "path Not Found",
            "content": {
              "application/json": {
                "schema": {
                  "type": "object",
                  "properties": {
                    "code": {
                      "type": "integer",
                      "format": "int32"
                    },
                    "message": {
                      "type": "string"
                    }
                  }
                }
              }
            }
          },
          "default": {
            "description": "Unexpected error",
            "content": {
              "application/json": {
                "schema": {
                  "type": "object",
                  "properties": {
                    "code": {
                      "type": "integer",
                      "format": "int32"
                    },
                    "message": {
                      "type": "string"
                    }
                  }
                }
              }
            }
          }
        }
      }
    },
    "/storage/stream/{path}": {
      "get": {
        "tags": [
          "Storage"
        ],
        "summary": "stream data",
        "description": "stream data according to path",
        "parameters": [
          {
            "name": "path",
            "in": "path",
            "description": "path to storage",
            "required": true,
            "schema": {
              "type": "string"
            }
          }
        ],
        "responses": {
          "200": {
            "description": "storage response",
            "content": {
              "application/json": {
                "schema": {
                  "type": "object",
                  "properties": {
                    "message": {
                      "type": "string"
                    }
                  }
                }
              }
            }
          },
          "400": {
            "description": "bad request",
            "content": {
              "application/json": {
                "schema": {
                  "type": "object",
                  "properties": {
                    "code": {
                      "type": "integer",
                      "format": "int32"
                    },
                    "message": {
                      "type": "string"
                    }
                  }
                }
              }
            }
          },
          "404": {
            "description": "path Not Found",
            "content": {
              "application/json": {
                "schema": {
                  "type": "object",
                  "properties": {
                    "code": {
                      "type": "integer",
                      "format": "int32"
                    },
                    "message": {
                      "type": "string"
                    }
                  }
                }
              }
            }
          },
          "default": {
            "description": "Unexpected error",
            "content": {
              "application/json": {
                "schema": {
                  "type": "object",
                  "properties": {
                    "code": {
                      "type": "integer",
                      "format": "int32"
                    },
                    "message": {
                      "type": "string"
                    }
                  }
                }
              }
            }
          }
        }
      }
    },
    "/storage/download/{path}": {
      "get": {
        "tags": [
          "Storage"
        ],
<<<<<<< HEAD
        "summary": "Apply algorithm version",
        "description": "Apply algorithm version will change the current algorithm image",
        "requestBody": {
          "content": {
            "application/json": {
              "schema": {
                "type": "object",
                "properties": {
                  "name": {
                    "type": "string",
                    "description": "Unique identifier representing a specific algorithm",
                    "minLength": 1,
                    "format": "algorithm-name"
                  },
                  "image": {
                    "type": "string",
                    "description": "image name as in the docker registry"
                  },
                  "force": {
                    "type": "boolean",
                    "description": "should replace current algorithm version",
                    "default": false
                  }
                },
                "required": [
                  "name",
                  "image"
                ]
              }
=======
        "summary": "stream data to file",
        "description": "download data as file according to path",
        "parameters": [
          {
            "name": "path",
            "in": "query",
            "description": "path to storage",
            "required": false,
            "schema": {
              "type": "string"
>>>>>>> 9f8fef01
            }
          }
        ],
        "responses": {
          "200": {
            "description": "storage response",
            "content": {
              "application/json": {
                "schema": {
                  "type": "object",
                  "properties": {
                    "message": {
                      "type": "string"
                    }
                  }
                }
              }
            }
          },
          "400": {
            "description": "bad request",
            "content": {
              "application/json": {
                "schema": {
                  "type": "object",
                  "properties": {
                    "code": {
                      "type": "integer",
                      "format": "int32"
                    },
                    "message": {
                      "type": "string"
                    }
                  }
                }
              }
            }
          },
          "404": {
            "description": "path Not Found",
            "content": {
              "application/json": {
                "schema": {
                  "type": "object",
                  "properties": {
                    "code": {
                      "type": "integer",
                      "format": "int32"
                    },
                    "message": {
                      "type": "string"
                    }
                  }
                }
              }
            }
          },
          "default": {
            "description": "Unexpected error",
            "content": {
              "application/json": {
                "schema": {
                  "type": "object",
                  "properties": {
                    "code": {
                      "type": "integer",
                      "format": "int32"
                    },
                    "message": {
                      "type": "string"
                    }
                  }
                }
              }
            }
          }
        }
      }
    },
    "/experiment/{name}": {
      "get": {
        "tags": [
          "Experiment"
        ],
        "summary": "get experiment details",
        "description": "get experiment details",
        "parameters": [
          {
            "name": "name",
            "in": "path",
            "description": "experiment name to get from the store",
            "required": true,
            "schema": {
              "type": "string"
            }
          }
        ],
        "responses": {
          "200": {
            "description": "action summery",
            "content": {
              "application/json": {
                "schema": {
                  "type": "object",
                  "properties": {
                    "experimentName": {
                      "type": "string",
                      "description": "experiment name"
                    },
                    "description": {
                      "type": "string",
                      "description": "describe the experiment"
                    }
                  }
                }
              }
            }
          },
          "400": {
            "description": "bad request",
            "content": {
              "application/json": {
                "schema": {
                  "type": "object",
                  "properties": {
                    "code": {
                      "type": "integer",
                      "format": "int32"
                    },
                    "message": {
                      "type": "string"
                    }
                  }
                }
              }
            }
          },
          "404": {
            "description": "pipeline Not Found",
            "content": {
              "application/json": {
                "schema": {
                  "type": "object",
                  "properties": {
                    "code": {
                      "type": "integer",
                      "format": "int32"
                    },
                    "message": {
                      "type": "string"
                    }
                  }
                }
              }
            }
          },
          "default": {
            "description": "Unexpected error",
            "content": {
              "application/json": {
                "schema": {
                  "type": "object",
                  "properties": {
                    "code": {
                      "type": "integer",
                      "format": "int32"
                    },
                    "message": {
                      "type": "string"
                    }
                  }
                }
              }
            }
          }
        }
      },
      "delete": {
        "tags": [
          "Experiment"
        ],
        "summary": "Delete experiment",
        "description": "Delete existing experiment from store",
        "parameters": [
          {
            "name": "name",
            "in": "path",
            "description": "experiment name to get from the store",
            "required": true,
            "schema": {
              "type": "string"
            }
          },
          {
            "name": "force",
            "in": "query",
            "description": "should also delete all related data, e.g.jobs.",
            "required": false,
            "schema": {
              "type": "boolean"
            }
          }
        ],
        "responses": {
          "200": {
            "description": "action summery",
            "content": {
              "application/json": {
                "schema": {
                  "type": "object",
                  "properties": {
                    "message": {
                      "type": "string"
                    }
                  }
                }
              }
            }
          },
          "400": {
            "description": "bad request",
            "content": {
              "application/json": {
                "schema": {
                  "type": "object",
                  "properties": {
                    "code": {
                      "type": "integer",
                      "format": "int32"
                    },
                    "message": {
                      "type": "string"
                    }
                  }
                }
              }
            }
          },
          "404": {
            "description": "pipeline Not Found",
            "content": {
              "application/json": {
                "schema": {
                  "type": "object",
                  "properties": {
                    "code": {
                      "type": "integer",
                      "format": "int32"
                    },
                    "message": {
                      "type": "string"
                    }
                  }
                }
              }
            }
          },
          "default": {
            "description": "Unexpected error",
            "content": {
              "application/json": {
                "schema": {
                  "type": "object",
                  "properties": {
                    "code": {
                      "type": "integer",
                      "format": "int32"
                    },
                    "message": {
                      "type": "string"
                    }
                  }
                }
              }
            }
          }
        }
      },
      "post": {
        "tags": [
          "Experiment"
        ],
        "summary": "Insert experiment",
        "description": "Insert new experiment to store if not exists",
        "requestBody": {
          "content": {
            "application/json": {
              "schema": {
                "type": "object",
                "properties": {
                  "experimentName": {
                    "type": "string",
                    "description": "experiment name"
                  },
                  "description": {
                    "type": "string",
                    "description": "describe the experiment"
                  }
                }
              }
            }
          },
          "description": "experiment to be added to the store",
          "required": true
        },
        "responses": {
          "201": {
            "description": "experiment created",
            "content": {
              "application/json": {
                "schema": {
                  "type": "object",
                  "properties": {
                    "message": {
                      "type": "string"
                    }
                  }
                }
              }
            }
          },
          "400": {
            "description": "bad request",
            "content": {
              "application/json": {
                "schema": {
                  "type": "object",
                  "properties": {
                    "code": {
                      "type": "integer",
                      "format": "int32"
                    },
                    "message": {
                      "type": "string"
                    }
                  }
                }
              }
            }
          },
          "409": {
            "description": "pipeline conflict",
            "content": {
              "application/json": {
                "schema": {
                  "type": "object",
                  "properties": {
                    "code": {
                      "type": "integer",
                      "format": "int32"
                    },
                    "message": {
                      "type": "string"
                    }
                  }
                }
              }
            }
          },
          "default": {
            "description": "Unexpected error",
            "content": {
              "application/json": {
                "schema": {
                  "type": "object",
                  "properties": {
                    "code": {
                      "type": "integer",
                      "format": "int32"
                    },
                    "message": {
                      "type": "string"
                    }
                  }
                }
              }
            }
          }
        }
      }
    },
    "/experiment/list": {
      "get": {
        "tags": [
          "Experiment"
        ],
        "summary": "Get experiments list",
        "description": "Returns experiments list",
        "responses": {
          "200": {
            "description": "list of experiments",
            "content": {
              "application/json": {
                "schema": {
                  "type": "object",
                  "properties": {
                    "experimentName": {
                      "type": "string",
                      "description": "experiment name"
                    },
                    "description": {
                      "type": "string",
                      "description": "describe the experiment"
                    }
                  }
                }
              }
            }
          },
          "400": {
            "description": "bad request",
            "content": {
              "application/json": {
                "schema": {
                  "type": "object",
                  "properties": {
                    "code": {
                      "type": "integer",
                      "format": "int32"
                    },
                    "message": {
                      "type": "string"
                    }
                  }
                }
              }
            }
          },
          "default": {
            "description": "Unexpected error",
            "content": {
              "application/json": {
                "schema": {
                  "type": "object",
                  "properties": {
                    "code": {
                      "type": "integer",
                      "format": "int32"
                    },
                    "message": {
                      "type": "string"
                    }
                  }
                }
              }
            }
          }
        }
      }
    }
  },
  "components": {
    "schemas": {
      "algorithm": {
        "type": "object",
        "properties": {
          "name": {
            "type": "string",
            "description": "Unique identifier representing a specific algorithm",
            "minLength": 1,
            "maxLength": 32,
            "format": "algorithm-name"
          },
          "env": {
            "type": "string",
            "enum": [
              "nodejs",
              "python",
              "jvm"
            ]
          },
          "algorithmImage": {
            "type": "string",
<<<<<<< HEAD
            "description": "image name as in the docker registry"
=======
            "description": "image name as in the docker registry",
            "format": "algorithm-image"
>>>>>>> 9f8fef01
          },
          "cpu": {
            "type": "number",
            "default": 0.1,
            "minimum": 0,
            "description": "algorithm cpu"
          },
          "gpu": {
            "type": "integer",
            "minimum": 0,
            "description": "algorithm gpu"
          },
          "mem": {
            "type": "string",
            "description": "algorithm memory",
            "format": "algorithm-memory",
            "default": "256Mi",
            "example": "512Mi"
          },
          "options": {
            "type": "object",
            "properties": {
              "debug": {
                "type": "boolean",
                "description": "debug algorithm locally",
                "default": false
              },
              "pending": {
                "type": "boolean",
                "description": "pending algorithm",
                "default": false
              }
            },
            "default": {}
          },
          "gitRepository": {
            "type": "object",
            "properties": {
              "url": {
                "type": "string",
                "description": "a url for the git repository",
                "format": "url"
              },
              "commit": {
                "type": "object",
                "description": "commit details",
                "properties": {
                  "id": {
                    "type": "string",
                    "description": "commit id"
                  },
                  "timestamp": {
                    "type": "string",
                    "description": "commit time"
                  },
                  "message": {
                    "type": "string",
                    "description": "commit message"
                  }
                },
                "required": [
                  "id"
                ]
              },
              "branchName": {
                "type": "string",
                "default": "master",
                "description": "the branch name you wish to create a build from"
              },
              "tag": {
                "type": "string",
                "description": "a specific tag which will trigger the build"
              },
              "token": {
                "type": "string",
                "description": "a token which allows hkube's build system to access private repositories more information https://help.github.com/en/articles/creating-a-personal-access-token-for-the-command-line"
              },
              "gitKind": {
                "type": "string",
                "enum": [
                  "github",
                  "gitlab"
                ],
                "default": "github"
              }
            },
            "required": [
              "url"
            ]
          },
          "entryPoint": {
            "type": "string"
          },
          "baseImage": {
            "type": "string",
            "description": "Custom docker image to be used as base to the newly built algorithm image"
          },
          "version": {
            "type": "string"
          },
          "minHotWorkers": {
            "type": "integer",
            "description": "how many live algorithm instances will always run",
            "minimum": 0,
            "default": 0
          },
          "algorithmEnv": {
            "type": "object",
            "description": "key value environment variables for algorithm"
          },
          "workerEnv": {
            "type": "object",
            "description": "key value environment variables for worker"
          },
          "nodeSelector": {
            "type": "object",
            "description": "key value labels for nodes constraint",
            "additionalProperties": {
              "type": "string"
            }
          },
          "type": {
            "type": "string",
            "description": "type of algorithm code resource",
            "enum": [
              "Git",
              "Code",
              "Image"
            ],
            "default": "Image"
          }
        },
        "required": [
          "name"
        ]
      },
      "algorithmName": {
        "type": "string",
        "description": "Unique identifier representing a specific algorithm",
        "minLength": 1,
        "maxLength": 32,
        "format": "algorithm-name"
      },
      "algorithmVersion": {
        "type": "object",
        "properties": {
          "name": {
            "type": "string",
            "description": "Unique identifier representing a specific algorithm",
            "minLength": 1,
            "maxLength": 32,
            "format": "algorithm-name"
          },
          "image": {
            "type": "string",
            "description": "image name as in the docker registry"
          },
          "force": {
            "type": "boolean",
<<<<<<< HEAD
            "description": "should replace current algorithm version",
=======
            "description": "should replace or not current algorithm version for running algorithm instances",
>>>>>>> 9f8fef01
            "default": false
          }
        },
        "required": [
          "name",
          "image"
        ]
      },
      "algorithmApplyOptions": {
        "type": "object",
        "properties": {
          "overrideImage": {
            "type": "boolean",
            "description": "should replace the current image with this image",
            "default": false
          }
        }
      },
      "algorithmApplyResponse": {
        "type": "object",
        "properties": {
          "buildId": {
            "type": "string",
            "description": "Pipeline name"
          },
          "algorithm": {
            "type": "object",
            "properties": {
              "name": {
                "type": "string",
                "description": "Unique identifier representing a specific algorithm",
                "minLength": 1,
                "maxLength": 32,
                "format": "algorithm-name"
              },
              "env": {
                "type": "string",
                "enum": [
                  "nodejs",
                  "python",
                  "jvm"
                ]
              },
              "algorithmImage": {
                "type": "string",
<<<<<<< HEAD
                "description": "image name as in the docker registry"
=======
                "description": "image name as in the docker registry",
                "format": "algorithm-image"
>>>>>>> 9f8fef01
              },
              "cpu": {
                "type": "number",
                "default": 0.1,
                "minimum": 0,
                "description": "algorithm cpu"
              },
              "gpu": {
                "type": "integer",
                "minimum": 0,
                "description": "algorithm gpu"
              },
              "mem": {
                "type": "string",
                "description": "algorithm memory",
                "format": "algorithm-memory",
                "default": "256Mi",
                "example": "512Mi"
              },
              "options": {
                "type": "object",
                "properties": {
                  "debug": {
                    "type": "boolean",
                    "description": "debug algorithm locally",
                    "default": false
                  },
                  "pending": {
                    "type": "boolean",
                    "description": "pending algorithm",
                    "default": false
                  }
                },
                "default": {}
              },
              "gitRepository": {
                "type": "object",
                "properties": {
                  "url": {
                    "type": "string",
                    "description": "a url for the git repository",
                    "format": "url"
                  },
                  "commit": {
                    "type": "object",
                    "description": "commit details",
                    "properties": {
                      "id": {
                        "type": "string",
                        "description": "commit id"
                      },
                      "timestamp": {
                        "type": "string",
                        "description": "commit time"
                      },
                      "message": {
                        "type": "string",
                        "description": "commit message"
                      }
                    },
                    "required": [
                      "id"
                    ]
                  },
                  "branchName": {
                    "type": "string",
                    "default": "master",
                    "description": "the branch name you wish to create a build from"
                  },
                  "tag": {
                    "type": "string",
                    "description": "a specific tag which will trigger the build"
                  },
                  "token": {
                    "type": "string",
                    "description": "a token which allows hkube's build system to access private repositories more information https://help.github.com/en/articles/creating-a-personal-access-token-for-the-command-line"
                  },
                  "gitKind": {
                    "type": "string",
                    "enum": [
                      "github",
                      "gitlab"
                    ],
                    "default": "github"
                  }
                },
                "required": [
                  "url"
                ]
              },
              "entryPoint": {
                "type": "string"
              },
              "baseImage": {
                "type": "string",
                "description": "Custom docker image to be used as base to the newly built algorithm image"
              },
              "version": {
                "type": "string"
              },
              "minHotWorkers": {
                "type": "integer",
                "description": "how many live algorithm instances will always run",
                "minimum": 0,
                "default": 0
              },
              "algorithmEnv": {
                "type": "object",
                "description": "key value environment variables for algorithm"
              },
              "workerEnv": {
                "type": "object",
                "description": "key value environment variables for worker"
              },
              "nodeSelector": {
                "type": "object",
                "description": "key value labels for nodes constraint",
                "additionalProperties": {
                  "type": "string"
                }
              },
              "type": {
                "type": "string",
                "description": "type of algorithm code resource",
                "enum": [
                  "Git",
                  "Code",
                  "Image"
                ],
                "default": "Image"
              }
            },
            "required": [
              "name"
            ]
          },
          "status": {
            "type": "string"
          },
          "timestamp": {
            "type": "string"
          }
        }
      },
      "buildId": {
        "type": "object",
        "properties": {
          "buildId": {
            "type": "string",
            "description": "Unique identifier representing build id"
          }
        },
        "required": [
          "buildId"
        ]
      },
      "caching": {
        "type": "object",
        "properties": {
          "jobId": {
            "type": "string",
            "description": "Unique job identifier",
            "minLength": 1
          },
          "nodeName": {
            "type": "string",
            "description": "Unique node identifier",
            "minLength": 1
          }
        },
        "additionalProperties": false,
        "required": [
          "jobId",
          "nodeName"
        ]
      },
      "cronPattern": {
        "type": "string",
        "description": "cron job",
        "minLength": 1,
        "format": "cron"
      },
      "cronRequest": {
        "type": "object",
        "properties": {
          "name": {
            "type": "string",
            "description": "Unique identifier representing a specific pipeline",
            "minLength": 1,
            "format": "pipeline-name"
          },
          "pattern": {
            "type": "string",
            "description": "cron job",
            "minLength": 1,
            "format": "cron"
          }
        },
        "required": [
          "name"
        ]
      },
      "defaultResponse": {
        "type": "object",
        "properties": {
          "message": {
            "type": "string"
          }
        }
      },
      "error": {
        "type": "object",
        "properties": {
          "code": {
            "type": "integer",
            "format": "int32"
          },
          "message": {
            "type": "string"
          }
        }
      },
      "execTreeNode": {
        "type": "object",
        "properties": {
          "name": {
            "type": "string",
            "description": "Pipeline name"
          },
          "jobId": {
            "type": "string",
            "description": "Unique identifier representing a specific pipeline"
          }
        }
      },
      "execTreeResult": {
        "type": "array",
        "items": {
          "type": "object",
          "properties": {
            "name": {
              "type": "string",
              "description": "Pipeline name"
            },
            "jobId": {
              "type": "string",
              "description": "Unique identifier representing a specific pipeline"
            }
          }
        }
      },
      "jobId": {
        "type": "object",
        "properties": {
          "jobId": {
            "type": "string",
            "description": "Unique identifier representing pipeline execution"
          }
        },
        "required": [
          "jobId"
        ]
      },
      "options": {
        "type": "object",
        "properties": {
          "ttl": {
            "type": "integer",
            "description": "pipeline time to live in seconds",
            "minimum": 1,
            "default": 3600,
            "example": 3600
          },
          "batchTolerance": {
            "type": "integer",
            "minimum": 0,
            "maximum": 100,
            "default": 80,
            "example": 80
          },
          "concurrentPipelines": {
            "type": "integer",
            "minimum": 1,
            "maximum": 10000,
            "example": 1
          },
          "progressVerbosityLevel": {
            "type": "string",
            "default": "info",
            "example": "info",
            "enum": [
              "trace",
              "debug",
              "info",
              "warn",
              "error",
              "critical"
            ]
          }
        },
        "description": "optional properties"
      },
      "pipeline": {
        "type": "object",
        "properties": {
          "name": {
            "type": "string",
            "description": "Unique identifier representing a specific pipeline",
            "minLength": 1,
            "format": "pipeline-name"
          },
          "experiment": {
            "type": "string",
            "description": "experiment name",
            "default": "main"
          },
          "description": {
            "type": "string",
            "description": "pipeline description"
          },
          "nodes": {
            "type": "array",
            "description": "Array of nodes",
            "items": {
              "type": "object",
              "properties": {
                "nodeName": {
                  "type": "string",
                  "description": "Unique node identifier",
                  "minLength": 1
                },
                "algorithmName": {
                  "type": "string",
                  "description": "Unique identifier representing a specific algorithm",
                  "minLength": 1,
                  "maxLength": 32,
                  "format": "algorithm-name"
                },
                "input": {
                  "type": "array",
                  "description": "The input for the algorithm",
                  "items": {},
                  "default": []
                },
                "metrics": {
                  "default": {},
                  "type": "object",
                  "properties": {
                    "tensorboard": {
                      "type": "boolean",
                      "description": "Should tensorboard metrics be collected.",
                      "default": true
                    }
                  }
                }
              },
              "required": [
                "nodeName",
                "algorithmName"
              ]
            }
          },
          "flowInput": {
            "type": "object",
            "description": "input object"
          },
          "webhooks": {
            "type": "object",
            "properties": {
              "progress": {
                "type": "string",
                "format": "url",
                "minLength": 1,
                "description": "url to activate upon progress",
                "example": "http://my-url-to-progress"
              },
              "result": {
                "type": "string",
                "format": "url",
                "minLength": 1,
                "description": "url to activate upon result",
                "example": "http://my-url-to-result"
              }
            },
            "additionalProperties": false
          },
          "options": {
            "default": {},
            "type": "object",
            "properties": {
              "ttl": {
                "type": "integer",
                "description": "pipeline time to live in seconds",
                "minimum": 1,
                "default": 3600,
                "example": 3600
              },
              "batchTolerance": {
                "type": "integer",
                "minimum": 0,
                "maximum": 100,
                "default": 80,
                "example": 80
              },
              "concurrentPipelines": {
                "type": "integer",
                "minimum": 1,
                "maximum": 10000,
                "example": 1
              },
              "progressVerbosityLevel": {
                "type": "string",
                "default": "info",
                "example": "info",
                "enum": [
                  "trace",
                  "debug",
                  "info",
                  "warn",
                  "error",
                  "critical"
                ]
              }
            },
            "description": "optional properties"
          },
          "priority": {
            "default": 3,
            "type": "integer",
            "minimum": 1,
            "maximum": 5,
            "example": 3
          },
          "triggers": {
            "type": "object",
            "properties": {
              "pipelines": {
                "type": "array",
                "description": "pipelines to activate upon result",
                "items": {
                  "type": "string",
                  "minLength": 1
                }
              },
              "cron": {
                "type": "object",
                "properties": {
                  "pattern": {
                    "type": "string",
                    "description": "cron job",
                    "minLength": 1,
                    "format": "cron"
                  },
                  "enabled": {
                    "type": "boolean",
                    "description": "enable or disable cron job",
                    "default": false
                  }
                }
              }
            },
            "additionalProperties": false
          },
          "tags": {
            "type": "array",
            "description": "Array of tags",
            "items": {
              "type": "string",
              "description": "Unique identifier representing a specific algorithm",
              "minLength": 1,
              "maxLength": 32
            }
          }
        },
        "additionalProperties": false,
        "required": [
          "name",
          "nodes"
        ]
      },
      "pipelineName": {
        "type": "string",
        "description": "Unique identifier representing a specific pipeline",
        "minLength": 1,
        "format": "pipeline-name"
      },
      "pipelineNode": {
        "type": "object",
        "properties": {
          "nodeName": {
            "type": "string",
            "description": "Unique node identifier",
            "minLength": 1
          },
          "algorithmName": {
            "type": "string",
            "description": "Unique identifier representing a specific algorithm",
            "minLength": 1,
            "maxLength": 32,
            "format": "algorithm-name"
          },
          "input": {
            "type": "array",
            "description": "The input for the algorithm",
            "items": {},
            "default": []
          },
          "metrics": {
            "default": {},
            "type": "object",
            "properties": {
              "tensorboard": {
                "type": "boolean",
                "description": "Should tensorboard metrics be collected.",
                "default": true
              }
            }
          }
        },
        "required": [
          "nodeName",
          "algorithmName"
        ]
      },
      "metrics": {
        "type": "object",
        "properties": {
          "tensorboard": {
            "type": "boolean",
            "description": "Should tensorboard metrics be collected.",
            "default": true
          }
        }
      },
      "pipelineResult": {
        "type": "object",
        "properties": {
          "jobId": {
            "type": "string"
          },
          "timestamp": {
            "type": "string"
          },
          "pipeline": {
            "type": "string"
          },
          "data": {
            "type": "array",
            "items": {}
          },
          "status": {
            "type": "string"
          },
          "timeTook": {
            "type": "number"
          },
          "storageModule": {
            "type": "string"
          }
        }
      },
      "priority": {
        "type": "integer",
        "minimum": 1,
        "maximum": 5,
        "default": 3,
        "example": 3
      },
      "stopRequest": {
        "type": "object",
        "properties": {
          "jobId": {
            "type": "string",
            "description": "Unique identifier representing pipeline execution"
          },
          "reason": {
            "type": "string",
            "default": "requested by user",
            "description": "reason for stop pipeline"
          }
        },
        "required": [
          "jobId"
        ]
      },
      "pauseRequest": {
        "type": "object",
        "properties": {
          "jobId": {
            "type": "string",
            "description": "Unique identifier representing pipeline execution"
          }
        },
        "required": [
          "jobId"
        ]
      },
      "resumeRequest": {
        "type": "object",
        "properties": {
          "jobId": {
            "type": "string",
            "description": "Unique identifier representing pipeline execution"
          }
        },
        "required": [
          "jobId"
        ]
      },
      "storedPipeline": {
        "type": "object",
        "properties": {
          "name": {
            "type": "string",
            "description": "Unique identifier representing a specific pipeline",
            "minLength": 1,
            "format": "pipeline-name"
          },
          "experimentName": {
            "default": "main",
            "type": "string",
            "description": "experiment name"
          },
          "flowInput": {
            "type": "object",
            "description": "input object"
          },
          "webhooks": {
            "type": "object",
            "properties": {
              "progress": {
                "type": "string",
                "format": "url",
                "minLength": 1,
                "description": "url to activate upon progress",
                "example": "http://my-url-to-progress"
              },
              "result": {
                "type": "string",
                "format": "url",
                "minLength": 1,
                "description": "url to activate upon result",
                "example": "http://my-url-to-result"
              }
            },
            "additionalProperties": false
          },
          "options": {
            "default": {},
            "type": "object",
            "properties": {
              "ttl": {
                "type": "integer",
                "description": "pipeline time to live in seconds",
                "minimum": 1,
                "default": 3600,
                "example": 3600
              },
              "batchTolerance": {
                "type": "integer",
                "minimum": 0,
                "maximum": 100,
                "default": 80,
                "example": 80
              },
              "concurrentPipelines": {
                "type": "integer",
                "minimum": 1,
                "maximum": 10000,
                "example": 1
              },
              "progressVerbosityLevel": {
                "type": "string",
                "default": "info",
                "example": "info",
                "enum": [
                  "trace",
                  "debug",
                  "info",
                  "warn",
                  "error",
                  "critical"
                ]
              }
            },
            "description": "optional properties"
          },
          "priority": {
            "default": 3,
            "type": "integer",
            "minimum": 1,
            "maximum": 5,
            "example": 3
          },
          "triggers": {
            "type": "object",
            "properties": {
              "pipelines": {
                "type": "array",
                "description": "pipelines to activate upon result",
                "items": {
                  "type": "string",
                  "minLength": 1
                }
              },
              "cron": {
                "type": "object",
                "properties": {
                  "pattern": {
                    "type": "string",
                    "description": "cron job",
                    "minLength": 1,
                    "format": "cron"
                  },
                  "enabled": {
                    "type": "boolean",
                    "description": "enable or disable cron job",
                    "default": false
                  }
                }
              }
            },
            "additionalProperties": false
          },
          "tags": {
            "type": "array",
            "description": "Array of tags",
            "items": {
              "type": "string",
              "description": "Unique identifier representing a specific algorithm",
              "minLength": 1,
              "maxLength": 32
            }
          }
        },
        "additionalProperties": false,
        "required": [
          "name"
        ]
      },
      "triggers": {
        "type": "object",
        "properties": {
          "pipelines": {
            "type": "array",
            "description": "pipelines to activate upon result",
            "items": {
              "type": "string",
              "minLength": 1
            }
          },
          "cron": {
            "type": "object",
            "properties": {
              "pattern": {
                "type": "string",
                "description": "cron job",
                "minLength": 1,
                "format": "cron"
              },
              "enabled": {
                "type": "boolean",
                "description": "enable or disable cron job",
                "default": false
              }
            }
          }
        },
        "additionalProperties": false
      },
      "webhookResult": {
        "type": "object",
        "properties": {
          "timestamp": {
            "type": "string"
          },
          "url": {
            "type": "string"
          },
          "pipelineStatus": {
            "type": "string"
          },
          "responseStatus": {
            "type": "string"
          },
          "httpResponse": {
            "type": "object",
            "properties": {
              "statusCode": {
                "type": "string"
              },
              "statusMessage": {
                "type": "string"
              }
            }
          },
          "status": {
            "type": "string"
          }
        }
      },
      "webhooks": {
        "type": "object",
        "properties": {
          "progress": {
            "type": "string",
            "format": "url",
            "minLength": 1,
            "description": "url to activate upon progress",
            "example": "http://my-url-to-progress"
          },
          "result": {
            "type": "string",
            "format": "url",
            "minLength": 1,
            "description": "url to activate upon result",
            "example": "http://my-url-to-result"
          }
        },
        "additionalProperties": false
      },
      "githubWebhook": {
        "type": "object",
        "properties": {
          "github": {
            "type": "object",
            "description": "github object which received after push for more information https://developer.github.com/webhooks/"
          }
<<<<<<< HEAD
        },
        "required": [
          "github"
        ]
      },
      "experiment": {
        "type": "object",
        "properties": {
          "experimentName": {
            "type": "string",
            "description": "experiment name"
          },
          "description": {
            "type": "string",
            "description": "describe the experiment"
          }
        }
      },
      "experimentName": {
        "type": "string",
        "description": "experiment name",
        "default": "main"
=======
        }
      },
      "gitlabWebhook": {
        "type": "object",
        "properties": {
          "gitlab": {
            "type": "object",
            "description": "gitlab object which received after push for more information https://docs.gitlab.com/ee/user/project/integrations/webhooks.html"
          }
        }
      },
      "tag": {
        "type": "string",
        "description": "Unique identifier representing a specific algorithm",
        "minLength": 1,
        "maxLength": 32
>>>>>>> 9f8fef01
      }
    }
  }
}<|MERGE_RESOLUTION|>--- conflicted
+++ resolved
@@ -3,11 +3,7 @@
   "info": {
     "title": "HKube API",
     "description": "HKube RESTful API",
-<<<<<<< HEAD
-    "version": "1.2.32",
-=======
-    "version": "1.2.43",
->>>>>>> 9f8fef01
+    "version": "1.2.45",
     "contact": {
       "email": "hkube.dev@gmail.com"
     },
@@ -91,7 +87,7 @@
                     "minLength": 1,
                     "format": "pipeline-name"
                   },
-                  "experiment": {
+                  "experimentName": {
                     "type": "string",
                     "description": "experiment name",
                     "default": "main"
@@ -1010,7 +1006,7 @@
                       "minLength": 1,
                       "format": "pipeline-name"
                     },
-                    "experiment": {
+                    "experimentName": {
                       "type": "string",
                       "description": "experiment name",
                       "default": "main"
@@ -1263,7 +1259,7 @@
                       "minLength": 1,
                       "format": "pipeline-name"
                     },
-                    "experiment": {
+                    "experimentName": {
                       "type": "string",
                       "description": "experiment name",
                       "default": "main"
@@ -1804,19 +1800,26 @@
         }
       }
     },
-    "/pipelines/results/{name}": {
+    "/pipelines/results": {
       "get": {
         "tags": [
           "Pipelines"
         ],
-        "summary": "Get pipeline results",
-        "description": "return results of pipelines by given pipeline name",
+        "summary": "Get stored pipeline results",
+        "description": "return results of stored pipelines by given pipeline name",
         "parameters": [
           {
             "name": "name",
-            "in": "path",
+            "in": "query",
             "description": "pipeline name",
-            "required": true,
+            "schema": {
+              "type": "string"
+            }
+          },
+          {
+            "name": "experimentName",
+            "in": "query",
+            "description": "experiment name",
             "schema": {
               "type": "string"
             }
@@ -1944,11 +1947,7 @@
         }
       }
     },
-<<<<<<< HEAD
-    "/pipelines/results/stored": {
-=======
-    "/pipelines/status/{name}": {
->>>>>>> 9f8fef01
+    "/pipelines/status": {
       "get": {
         "tags": [
           "Pipelines"
@@ -2095,7 +2094,7 @@
         }
       }
     },
-    "/cron/results/{name}": {
+    "/cron/results": {
       "get": {
         "tags": [
           "Cron"
@@ -2105,9 +2104,16 @@
         "parameters": [
           {
             "name": "name",
-            "in": "path",
+            "in": "query",
             "description": "pipeline name",
-            "required": true,
+            "schema": {
+              "type": "string"
+            }
+          },
+          {
+            "name": "experimentName",
+            "in": "query",
+            "description": "experiment name",
             "schema": {
               "type": "string"
             }
@@ -2235,308 +2241,6 @@
         }
       }
     },
-    "/cron/status/{name}": {
-      "get": {
-        "tags": [
-          "Cron"
-        ],
-        "summary": "Get pipeline cron status",
-        "description": "return cron status by given pipeline name",
-        "parameters": [
-          {
-            "name": "name",
-            "in": "query",
-            "description": "pipeline name",
-            "schema": {
-              "type": "string"
-            }
-          },
-          {
-            "name": "experimentName",
-            "in": "query",
-            "description": "experiment name",
-            "schema": {
-              "type": "string"
-            }
-          },
-          {
-            "name": "sort",
-            "in": "query",
-            "description": "sort by asc or desc",
-            "schema": {
-              "type": "string"
-            }
-          },
-          {
-            "name": "order",
-            "in": "query",
-            "description": "order by",
-            "schema": {
-              "type": "string"
-            }
-          },
-          {
-            "name": "limit",
-            "in": "query",
-            "description": "limit",
-            "schema": {
-              "type": "integer"
-            }
-          }
-        ],
-        "responses": {
-          "200": {
-            "description": "action summery",
-            "content": {
-              "application/json": {
-                "schema": {
-                  "type": "array",
-                  "items": {
-                    "type": "object",
-                    "properties": {
-                      "jobId": {
-                        "type": "string"
-                      },
-                      "timestamp": {
-                        "type": "string"
-                      },
-                      "pipeline": {
-                        "type": "string"
-                      },
-                      "data": {
-                        "type": "array",
-                        "items": {}
-                      },
-                      "status": {
-                        "type": "string"
-                      },
-                      "timeTook": {
-                        "type": "number"
-                      },
-                      "storageModule": {
-                        "type": "string"
-                      }
-                    }
-                  }
-                }
-              }
-            }
-          },
-          "400": {
-            "description": "bad request",
-            "content": {
-              "application/json": {
-                "schema": {
-                  "type": "object",
-                  "properties": {
-                    "code": {
-                      "type": "integer",
-                      "format": "int32"
-                    },
-                    "message": {
-                      "type": "string"
-                    }
-                  }
-                }
-              }
-            }
-          },
-          "404": {
-            "description": "status Not Found",
-            "content": {
-              "application/json": {
-                "schema": {
-                  "type": "object",
-                  "properties": {
-                    "code": {
-                      "type": "integer",
-                      "format": "int32"
-                    },
-                    "message": {
-                      "type": "string"
-                    }
-                  }
-                }
-              }
-            }
-          },
-          "default": {
-            "description": "Unexpected error",
-            "content": {
-              "application/json": {
-                "schema": {
-                  "type": "object",
-                  "properties": {
-                    "code": {
-                      "type": "integer",
-                      "format": "int32"
-                    },
-                    "message": {
-                      "type": "string"
-                    }
-                  }
-                }
-              }
-            }
-          }
-        }
-      }
-    },
-<<<<<<< HEAD
-    "/cron/results": {
-=======
-    "/cron/list": {
->>>>>>> 9f8fef01
-      "get": {
-        "tags": [
-          "Cron"
-        ],
-        "summary": "Get cron list",
-        "description": "return cron list of all stored pipeline",
-        "parameters": [
-          {
-<<<<<<< HEAD
-            "name": "name",
-            "in": "query",
-            "description": "pipeline name",
-            "schema": {
-              "type": "string"
-            }
-          },
-          {
-            "name": "experimentName",
-            "in": "query",
-            "description": "experiment name",
-            "schema": {
-              "type": "string"
-            }
-          },
-          {
-=======
->>>>>>> 9f8fef01
-            "name": "sort",
-            "in": "query",
-            "description": "sort by asc or desc",
-            "schema": {
-              "type": "string"
-            }
-          },
-          {
-            "name": "order",
-            "in": "query",
-            "description": "order by",
-            "schema": {
-              "type": "string"
-            }
-          },
-          {
-            "name": "limit",
-            "in": "query",
-            "description": "limit",
-            "schema": {
-              "type": "integer"
-            }
-          }
-        ],
-        "responses": {
-          "200": {
-            "description": "action summery",
-            "content": {
-              "application/json": {
-                "schema": {
-                  "type": "array",
-                  "items": {
-                    "type": "object",
-                    "properties": {
-                      "jobId": {
-                        "type": "string"
-                      },
-                      "timestamp": {
-                        "type": "string"
-                      },
-                      "pipeline": {
-                        "type": "string"
-                      },
-                      "data": {
-                        "type": "array",
-                        "items": {}
-                      },
-                      "status": {
-                        "type": "string"
-                      },
-                      "timeTook": {
-                        "type": "number"
-                      },
-                      "storageModule": {
-                        "type": "string"
-                      }
-                    }
-                  }
-                }
-              }
-            }
-          },
-          "400": {
-            "description": "bad request",
-            "content": {
-              "application/json": {
-                "schema": {
-                  "type": "object",
-                  "properties": {
-                    "code": {
-                      "type": "integer",
-                      "format": "int32"
-                    },
-                    "message": {
-                      "type": "string"
-                    }
-                  }
-                }
-              }
-            }
-          },
-          "404": {
-            "description": "cron Not Found",
-            "content": {
-              "application/json": {
-                "schema": {
-                  "type": "object",
-                  "properties": {
-                    "code": {
-                      "type": "integer",
-                      "format": "int32"
-                    },
-                    "message": {
-                      "type": "string"
-                    }
-                  }
-                }
-              }
-            }
-          },
-          "default": {
-            "description": "Unexpected error",
-            "content": {
-              "application/json": {
-                "schema": {
-                  "type": "object",
-                  "properties": {
-                    "code": {
-                      "type": "integer",
-                      "format": "int32"
-                    },
-                    "message": {
-                      "type": "string"
-                    }
-                  }
-                }
-              }
-            }
-          }
-        }
-      }
-    },
-<<<<<<< HEAD
     "/cron/status": {
       "get": {
         "tags": [
@@ -2575,7 +2279,246 @@
             "description": "order by",
             "schema": {
               "type": "string"
-=======
+            }
+          },
+          {
+            "name": "limit",
+            "in": "query",
+            "description": "limit",
+            "schema": {
+              "type": "integer"
+            }
+          }
+        ],
+        "responses": {
+          "200": {
+            "description": "action summery",
+            "content": {
+              "application/json": {
+                "schema": {
+                  "type": "array",
+                  "items": {
+                    "type": "object",
+                    "properties": {
+                      "jobId": {
+                        "type": "string"
+                      },
+                      "timestamp": {
+                        "type": "string"
+                      },
+                      "pipeline": {
+                        "type": "string"
+                      },
+                      "data": {
+                        "type": "array",
+                        "items": {}
+                      },
+                      "status": {
+                        "type": "string"
+                      },
+                      "timeTook": {
+                        "type": "number"
+                      },
+                      "storageModule": {
+                        "type": "string"
+                      }
+                    }
+                  }
+                }
+              }
+            }
+          },
+          "400": {
+            "description": "bad request",
+            "content": {
+              "application/json": {
+                "schema": {
+                  "type": "object",
+                  "properties": {
+                    "code": {
+                      "type": "integer",
+                      "format": "int32"
+                    },
+                    "message": {
+                      "type": "string"
+                    }
+                  }
+                }
+              }
+            }
+          },
+          "404": {
+            "description": "status Not Found",
+            "content": {
+              "application/json": {
+                "schema": {
+                  "type": "object",
+                  "properties": {
+                    "code": {
+                      "type": "integer",
+                      "format": "int32"
+                    },
+                    "message": {
+                      "type": "string"
+                    }
+                  }
+                }
+              }
+            }
+          },
+          "default": {
+            "description": "Unexpected error",
+            "content": {
+              "application/json": {
+                "schema": {
+                  "type": "object",
+                  "properties": {
+                    "code": {
+                      "type": "integer",
+                      "format": "int32"
+                    },
+                    "message": {
+                      "type": "string"
+                    }
+                  }
+                }
+              }
+            }
+          }
+        }
+      }
+    },
+    "/cron/list": {
+      "get": {
+        "tags": [
+          "Cron"
+        ],
+        "summary": "Get cron list",
+        "description": "return cron list of all stored pipeline",
+        "parameters": [
+          {
+            "name": "sort",
+            "in": "query",
+            "description": "sort by asc or desc",
+            "schema": {
+              "type": "string"
+            }
+          },
+          {
+            "name": "order",
+            "in": "query",
+            "description": "order by",
+            "schema": {
+              "type": "string"
+            }
+          },
+          {
+            "name": "limit",
+            "in": "query",
+            "description": "limit",
+            "schema": {
+              "type": "integer"
+            }
+          }
+        ],
+        "responses": {
+          "200": {
+            "description": "action summery",
+            "content": {
+              "application/json": {
+                "schema": {
+                  "type": "array",
+                  "items": {
+                    "type": "object",
+                    "properties": {
+                      "jobId": {
+                        "type": "string"
+                      },
+                      "timestamp": {
+                        "type": "string"
+                      },
+                      "pipeline": {
+                        "type": "string"
+                      },
+                      "data": {
+                        "type": "array",
+                        "items": {}
+                      },
+                      "status": {
+                        "type": "string"
+                      },
+                      "timeTook": {
+                        "type": "number"
+                      },
+                      "storageModule": {
+                        "type": "string"
+                      }
+                    }
+                  }
+                }
+              }
+            }
+          },
+          "400": {
+            "description": "bad request",
+            "content": {
+              "application/json": {
+                "schema": {
+                  "type": "object",
+                  "properties": {
+                    "code": {
+                      "type": "integer",
+                      "format": "int32"
+                    },
+                    "message": {
+                      "type": "string"
+                    }
+                  }
+                }
+              }
+            }
+          },
+          "404": {
+            "description": "cron Not Found",
+            "content": {
+              "application/json": {
+                "schema": {
+                  "type": "object",
+                  "properties": {
+                    "code": {
+                      "type": "integer",
+                      "format": "int32"
+                    },
+                    "message": {
+                      "type": "string"
+                    }
+                  }
+                }
+              }
+            }
+          },
+          "default": {
+            "description": "Unexpected error",
+            "content": {
+              "application/json": {
+                "schema": {
+                  "type": "object",
+                  "properties": {
+                    "code": {
+                      "type": "integer",
+                      "format": "int32"
+                    },
+                    "message": {
+                      "type": "string"
+                    }
+                  }
+                }
+              }
+            }
+          }
+        }
+      }
+    },
     "/cron/start": {
       "post": {
         "tags": [
@@ -2606,7 +2549,6 @@
                   "name"
                 ]
               }
->>>>>>> 9f8fef01
             }
           },
           "required": true
@@ -2840,12 +2782,8 @@
                     },
                     "algorithmImage": {
                       "type": "string",
-<<<<<<< HEAD
-                      "description": "image name as in the docker registry"
-=======
                       "description": "image name as in the docker registry",
                       "format": "algorithm-image"
->>>>>>> 9f8fef01
                     },
                     "cpu": {
                       "type": "number",
@@ -3189,12 +3127,8 @@
                       },
                       "algorithmImage": {
                         "type": "string",
-<<<<<<< HEAD
-                        "description": "image name as in the docker registry"
-=======
                         "description": "image name as in the docker registry",
                         "format": "algorithm-image"
->>>>>>> 9f8fef01
                       },
                       "cpu": {
                         "type": "number",
@@ -3385,12 +3319,8 @@
                   },
                   "algorithmImage": {
                     "type": "string",
-<<<<<<< HEAD
-                    "description": "image name as in the docker registry"
-=======
                     "description": "image name as in the docker registry",
                     "format": "algorithm-image"
->>>>>>> 9f8fef01
                   },
                   "cpu": {
                     "type": "number",
@@ -3636,12 +3566,8 @@
                   },
                   "algorithmImage": {
                     "type": "string",
-<<<<<<< HEAD
-                    "description": "image name as in the docker registry"
-=======
                     "description": "image name as in the docker registry",
                     "format": "algorithm-image"
->>>>>>> 9f8fef01
                   },
                   "cpu": {
                     "type": "number",
@@ -3873,12 +3799,8 @@
                       },
                       "algorithmImage": {
                         "type": "string",
-<<<<<<< HEAD
-                        "description": "image name as in the docker registry"
-=======
                         "description": "image name as in the docker registry",
                         "format": "algorithm-image"
->>>>>>> 9f8fef01
                       },
                       "cpu": {
                         "type": "number",
@@ -4069,12 +3991,8 @@
                         },
                         "algorithmImage": {
                           "type": "string",
-<<<<<<< HEAD
-                          "description": "image name as in the docker registry"
-=======
                           "description": "image name as in the docker registry",
                           "format": "algorithm-image"
->>>>>>> 9f8fef01
                         },
                         "cpu": {
                           "type": "number",
@@ -4295,7 +4213,7 @@
                       "minLength": 1,
                       "format": "pipeline-name"
                     },
-                    "experiment": {
+                    "experimentName": {
                       "type": "string",
                       "description": "experiment name",
                       "default": "main"
@@ -4651,7 +4569,7 @@
                         "minLength": 1,
                         "format": "pipeline-name"
                       },
-                      "experiment": {
+                      "experimentName": {
                         "type": "string",
                         "description": "experiment name",
                         "default": "main"
@@ -4863,7 +4781,7 @@
                     "minLength": 1,
                     "format": "pipeline-name"
                   },
-                  "experiment": {
+                  "experimentName": {
                     "type": "string",
                     "description": "experiment name",
                     "default": "main"
@@ -5051,7 +4969,7 @@
                       "minLength": 1,
                       "format": "pipeline-name"
                     },
-                    "experiment": {
+                    "experimentName": {
                       "type": "string",
                       "description": "experiment name",
                       "default": "main"
@@ -5300,7 +5218,7 @@
                     "minLength": 1,
                     "format": "pipeline-name"
                   },
-                  "experiment": {
+                  "experimentName": {
                     "type": "string",
                     "description": "experiment name",
                     "default": "main"
@@ -5488,7 +5406,7 @@
                       "minLength": 1,
                       "format": "pipeline-name"
                     },
-                    "experiment": {
+                    "experimentName": {
                       "type": "string",
                       "description": "experiment name",
                       "default": "main"
@@ -5935,7 +5853,7 @@
         }
       }
     },
-    "/webhooks/{jobId}": {
+    "/webhooks/list": {
       "get": {
         "tags": [
           "Webhooks"
@@ -5944,12 +5862,43 @@
         "description": "Returns all webhooks for specific pipeline",
         "parameters": [
           {
-            "name": "jobId",
-            "in": "path",
+            "name": "name",
+            "in": "query",
             "description": "Unique identifier representing pipeline execution",
-            "required": true,
             "schema": {
               "type": "string"
+            }
+          },
+          {
+            "name": "experimentName",
+            "in": "query",
+            "description": "experiment name",
+            "schema": {
+              "type": "string"
+            }
+          },
+          {
+            "name": "sort",
+            "in": "query",
+            "description": "sort by asc or desc",
+            "schema": {
+              "type": "string"
+            }
+          },
+          {
+            "name": "order",
+            "in": "query",
+            "description": "order by",
+            "schema": {
+              "type": "string"
+            }
+          },
+          {
+            "name": "limit",
+            "in": "query",
+            "description": "limit",
+            "schema": {
+              "type": "integer"
             }
           }
         ],
@@ -6102,12 +6051,8 @@
                         },
                         "algorithmImage": {
                           "type": "string",
-<<<<<<< HEAD
-                          "description": "image name as in the docker registry"
-=======
                           "description": "image name as in the docker registry",
                           "format": "algorithm-image"
->>>>>>> 9f8fef01
                         },
                         "cpu": {
                           "type": "number",
@@ -6390,12 +6335,8 @@
                           },
                           "algorithmImage": {
                             "type": "string",
-<<<<<<< HEAD
-                            "description": "image name as in the docker registry"
-=======
                             "description": "image name as in the docker registry",
                             "format": "algorithm-image"
->>>>>>> 9f8fef01
                           },
                           "cpu": {
                             "type": "number",
@@ -7755,12 +7696,8 @@
                       },
                       "algorithmImage": {
                         "type": "string",
-<<<<<<< HEAD
-                        "description": "image name as in the docker registry"
-=======
                         "description": "image name as in the docker registry",
                         "format": "algorithm-image"
->>>>>>> 9f8fef01
                       },
                       "cpu": {
                         "type": "number",
@@ -8181,6 +8118,377 @@
         }
       }
     },
+    "/experiment/{name}": {
+      "get": {
+        "tags": [
+          "Experiment"
+        ],
+        "summary": "get experiment details",
+        "description": "get experiment details",
+        "parameters": [
+          {
+            "name": "name",
+            "in": "path",
+            "description": "experiment name to get from the store",
+            "required": true,
+            "schema": {
+              "type": "string"
+            }
+          }
+        ],
+        "responses": {
+          "200": {
+            "description": "action summery",
+            "content": {
+              "application/json": {
+                "schema": {
+                  "type": "object",
+                  "properties": {
+                    "experimentName": {
+                      "type": "string",
+                      "description": "experiment name"
+                    },
+                    "description": {
+                      "type": "string",
+                      "description": "describe the experiment"
+                    }
+                  }
+                }
+              }
+            }
+          },
+          "400": {
+            "description": "bad request",
+            "content": {
+              "application/json": {
+                "schema": {
+                  "type": "object",
+                  "properties": {
+                    "code": {
+                      "type": "integer",
+                      "format": "int32"
+                    },
+                    "message": {
+                      "type": "string"
+                    }
+                  }
+                }
+              }
+            }
+          },
+          "404": {
+            "description": "pipeline Not Found",
+            "content": {
+              "application/json": {
+                "schema": {
+                  "type": "object",
+                  "properties": {
+                    "code": {
+                      "type": "integer",
+                      "format": "int32"
+                    },
+                    "message": {
+                      "type": "string"
+                    }
+                  }
+                }
+              }
+            }
+          },
+          "default": {
+            "description": "Unexpected error",
+            "content": {
+              "application/json": {
+                "schema": {
+                  "type": "object",
+                  "properties": {
+                    "code": {
+                      "type": "integer",
+                      "format": "int32"
+                    },
+                    "message": {
+                      "type": "string"
+                    }
+                  }
+                }
+              }
+            }
+          }
+        }
+      },
+      "delete": {
+        "tags": [
+          "Experiment"
+        ],
+        "summary": "Delete experiment",
+        "description": "Delete existing experiment from store",
+        "parameters": [
+          {
+            "name": "name",
+            "in": "path",
+            "description": "experiment name to get from the store",
+            "required": true,
+            "schema": {
+              "type": "string"
+            }
+          },
+          {
+            "name": "force",
+            "in": "query",
+            "description": "should also delete all related data, e.g.jobs.",
+            "required": false,
+            "schema": {
+              "type": "boolean"
+            }
+          }
+        ],
+        "responses": {
+          "200": {
+            "description": "action summery",
+            "content": {
+              "application/json": {
+                "schema": {
+                  "type": "object",
+                  "properties": {
+                    "message": {
+                      "type": "string"
+                    }
+                  }
+                }
+              }
+            }
+          },
+          "400": {
+            "description": "bad request",
+            "content": {
+              "application/json": {
+                "schema": {
+                  "type": "object",
+                  "properties": {
+                    "code": {
+                      "type": "integer",
+                      "format": "int32"
+                    },
+                    "message": {
+                      "type": "string"
+                    }
+                  }
+                }
+              }
+            }
+          },
+          "404": {
+            "description": "pipeline Not Found",
+            "content": {
+              "application/json": {
+                "schema": {
+                  "type": "object",
+                  "properties": {
+                    "code": {
+                      "type": "integer",
+                      "format": "int32"
+                    },
+                    "message": {
+                      "type": "string"
+                    }
+                  }
+                }
+              }
+            }
+          },
+          "default": {
+            "description": "Unexpected error",
+            "content": {
+              "application/json": {
+                "schema": {
+                  "type": "object",
+                  "properties": {
+                    "code": {
+                      "type": "integer",
+                      "format": "int32"
+                    },
+                    "message": {
+                      "type": "string"
+                    }
+                  }
+                }
+              }
+            }
+          }
+        }
+      },
+      "post": {
+        "tags": [
+          "Experiment"
+        ],
+        "summary": "Insert experiment",
+        "description": "Insert new experiment to store if not exists",
+        "requestBody": {
+          "content": {
+            "application/json": {
+              "schema": {
+                "type": "object",
+                "properties": {
+                  "experimentName": {
+                    "type": "string",
+                    "description": "experiment name"
+                  },
+                  "description": {
+                    "type": "string",
+                    "description": "describe the experiment"
+                  }
+                }
+              }
+            }
+          },
+          "description": "experiment to be added to the store",
+          "required": true
+        },
+        "responses": {
+          "201": {
+            "description": "experiment created",
+            "content": {
+              "application/json": {
+                "schema": {
+                  "type": "object",
+                  "properties": {
+                    "message": {
+                      "type": "string"
+                    }
+                  }
+                }
+              }
+            }
+          },
+          "400": {
+            "description": "bad request",
+            "content": {
+              "application/json": {
+                "schema": {
+                  "type": "object",
+                  "properties": {
+                    "code": {
+                      "type": "integer",
+                      "format": "int32"
+                    },
+                    "message": {
+                      "type": "string"
+                    }
+                  }
+                }
+              }
+            }
+          },
+          "409": {
+            "description": "pipeline conflict",
+            "content": {
+              "application/json": {
+                "schema": {
+                  "type": "object",
+                  "properties": {
+                    "code": {
+                      "type": "integer",
+                      "format": "int32"
+                    },
+                    "message": {
+                      "type": "string"
+                    }
+                  }
+                }
+              }
+            }
+          },
+          "default": {
+            "description": "Unexpected error",
+            "content": {
+              "application/json": {
+                "schema": {
+                  "type": "object",
+                  "properties": {
+                    "code": {
+                      "type": "integer",
+                      "format": "int32"
+                    },
+                    "message": {
+                      "type": "string"
+                    }
+                  }
+                }
+              }
+            }
+          }
+        }
+      }
+    },
+    "/experiment/list": {
+      "get": {
+        "tags": [
+          "Experiment"
+        ],
+        "summary": "Get experiments list",
+        "description": "Returns experiments list",
+        "responses": {
+          "200": {
+            "description": "list of experiments",
+            "content": {
+              "application/json": {
+                "schema": {
+                  "type": "object",
+                  "properties": {
+                    "experimentName": {
+                      "type": "string",
+                      "description": "experiment name"
+                    },
+                    "description": {
+                      "type": "string",
+                      "description": "describe the experiment"
+                    }
+                  }
+                }
+              }
+            }
+          },
+          "400": {
+            "description": "bad request",
+            "content": {
+              "application/json": {
+                "schema": {
+                  "type": "object",
+                  "properties": {
+                    "code": {
+                      "type": "integer",
+                      "format": "int32"
+                    },
+                    "message": {
+                      "type": "string"
+                    }
+                  }
+                }
+              }
+            }
+          },
+          "default": {
+            "description": "Unexpected error",
+            "content": {
+              "application/json": {
+                "schema": {
+                  "type": "object",
+                  "properties": {
+                    "code": {
+                      "type": "integer",
+                      "format": "int32"
+                    },
+                    "message": {
+                      "type": "string"
+                    }
+                  }
+                }
+              }
+            }
+          }
+        }
+      }
+    },
     "/graph/raw/{jobId}": {
       "get": {
         "tags": [
@@ -8196,410 +8504,6 @@
             "required": true,
             "schema": {
               "type": "string"
-            }
-          }
-        ],
-        "responses": {
-          "200": {
-            "description": "algorithm apply response",
-            "content": {
-              "application/json": {
-                "schema": {
-<<<<<<< HEAD
-                  "type": "array",
-                  "items": {
-                    "type": "object",
-                    "properties": {
-                      "name": {
-                        "type": "string",
-                        "description": "Unique identifier representing a specific algorithm",
-                        "minLength": 1,
-                        "format": "algorithm-name"
-                      },
-                      "env": {
-                        "type": "string",
-                        "enum": [
-                          "nodejs",
-                          "python",
-                          "jvm"
-                        ]
-                      },
-                      "algorithmImage": {
-                        "type": "string",
-                        "description": "image name as in the docker registry"
-                      },
-                      "cpu": {
-                        "type": "number",
-                        "default": 0.1,
-                        "minimum": 0,
-                        "description": "algorithm cpu"
-                      },
-                      "gpu": {
-                        "type": "integer",
-                        "minimum": 0,
-                        "description": "algorithm gpu"
-                      },
-                      "mem": {
-                        "type": "string",
-                        "description": "algorithm memory",
-                        "format": "algorithm-memory",
-                        "default": "256Mi",
-                        "example": "512Mi"
-                      },
-                      "options": {
-                        "type": "object",
-                        "properties": {
-                          "debug": {
-                            "type": "boolean",
-                            "description": "debug algorithm locally",
-                            "default": false
-                          },
-                          "pending": {
-                            "type": "boolean",
-                            "description": "pending algorithm",
-                            "default": false
-                          }
-=======
-                  "type": "object",
-                  "properties": {
-                    "buildId": {
-                      "type": "string",
-                      "description": "Pipeline name"
-                    },
-                    "algorithm": {
-                      "type": "object",
-                      "properties": {
-                        "name": {
-                          "type": "string",
-                          "description": "Unique identifier representing a specific algorithm",
-                          "minLength": 1,
-                          "maxLength": 32,
-                          "format": "algorithm-name"
->>>>>>> 9f8fef01
-                        },
-                        "env": {
-                          "type": "string",
-                          "enum": [
-                            "nodejs",
-                            "python",
-                            "jvm"
-                          ]
-                        },
-                        "algorithmImage": {
-                          "type": "string",
-                          "description": "image name as in the docker registry",
-                          "format": "algorithm-image"
-                        },
-                        "cpu": {
-                          "type": "number",
-                          "default": 0.1,
-                          "minimum": 0,
-                          "description": "algorithm cpu"
-                        },
-                        "gpu": {
-                          "type": "integer",
-                          "minimum": 0,
-                          "description": "algorithm gpu"
-                        },
-                        "mem": {
-                          "type": "string",
-                          "description": "algorithm memory",
-                          "format": "algorithm-memory",
-                          "default": "256Mi",
-                          "example": "512Mi"
-                        },
-                        "options": {
-                          "type": "object",
-                          "properties": {
-                            "debug": {
-                              "type": "boolean",
-                              "description": "debug algorithm locally",
-                              "default": false
-                            },
-                            "pending": {
-                              "type": "boolean",
-                              "description": "pending algorithm",
-                              "default": false
-                            }
-                          },
-                          "default": {}
-                        },
-                        "gitRepository": {
-                          "type": "object",
-                          "properties": {
-                            "url": {
-                              "type": "string",
-                              "description": "a url for the git repository",
-                              "format": "url"
-                            },
-                            "commit": {
-                              "type": "object",
-                              "description": "commit details",
-                              "properties": {
-                                "id": {
-                                  "type": "string",
-                                  "description": "commit id"
-                                },
-                                "timestamp": {
-                                  "type": "string",
-                                  "description": "commit time"
-                                },
-                                "message": {
-                                  "type": "string",
-                                  "description": "commit message"
-                                }
-                              },
-                              "required": [
-                                "id"
-                              ]
-                            },
-                            "branchName": {
-                              "type": "string",
-                              "default": "master",
-                              "description": "the branch name you wish to create a build from"
-                            },
-                            "tag": {
-                              "type": "string",
-                              "description": "a specific tag which will trigger the build"
-                            },
-                            "token": {
-                              "type": "string",
-                              "description": "a token which allows hkube's build system to access private repositories more information https://help.github.com/en/articles/creating-a-personal-access-token-for-the-command-line"
-                            },
-                            "gitKind": {
-                              "type": "string",
-                              "enum": [
-                                "github",
-                                "gitlab"
-                              ],
-                              "default": "github"
-                            }
-                          },
-<<<<<<< HEAD
-                          "gitKind": {
-                            "type": "string",
-                            "enum": [
-                              "github",
-                              "gitlab"
-                            ],
-                            "default": "github"
-                          }
-                        },
-                        "required": [
-                          "url"
-                        ]
-                      },
-                      "entryPoint": {
-                        "type": "string"
-                      },
-                      "baseImage": {
-                        "type": "string",
-                        "description": "Custom docker image to be used as base to the newly built algorithm image"
-                      },
-                      "version": {
-                        "type": "string"
-                      },
-                      "minHotWorkers": {
-                        "type": "integer",
-                        "description": "how many live algorithm instances will always run",
-                        "minimum": 0,
-                        "default": 0
-                      },
-                      "algorithmEnv": {
-                        "type": "object",
-                        "description": "key value environment variables for algorithm"
-                      },
-                      "workerEnv": {
-                        "type": "object",
-                        "description": "key value environment variables for worker"
-                      },
-                      "nodeSelector": {
-                        "type": "object",
-                        "description": "key value labels for nodes constraint",
-                        "additionalProperties": {
-=======
-                          "required": [
-                            "url"
-                          ]
-                        },
-                        "entryPoint": {
-                          "type": "string"
-                        },
-                        "baseImage": {
-                          "type": "string",
-                          "description": "Custom docker image to be used as base to the newly built algorithm image"
-                        },
-                        "version": {
->>>>>>> 9f8fef01
-                          "type": "string"
-                        },
-                        "minHotWorkers": {
-                          "type": "integer",
-                          "description": "how many live algorithm instances will always run",
-                          "minimum": 0,
-                          "default": 0
-                        },
-                        "algorithmEnv": {
-                          "type": "object",
-                          "description": "key value environment variables for algorithm"
-                        },
-                        "workerEnv": {
-                          "type": "object",
-                          "description": "key value environment variables for worker"
-                        },
-                        "nodeSelector": {
-                          "type": "object",
-                          "description": "key value labels for nodes constraint",
-                          "additionalProperties": {
-                            "type": "string"
-                          }
-                        },
-                        "type": {
-                          "type": "string",
-                          "description": "type of algorithm code resource",
-                          "enum": [
-                            "Git",
-                            "Code",
-                            "Image"
-                          ],
-                          "default": "Image"
-                        }
-                      },
-                      "required": [
-                        "name"
-                      ]
-                    },
-                    "status": {
-                      "type": "string"
-                    },
-                    "timestamp": {
-                      "type": "string"
-                    }
-                  }
-                }
-              }
-            }
-          },
-          "400": {
-            "description": "bad request",
-            "content": {
-              "application/json": {
-                "schema": {
-                  "type": "object",
-                  "properties": {
-                    "code": {
-                      "type": "integer",
-                      "format": "int32"
-                    },
-                    "message": {
-                      "type": "string"
-                    }
-                  }
-                }
-              }
-            }
-          },
-          "404": {
-            "description": "build Not Found",
-            "content": {
-              "application/json": {
-                "schema": {
-                  "type": "object",
-                  "properties": {
-                    "code": {
-                      "type": "integer",
-                      "format": "int32"
-                    },
-                    "message": {
-                      "type": "string"
-                    }
-                  }
-                }
-              }
-            }
-          },
-          "default": {
-            "description": "Unexpected error",
-            "content": {
-              "application/json": {
-                "schema": {
-                  "type": "object",
-                  "properties": {
-                    "code": {
-                      "type": "integer",
-                      "format": "int32"
-                    },
-                    "message": {
-                      "type": "string"
-                    }
-                  }
-                }
-              }
-            }
-          }
-        }
-      }
-    },
-    "/graph/parsed/{jobId}": {
-      "get": {
-        "tags": [
-          "Graph"
-        ],
-        "summary": "Get graph data",
-        "description": "returns the graph data by jobId",
-        "parameters": [
-          {
-            "name": "jobId",
-            "in": "path",
-            "description": "Unique identifier representing jobId",
-            "required": true,
-            "schema": {
-              "type": "string"
-            }
-          },
-          {
-            "name": "node",
-            "in": "query",
-            "description": "the node name",
-            "required": false,
-            "schema": {
-              "type": "string"
-            }
-          },
-          {
-            "name": "sort",
-            "in": "query",
-            "description": "sort by status, error or any other property",
-            "required": false,
-            "schema": {
-              "type": "string"
-            }
-          },
-          {
-            "name": "order",
-            "in": "query",
-            "description": "order by asc or desc",
-            "required": false,
-            "schema": {
-              "type": "string"
-            }
-          },
-          {
-            "name": "from",
-            "in": "query",
-            "description": "the start index",
-            "required": false,
-            "schema": {
-              "type": "integer"
-            }
-          },
-          {
-            "name": "to",
-            "in": "query",
-            "description": "the end index",
-            "required": false,
-            "schema": {
-              "type": "integer"
             }
           }
         ],
@@ -8804,6 +8708,310 @@
             }
           },
           "404": {
+            "description": "build Not Found",
+            "content": {
+              "application/json": {
+                "schema": {
+                  "type": "object",
+                  "properties": {
+                    "code": {
+                      "type": "integer",
+                      "format": "int32"
+                    },
+                    "message": {
+                      "type": "string"
+                    }
+                  }
+                }
+              }
+            }
+          },
+          "default": {
+            "description": "Unexpected error",
+            "content": {
+              "application/json": {
+                "schema": {
+                  "type": "object",
+                  "properties": {
+                    "code": {
+                      "type": "integer",
+                      "format": "int32"
+                    },
+                    "message": {
+                      "type": "string"
+                    }
+                  }
+                }
+              }
+            }
+          }
+        }
+      }
+    },
+    "/graph/parsed/{jobId}": {
+      "get": {
+        "tags": [
+          "Graph"
+        ],
+        "summary": "Get graph data",
+        "description": "returns the graph data by jobId",
+        "parameters": [
+          {
+            "name": "jobId",
+            "in": "path",
+            "description": "Unique identifier representing jobId",
+            "required": true,
+            "schema": {
+              "type": "string"
+            }
+          },
+          {
+            "name": "node",
+            "in": "query",
+            "description": "the node name",
+            "required": false,
+            "schema": {
+              "type": "string"
+            }
+          },
+          {
+            "name": "sort",
+            "in": "query",
+            "description": "sort by status, error or any other property",
+            "required": false,
+            "schema": {
+              "type": "string"
+            }
+          },
+          {
+            "name": "order",
+            "in": "query",
+            "description": "order by asc or desc",
+            "required": false,
+            "schema": {
+              "type": "string"
+            }
+          },
+          {
+            "name": "from",
+            "in": "query",
+            "description": "the start index",
+            "required": false,
+            "schema": {
+              "type": "integer"
+            }
+          },
+          {
+            "name": "to",
+            "in": "query",
+            "description": "the end index",
+            "required": false,
+            "schema": {
+              "type": "integer"
+            }
+          }
+        ],
+        "responses": {
+          "200": {
+            "description": "algorithm apply response",
+            "content": {
+              "application/json": {
+                "schema": {
+                  "type": "object",
+                  "properties": {
+                    "buildId": {
+                      "type": "string",
+                      "description": "Pipeline name"
+                    },
+                    "algorithm": {
+                      "type": "object",
+                      "properties": {
+                        "name": {
+                          "type": "string",
+                          "description": "Unique identifier representing a specific algorithm",
+                          "minLength": 1,
+                          "maxLength": 32,
+                          "format": "algorithm-name"
+                        },
+                        "env": {
+                          "type": "string",
+                          "enum": [
+                            "nodejs",
+                            "python",
+                            "jvm"
+                          ]
+                        },
+                        "algorithmImage": {
+                          "type": "string",
+                          "description": "image name as in the docker registry",
+                          "format": "algorithm-image"
+                        },
+                        "cpu": {
+                          "type": "number",
+                          "default": 0.1,
+                          "minimum": 0,
+                          "description": "algorithm cpu"
+                        },
+                        "gpu": {
+                          "type": "integer",
+                          "minimum": 0,
+                          "description": "algorithm gpu"
+                        },
+                        "mem": {
+                          "type": "string",
+                          "description": "algorithm memory",
+                          "format": "algorithm-memory",
+                          "default": "256Mi",
+                          "example": "512Mi"
+                        },
+                        "options": {
+                          "type": "object",
+                          "properties": {
+                            "debug": {
+                              "type": "boolean",
+                              "description": "debug algorithm locally",
+                              "default": false
+                            },
+                            "pending": {
+                              "type": "boolean",
+                              "description": "pending algorithm",
+                              "default": false
+                            }
+                          },
+                          "default": {}
+                        },
+                        "gitRepository": {
+                          "type": "object",
+                          "properties": {
+                            "url": {
+                              "type": "string",
+                              "description": "a url for the git repository",
+                              "format": "url"
+                            },
+                            "commit": {
+                              "type": "object",
+                              "description": "commit details",
+                              "properties": {
+                                "id": {
+                                  "type": "string",
+                                  "description": "commit id"
+                                },
+                                "timestamp": {
+                                  "type": "string",
+                                  "description": "commit time"
+                                },
+                                "message": {
+                                  "type": "string",
+                                  "description": "commit message"
+                                }
+                              },
+                              "required": [
+                                "id"
+                              ]
+                            },
+                            "branchName": {
+                              "type": "string",
+                              "default": "master",
+                              "description": "the branch name you wish to create a build from"
+                            },
+                            "tag": {
+                              "type": "string",
+                              "description": "a specific tag which will trigger the build"
+                            },
+                            "token": {
+                              "type": "string",
+                              "description": "a token which allows hkube's build system to access private repositories more information https://help.github.com/en/articles/creating-a-personal-access-token-for-the-command-line"
+                            },
+                            "gitKind": {
+                              "type": "string",
+                              "enum": [
+                                "github",
+                                "gitlab"
+                              ],
+                              "default": "github"
+                            }
+                          },
+                          "required": [
+                            "url"
+                          ]
+                        },
+                        "entryPoint": {
+                          "type": "string"
+                        },
+                        "baseImage": {
+                          "type": "string",
+                          "description": "Custom docker image to be used as base to the newly built algorithm image"
+                        },
+                        "version": {
+                          "type": "string"
+                        },
+                        "minHotWorkers": {
+                          "type": "integer",
+                          "description": "how many live algorithm instances will always run",
+                          "minimum": 0,
+                          "default": 0
+                        },
+                        "algorithmEnv": {
+                          "type": "object",
+                          "description": "key value environment variables for algorithm"
+                        },
+                        "workerEnv": {
+                          "type": "object",
+                          "description": "key value environment variables for worker"
+                        },
+                        "nodeSelector": {
+                          "type": "object",
+                          "description": "key value labels for nodes constraint",
+                          "additionalProperties": {
+                            "type": "string"
+                          }
+                        },
+                        "type": {
+                          "type": "string",
+                          "description": "type of algorithm code resource",
+                          "enum": [
+                            "Git",
+                            "Code",
+                            "Image"
+                          ],
+                          "default": "Image"
+                        }
+                      },
+                      "required": [
+                        "name"
+                      ]
+                    },
+                    "status": {
+                      "type": "string"
+                    },
+                    "timestamp": {
+                      "type": "string"
+                    }
+                  }
+                }
+              }
+            }
+          },
+          "400": {
+            "description": "bad request",
+            "content": {
+              "application/json": {
+                "schema": {
+                  "type": "object",
+                  "properties": {
+                    "code": {
+                      "type": "integer",
+                      "format": "int32"
+                    },
+                    "message": {
+                      "type": "string"
+                    }
+                  }
+                }
+              }
+            }
+          },
+          "404": {
             "description": "jobId Not Found",
             "content": {
               "application/json": {
@@ -9334,48 +9542,16 @@
         "tags": [
           "Storage"
         ],
-<<<<<<< HEAD
-        "summary": "Apply algorithm version",
-        "description": "Apply algorithm version will change the current algorithm image",
-        "requestBody": {
-          "content": {
-            "application/json": {
-              "schema": {
-                "type": "object",
-                "properties": {
-                  "name": {
-                    "type": "string",
-                    "description": "Unique identifier representing a specific algorithm",
-                    "minLength": 1,
-                    "format": "algorithm-name"
-                  },
-                  "image": {
-                    "type": "string",
-                    "description": "image name as in the docker registry"
-                  },
-                  "force": {
-                    "type": "boolean",
-                    "description": "should replace current algorithm version",
-                    "default": false
-                  }
-                },
-                "required": [
-                  "name",
-                  "image"
-                ]
-              }
-=======
         "summary": "stream data to file",
         "description": "download data as file according to path",
         "parameters": [
           {
             "name": "path",
-            "in": "query",
+            "in": "path",
             "description": "path to storage",
-            "required": false,
+            "required": true,
             "schema": {
               "type": "string"
->>>>>>> 9f8fef01
             }
           }
         ],
@@ -9416,377 +9592,6 @@
           },
           "404": {
             "description": "path Not Found",
-            "content": {
-              "application/json": {
-                "schema": {
-                  "type": "object",
-                  "properties": {
-                    "code": {
-                      "type": "integer",
-                      "format": "int32"
-                    },
-                    "message": {
-                      "type": "string"
-                    }
-                  }
-                }
-              }
-            }
-          },
-          "default": {
-            "description": "Unexpected error",
-            "content": {
-              "application/json": {
-                "schema": {
-                  "type": "object",
-                  "properties": {
-                    "code": {
-                      "type": "integer",
-                      "format": "int32"
-                    },
-                    "message": {
-                      "type": "string"
-                    }
-                  }
-                }
-              }
-            }
-          }
-        }
-      }
-    },
-    "/experiment/{name}": {
-      "get": {
-        "tags": [
-          "Experiment"
-        ],
-        "summary": "get experiment details",
-        "description": "get experiment details",
-        "parameters": [
-          {
-            "name": "name",
-            "in": "path",
-            "description": "experiment name to get from the store",
-            "required": true,
-            "schema": {
-              "type": "string"
-            }
-          }
-        ],
-        "responses": {
-          "200": {
-            "description": "action summery",
-            "content": {
-              "application/json": {
-                "schema": {
-                  "type": "object",
-                  "properties": {
-                    "experimentName": {
-                      "type": "string",
-                      "description": "experiment name"
-                    },
-                    "description": {
-                      "type": "string",
-                      "description": "describe the experiment"
-                    }
-                  }
-                }
-              }
-            }
-          },
-          "400": {
-            "description": "bad request",
-            "content": {
-              "application/json": {
-                "schema": {
-                  "type": "object",
-                  "properties": {
-                    "code": {
-                      "type": "integer",
-                      "format": "int32"
-                    },
-                    "message": {
-                      "type": "string"
-                    }
-                  }
-                }
-              }
-            }
-          },
-          "404": {
-            "description": "pipeline Not Found",
-            "content": {
-              "application/json": {
-                "schema": {
-                  "type": "object",
-                  "properties": {
-                    "code": {
-                      "type": "integer",
-                      "format": "int32"
-                    },
-                    "message": {
-                      "type": "string"
-                    }
-                  }
-                }
-              }
-            }
-          },
-          "default": {
-            "description": "Unexpected error",
-            "content": {
-              "application/json": {
-                "schema": {
-                  "type": "object",
-                  "properties": {
-                    "code": {
-                      "type": "integer",
-                      "format": "int32"
-                    },
-                    "message": {
-                      "type": "string"
-                    }
-                  }
-                }
-              }
-            }
-          }
-        }
-      },
-      "delete": {
-        "tags": [
-          "Experiment"
-        ],
-        "summary": "Delete experiment",
-        "description": "Delete existing experiment from store",
-        "parameters": [
-          {
-            "name": "name",
-            "in": "path",
-            "description": "experiment name to get from the store",
-            "required": true,
-            "schema": {
-              "type": "string"
-            }
-          },
-          {
-            "name": "force",
-            "in": "query",
-            "description": "should also delete all related data, e.g.jobs.",
-            "required": false,
-            "schema": {
-              "type": "boolean"
-            }
-          }
-        ],
-        "responses": {
-          "200": {
-            "description": "action summery",
-            "content": {
-              "application/json": {
-                "schema": {
-                  "type": "object",
-                  "properties": {
-                    "message": {
-                      "type": "string"
-                    }
-                  }
-                }
-              }
-            }
-          },
-          "400": {
-            "description": "bad request",
-            "content": {
-              "application/json": {
-                "schema": {
-                  "type": "object",
-                  "properties": {
-                    "code": {
-                      "type": "integer",
-                      "format": "int32"
-                    },
-                    "message": {
-                      "type": "string"
-                    }
-                  }
-                }
-              }
-            }
-          },
-          "404": {
-            "description": "pipeline Not Found",
-            "content": {
-              "application/json": {
-                "schema": {
-                  "type": "object",
-                  "properties": {
-                    "code": {
-                      "type": "integer",
-                      "format": "int32"
-                    },
-                    "message": {
-                      "type": "string"
-                    }
-                  }
-                }
-              }
-            }
-          },
-          "default": {
-            "description": "Unexpected error",
-            "content": {
-              "application/json": {
-                "schema": {
-                  "type": "object",
-                  "properties": {
-                    "code": {
-                      "type": "integer",
-                      "format": "int32"
-                    },
-                    "message": {
-                      "type": "string"
-                    }
-                  }
-                }
-              }
-            }
-          }
-        }
-      },
-      "post": {
-        "tags": [
-          "Experiment"
-        ],
-        "summary": "Insert experiment",
-        "description": "Insert new experiment to store if not exists",
-        "requestBody": {
-          "content": {
-            "application/json": {
-              "schema": {
-                "type": "object",
-                "properties": {
-                  "experimentName": {
-                    "type": "string",
-                    "description": "experiment name"
-                  },
-                  "description": {
-                    "type": "string",
-                    "description": "describe the experiment"
-                  }
-                }
-              }
-            }
-          },
-          "description": "experiment to be added to the store",
-          "required": true
-        },
-        "responses": {
-          "201": {
-            "description": "experiment created",
-            "content": {
-              "application/json": {
-                "schema": {
-                  "type": "object",
-                  "properties": {
-                    "message": {
-                      "type": "string"
-                    }
-                  }
-                }
-              }
-            }
-          },
-          "400": {
-            "description": "bad request",
-            "content": {
-              "application/json": {
-                "schema": {
-                  "type": "object",
-                  "properties": {
-                    "code": {
-                      "type": "integer",
-                      "format": "int32"
-                    },
-                    "message": {
-                      "type": "string"
-                    }
-                  }
-                }
-              }
-            }
-          },
-          "409": {
-            "description": "pipeline conflict",
-            "content": {
-              "application/json": {
-                "schema": {
-                  "type": "object",
-                  "properties": {
-                    "code": {
-                      "type": "integer",
-                      "format": "int32"
-                    },
-                    "message": {
-                      "type": "string"
-                    }
-                  }
-                }
-              }
-            }
-          },
-          "default": {
-            "description": "Unexpected error",
-            "content": {
-              "application/json": {
-                "schema": {
-                  "type": "object",
-                  "properties": {
-                    "code": {
-                      "type": "integer",
-                      "format": "int32"
-                    },
-                    "message": {
-                      "type": "string"
-                    }
-                  }
-                }
-              }
-            }
-          }
-        }
-      }
-    },
-    "/experiment/list": {
-      "get": {
-        "tags": [
-          "Experiment"
-        ],
-        "summary": "Get experiments list",
-        "description": "Returns experiments list",
-        "responses": {
-          "200": {
-            "description": "list of experiments",
-            "content": {
-              "application/json": {
-                "schema": {
-                  "type": "object",
-                  "properties": {
-                    "experimentName": {
-                      "type": "string",
-                      "description": "experiment name"
-                    },
-                    "description": {
-                      "type": "string",
-                      "description": "describe the experiment"
-                    }
-                  }
-                }
-              }
-            }
-          },
-          "400": {
-            "description": "bad request",
             "content": {
               "application/json": {
                 "schema": {
@@ -9849,12 +9654,8 @@
           },
           "algorithmImage": {
             "type": "string",
-<<<<<<< HEAD
-            "description": "image name as in the docker registry"
-=======
             "description": "image name as in the docker registry",
             "format": "algorithm-image"
->>>>>>> 9f8fef01
           },
           "cpu": {
             "type": "number",
@@ -10014,11 +9815,7 @@
           },
           "force": {
             "type": "boolean",
-<<<<<<< HEAD
-            "description": "should replace current algorithm version",
-=======
             "description": "should replace or not current algorithm version for running algorithm instances",
->>>>>>> 9f8fef01
             "default": false
           }
         },
@@ -10064,12 +9861,8 @@
               },
               "algorithmImage": {
                 "type": "string",
-<<<<<<< HEAD
-                "description": "image name as in the docker registry"
-=======
                 "description": "image name as in the docker registry",
                 "format": "algorithm-image"
->>>>>>> 9f8fef01
               },
               "cpu": {
                 "type": "number",
@@ -10381,7 +10174,7 @@
             "minLength": 1,
             "format": "pipeline-name"
           },
-          "experiment": {
+          "experimentName": {
             "type": "string",
             "description": "experiment name",
             "default": "main"
@@ -10898,11 +10691,7 @@
             "type": "object",
             "description": "github object which received after push for more information https://developer.github.com/webhooks/"
           }
-<<<<<<< HEAD
-        },
-        "required": [
-          "github"
-        ]
+        }
       },
       "experiment": {
         "type": "object",
@@ -10921,8 +10710,6 @@
         "type": "string",
         "description": "experiment name",
         "default": "main"
-=======
-        }
       },
       "gitlabWebhook": {
         "type": "object",
@@ -10938,7 +10725,6 @@
         "description": "Unique identifier representing a specific algorithm",
         "minLength": 1,
         "maxLength": 32
->>>>>>> 9f8fef01
       }
     }
   }
