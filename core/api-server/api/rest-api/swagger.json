--- conflicted
+++ resolved
@@ -3,11 +3,7 @@
   "info": {
     "title": "HKube API",
     "description": "HKube RESTful API",
-<<<<<<< HEAD
-    "version": "1.2.61",
-=======
-    "version": "1.2.59",
->>>>>>> a3fcc39b
+    "version": "1.2.63",
     "contact": {
       "email": "hkube.dev@gmail.com"
     },
@@ -123,7 +119,6 @@
                           "type": "integer",
                           "description": "Algorithm execution time to live in seconds. 0 to disable",
                           "minimum": 0,
-                          "default": 0,
                           "example": 0
                         },
                         "metrics": {
@@ -1146,7 +1141,6 @@
                             "type": "integer",
                             "description": "Algorithm execution time to live in seconds. 0 to disable",
                             "minimum": 0,
-                            "default": 0,
                             "example": 0
                           },
                           "metrics": {
@@ -1422,7 +1416,6 @@
                             "type": "integer",
                             "description": "Algorithm execution time to live in seconds. 0 to disable",
                             "minimum": 0,
-                            "default": 0,
                             "example": 0
                           },
                           "metrics": {
@@ -4378,7 +4371,6 @@
                             "type": "integer",
                             "description": "Algorithm execution time to live in seconds. 0 to disable",
                             "minimum": 0,
-                            "default": 0,
                             "example": 0
                           },
                           "metrics": {
@@ -4757,7 +4749,6 @@
                               "type": "integer",
                               "description": "Algorithm execution time to live in seconds. 0 to disable",
                               "minimum": 0,
-                              "default": 0,
                               "example": 0
                             },
                             "metrics": {
@@ -4992,7 +4983,6 @@
                           "type": "integer",
                           "description": "Algorithm execution time to live in seconds. 0 to disable",
                           "minimum": 0,
-                          "default": 0,
                           "example": 0
                         },
                         "metrics": {
@@ -5203,7 +5193,6 @@
                             "type": "integer",
                             "description": "Algorithm execution time to live in seconds. 0 to disable",
                             "minimum": 0,
-                            "default": 0,
                             "example": 0
                           },
                           "metrics": {
@@ -5475,7 +5464,6 @@
                           "type": "integer",
                           "description": "Algorithm execution time to live in seconds. 0 to disable",
                           "minimum": 0,
-                          "default": 0,
                           "example": 0
                         },
                         "metrics": {
@@ -5686,7 +5674,6 @@
                             "type": "integer",
                             "description": "Algorithm execution time to live in seconds. 0 to disable",
                             "minimum": 0,
-                            "default": 0,
                             "example": 0
                           },
                           "metrics": {
@@ -10505,7 +10492,6 @@
                   "type": "integer",
                   "description": "Algorithm execution time to live in seconds. 0 to disable",
                   "minimum": 0,
-                  "default": 0,
                   "example": 0
                 },
                 "metrics": {
@@ -10696,7 +10682,6 @@
             "type": "integer",
             "description": "Algorithm execution time to live in seconds. 0 to disable",
             "minimum": 0,
-            "default": 0,
             "example": 0
           },
           "metrics": {
