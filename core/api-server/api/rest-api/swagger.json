{
  "openapi": "3.0.0",
  "info": {
    "title": "HKube API",
    "description": "HKube RESTful API",
<<<<<<< HEAD
    "version": "1.2.43",
=======
    "version": "1.2.42",
>>>>>>> e2939d53
    "contact": {
      "email": "hkube.dev@gmail.com"
    },
    "license": {
      "name": "MIT",
      "url": "https://opensource.org/licenses/MIT"
    }
  },
  "tags": [
    {
      "name": "Execution",
      "description": "Execution pipelines as raw or stored"
    },
    {
      "name": "Graph",
      "description": "Query the pipeline graph"
    },
    {
      "name": "Builds",
      "description": "status, rerun and stop builds"
    },
    {
      "name": "Versions",
      "description": "Versioning for algorithms"
    },
    {
      "name": "Cron",
      "description": "Get pipelines cron result and status"
    },
    {
      "name": "Pipelines",
      "description": "Get pipelines status and result"
    },
    {
      "name": "Pipeline Readme",
      "description": "Store readme for pipelines"
    },
    {
      "name": "Algorithm Readme",
      "description": "Store readme for algorithms"
    },
    {
      "name": "Storage",
      "description": "Query the storage"
    },
    {
      "name": "StoreAlgorithms",
      "description": "Store new algorithms, update, get and delete"
    },
    {
      "name": "StorePipelines",
      "description": "Store new pipelines, update, get and delete"
    },
    {
      "name": "Webhooks",
      "description": "Webhooks status and result"
    }
  ],
  "externalDocs": {
    "description": "Find out more about Hkube",
    "url": "http://hkube.io"
  },
  "servers": [],
  "paths": {
    "/exec/raw": {
      "post": {
        "tags": [
          "Execution"
        ],
        "summary": "Run raw pipeline",
        "description": "Start pipeline execution with raw input, returns jobId that can be used as a reference for the pipeline to do actions such as results/status/stop, etc.",
        "requestBody": {
          "content": {
            "application/json": {
              "schema": {
                "type": "object",
                "properties": {
                  "name": {
                    "type": "string",
                    "description": "Unique identifier representing a specific pipeline",
                    "minLength": 1,
                    "format": "pipeline-name"
                  },
                  "description": {
                    "type": "string",
                    "description": "pipeline description"
                  },
                  "nodes": {
                    "type": "array",
                    "description": "Array of nodes",
                    "items": {
                      "type": "object",
                      "properties": {
                        "nodeName": {
                          "type": "string",
                          "description": "Unique node identifier",
                          "minLength": 1
                        },
                        "algorithmName": {
                          "type": "string",
                          "description": "Unique identifier representing a specific algorithm",
                          "minLength": 1,
                          "maxLength": 32,
                          "format": "algorithm-name"
                        },
                        "input": {
                          "type": "array",
                          "description": "The input for the algorithm",
                          "items": {},
                          "default": []
                        },
                        "metrics": {
                          "default": {},
                          "type": "object",
                          "properties": {
                            "tensorboard": {
                              "type": "boolean",
                              "description": "Should tensorboard metrics be collected.",
                              "default": true
                            }
                          }
                        }
                      },
                      "required": [
                        "nodeName",
                        "algorithmName"
                      ]
                    }
                  },
                  "flowInput": {
                    "type": "object",
                    "description": "input object"
                  },
                  "webhooks": {
                    "type": "object",
                    "properties": {
                      "progress": {
                        "type": "string",
                        "format": "url",
                        "minLength": 1,
                        "description": "url to activate upon progress",
                        "example": "http://my-url-to-progress"
                      },
                      "result": {
                        "type": "string",
                        "format": "url",
                        "minLength": 1,
                        "description": "url to activate upon result",
                        "example": "http://my-url-to-result"
                      }
                    },
                    "additionalProperties": false
                  },
                  "options": {
                    "default": {},
                    "type": "object",
                    "properties": {
                      "ttl": {
                        "type": "integer",
                        "description": "pipeline time to live in seconds",
                        "minimum": 1,
                        "default": 3600,
                        "example": 3600
                      },
                      "batchTolerance": {
                        "type": "integer",
                        "minimum": 0,
                        "maximum": 100,
                        "default": 80,
                        "example": 80
                      },
                      "concurrentPipelines": {
                        "type": "integer",
                        "minimum": 1,
                        "maximum": 10000,
                        "example": 1
                      },
                      "progressVerbosityLevel": {
                        "type": "string",
                        "default": "info",
                        "example": "info",
                        "enum": [
                          "trace",
                          "debug",
                          "info",
                          "warn",
                          "error",
                          "critical"
                        ]
                      }
                    },
                    "description": "optional properties"
                  },
                  "priority": {
                    "default": 3,
                    "type": "integer",
                    "minimum": 1,
                    "maximum": 5,
                    "example": 3
                  },
                  "triggers": {
                    "type": "object",
                    "properties": {
                      "pipelines": {
                        "type": "array",
                        "description": "pipelines to activate upon result",
                        "items": {
                          "type": "string",
                          "minLength": 1
                        }
                      },
                      "cron": {
                        "type": "object",
                        "properties": {
                          "pattern": {
                            "type": "string",
                            "description": "cron job",
                            "minLength": 1,
                            "format": "cron"
                          },
                          "enabled": {
                            "type": "boolean",
                            "description": "enable or disable cron job",
                            "default": false
                          }
                        }
                      }
                    },
                    "additionalProperties": false
                  },
                  "tags": {
                    "type": "array",
                    "description": "Array of tags",
                    "items": {
                      "type": "string",
                      "description": "Unique identifier representing a specific algorithm",
                      "minLength": 1,
                      "maxLength": 32
                    }
                  }
                },
                "additionalProperties": false,
                "required": [
                  "name",
                  "nodes"
                ]
              }
            }
          },
          "description": "an object representing all information needed for pipeline execution",
          "required": true
        },
        "responses": {
          "200": {
            "description": "pipeline execution data",
            "content": {
              "application/json": {
                "schema": {
                  "type": "object",
                  "properties": {
                    "jobId": {
                      "type": "string",
                      "description": "Unique identifier representing pipeline execution"
                    }
                  },
                  "required": [
                    "jobId"
                  ]
                }
              }
            }
          },
          "400": {
            "description": "bad request",
            "content": {
              "application/json": {
                "schema": {
                  "type": "object",
                  "properties": {
                    "code": {
                      "type": "integer",
                      "format": "int32"
                    },
                    "message": {
                      "type": "string"
                    }
                  }
                }
              }
            }
          },
          "default": {
            "description": "Unexpected error",
            "content": {
              "application/json": {
                "schema": {
                  "type": "object",
                  "properties": {
                    "code": {
                      "type": "integer",
                      "format": "int32"
                    },
                    "message": {
                      "type": "string"
                    }
                  }
                }
              }
            }
          }
        }
      }
    },
    "/exec/stored": {
      "post": {
        "tags": [
          "Execution"
        ],
        "summary": "Run stored pipeline",
        "description": "Start pipeline execution when the name of the pipeline is known, all parameters in this action will be merged with the stored pipeline and then returns jobId that can be used as a reference for the pipeline to do actions such as results/status/stop, etc.",
        "requestBody": {
          "content": {
            "application/json": {
              "schema": {
                "type": "object",
                "properties": {
                  "name": {
                    "type": "string",
                    "description": "Unique identifier representing a specific pipeline",
                    "minLength": 1,
                    "format": "pipeline-name"
                  },
                  "flowInput": {
                    "type": "object",
                    "description": "input object"
                  },
                  "webhooks": {
                    "type": "object",
                    "properties": {
                      "progress": {
                        "type": "string",
                        "format": "url",
                        "minLength": 1,
                        "description": "url to activate upon progress",
                        "example": "http://my-url-to-progress"
                      },
                      "result": {
                        "type": "string",
                        "format": "url",
                        "minLength": 1,
                        "description": "url to activate upon result",
                        "example": "http://my-url-to-result"
                      }
                    },
                    "additionalProperties": false
                  },
                  "options": {
                    "default": {},
                    "type": "object",
                    "properties": {
                      "ttl": {
                        "type": "integer",
                        "description": "pipeline time to live in seconds",
                        "minimum": 1,
                        "default": 3600,
                        "example": 3600
                      },
                      "batchTolerance": {
                        "type": "integer",
                        "minimum": 0,
                        "maximum": 100,
                        "default": 80,
                        "example": 80
                      },
                      "concurrentPipelines": {
                        "type": "integer",
                        "minimum": 1,
                        "maximum": 10000,
                        "example": 1
                      },
                      "progressVerbosityLevel": {
                        "type": "string",
                        "default": "info",
                        "example": "info",
                        "enum": [
                          "trace",
                          "debug",
                          "info",
                          "warn",
                          "error",
                          "critical"
                        ]
                      }
                    },
                    "description": "optional properties"
                  },
                  "priority": {
                    "default": 3,
                    "type": "integer",
                    "minimum": 1,
                    "maximum": 5,
                    "example": 3
                  },
                  "triggers": {
                    "type": "object",
                    "properties": {
                      "pipelines": {
                        "type": "array",
                        "description": "pipelines to activate upon result",
                        "items": {
                          "type": "string",
                          "minLength": 1
                        }
                      },
                      "cron": {
                        "type": "object",
                        "properties": {
                          "pattern": {
                            "type": "string",
                            "description": "cron job",
                            "minLength": 1,
                            "format": "cron"
                          },
                          "enabled": {
                            "type": "boolean",
                            "description": "enable or disable cron job",
                            "default": false
                          }
                        }
                      }
                    },
                    "additionalProperties": false
                  },
                  "tags": {
                    "type": "array",
                    "description": "Array of tags",
                    "items": {
                      "type": "string",
                      "description": "Unique identifier representing a specific algorithm",
                      "minLength": 1,
                      "maxLength": 32
                    }
                  }
                },
                "additionalProperties": false,
                "required": [
                  "name"
                ]
              }
            }
          },
          "description": "an object representing all information needed for stored pipeline execution",
          "required": true
        },
        "responses": {
          "200": {
            "description": "pipeline execution data",
            "content": {
              "application/json": {
                "schema": {
                  "type": "object",
                  "properties": {
                    "jobId": {
                      "type": "string",
                      "description": "Unique identifier representing pipeline execution"
                    }
                  },
                  "required": [
                    "jobId"
                  ]
                }
              }
            }
          },
          "400": {
            "description": "bad request",
            "content": {
              "application/json": {
                "schema": {
                  "type": "object",
                  "properties": {
                    "code": {
                      "type": "integer",
                      "format": "int32"
                    },
                    "message": {
                      "type": "string"
                    }
                  }
                }
              }
            }
          },
          "404": {
            "description": "pipeline Not Found",
            "content": {
              "application/json": {
                "schema": {
                  "type": "object",
                  "properties": {
                    "code": {
                      "type": "integer",
                      "format": "int32"
                    },
                    "message": {
                      "type": "string"
                    }
                  }
                }
              }
            }
          },
          "default": {
            "description": "Unexpected error",
            "content": {
              "application/json": {
                "schema": {
                  "type": "object",
                  "properties": {
                    "code": {
                      "type": "integer",
                      "format": "int32"
                    },
                    "message": {
                      "type": "string"
                    }
                  }
                }
              }
            }
          }
        }
      }
    },
    "/exec/caching": {
      "post": {
        "tags": [
          "Execution"
        ],
        "summary": "Run job from a specific node",
        "description": "the api allows you to run job from current node and getting the data of the predecessors from caching of the previous run",
        "requestBody": {
          "content": {
            "application/json": {
              "schema": {
                "type": "object",
                "properties": {
                  "jobId": {
                    "type": "string",
                    "description": "Unique job identifier",
                    "minLength": 1
                  },
                  "nodeName": {
                    "type": "string",
                    "description": "Unique node identifier",
                    "minLength": 1
                  }
                },
                "additionalProperties": false,
                "required": [
                  "jobId",
                  "nodeName"
                ]
              }
            }
          },
          "description": "an object representing all information needed for stored pipeline execution",
          "required": true
        },
        "responses": {
          "200": {
            "description": "pipeline execution data",
            "content": {
              "application/json": {
                "schema": {
                  "type": "object",
                  "properties": {
                    "jobId": {
                      "type": "string",
                      "description": "Unique identifier representing pipeline execution"
                    }
                  },
                  "required": [
                    "jobId"
                  ]
                }
              }
            }
          },
          "400": {
            "description": "bad request",
            "content": {
              "application/json": {
                "schema": {
                  "type": "object",
                  "properties": {
                    "code": {
                      "type": "integer",
                      "format": "int32"
                    },
                    "message": {
                      "type": "string"
                    }
                  }
                }
              }
            }
          },
          "404": {
            "description": "pipeline Not Found",
            "content": {
              "application/json": {
                "schema": {
                  "type": "object",
                  "properties": {
                    "code": {
                      "type": "integer",
                      "format": "int32"
                    },
                    "message": {
                      "type": "string"
                    }
                  }
                }
              }
            }
          },
          "default": {
            "description": "Unexpected error",
            "content": {
              "application/json": {
                "schema": {
                  "type": "object",
                  "properties": {
                    "code": {
                      "type": "integer",
                      "format": "int32"
                    },
                    "message": {
                      "type": "string"
                    }
                  }
                }
              }
            }
          }
        }
      }
    },
    "/exec/stop": {
      "post": {
        "tags": [
          "Execution"
        ],
        "summary": "Stop pipeline",
        "description": "Call to stop pipeline execution",
        "requestBody": {
          "content": {
            "application/json": {
              "schema": {
                "type": "object",
                "properties": {
                  "jobId": {
                    "type": "string",
                    "description": "Unique identifier representing pipeline execution"
                  },
                  "reason": {
                    "type": "string",
                    "default": "requested by user",
                    "description": "reason for stop pipeline"
                  }
                },
                "required": [
                  "jobId"
                ]
              }
            }
          },
          "required": true
        },
        "responses": {
          "200": {
            "description": "the OK string",
            "content": {
              "application/json": {
                "schema": {
                  "type": "object",
                  "properties": {
                    "message": {
                      "type": "string"
                    }
                  }
                }
              }
            }
          },
          "400": {
            "description": "bad request",
            "content": {
              "application/json": {
                "schema": {
                  "type": "object",
                  "properties": {
                    "code": {
                      "type": "integer",
                      "format": "int32"
                    },
                    "message": {
                      "type": "string"
                    }
                  }
                }
              }
            }
          },
          "404": {
            "description": "jobId Not Found",
            "content": {
              "application/json": {
                "schema": {
                  "type": "object",
                  "properties": {
                    "code": {
                      "type": "integer",
                      "format": "int32"
                    },
                    "message": {
                      "type": "string"
                    }
                  }
                }
              }
            }
          },
          "default": {
            "description": "Unexpected error",
            "content": {
              "application/json": {
                "schema": {
                  "type": "object",
                  "properties": {
                    "code": {
                      "type": "integer",
                      "format": "int32"
                    },
                    "message": {
                      "type": "string"
                    }
                  }
                }
              }
            }
          }
        }
      }
    },
    "/exec/pause": {
      "post": {
        "tags": [
          "Execution"
        ],
        "summary": "Pause pipeline",
        "description": "Call to pause pipeline execution",
        "requestBody": {
          "content": {
            "application/json": {
              "schema": {
                "type": "object",
                "properties": {
                  "jobId": {
                    "type": "string",
                    "description": "Unique identifier representing pipeline execution"
                  }
                },
                "required": [
                  "jobId"
                ]
              }
            }
          },
          "required": true
        },
        "responses": {
          "200": {
            "description": "the OK string",
            "content": {
              "application/json": {
                "schema": {
                  "type": "object",
                  "properties": {
                    "message": {
                      "type": "string"
                    }
                  }
                }
              }
            }
          },
          "400": {
            "description": "bad request",
            "content": {
              "application/json": {
                "schema": {
                  "type": "object",
                  "properties": {
                    "code": {
                      "type": "integer",
                      "format": "int32"
                    },
                    "message": {
                      "type": "string"
                    }
                  }
                }
              }
            }
          },
          "404": {
            "description": "jobId Not Found",
            "content": {
              "application/json": {
                "schema": {
                  "type": "object",
                  "properties": {
                    "code": {
                      "type": "integer",
                      "format": "int32"
                    },
                    "message": {
                      "type": "string"
                    }
                  }
                }
              }
            }
          },
          "default": {
            "description": "Unexpected error",
            "content": {
              "application/json": {
                "schema": {
                  "type": "object",
                  "properties": {
                    "code": {
                      "type": "integer",
                      "format": "int32"
                    },
                    "message": {
                      "type": "string"
                    }
                  }
                }
              }
            }
          }
        }
      }
    },
    "/exec/resume": {
      "post": {
        "tags": [
          "Execution"
        ],
        "summary": "Resume pipeline",
        "description": "Call to resume pipeline execution",
        "requestBody": {
          "content": {
            "application/json": {
              "schema": {
                "type": "object",
                "properties": {
                  "jobId": {
                    "type": "string",
                    "description": "Unique identifier representing pipeline execution"
                  }
                },
                "required": [
                  "jobId"
                ]
              }
            }
          },
          "required": true
        },
        "responses": {
          "200": {
            "description": "the OK string",
            "content": {
              "application/json": {
                "schema": {
                  "type": "object",
                  "properties": {
                    "message": {
                      "type": "string"
                    }
                  }
                }
              }
            }
          },
          "400": {
            "description": "bad request",
            "content": {
              "application/json": {
                "schema": {
                  "type": "object",
                  "properties": {
                    "code": {
                      "type": "integer",
                      "format": "int32"
                    },
                    "message": {
                      "type": "string"
                    }
                  }
                }
              }
            }
          },
          "404": {
            "description": "jobId Not Found",
            "content": {
              "application/json": {
                "schema": {
                  "type": "object",
                  "properties": {
                    "code": {
                      "type": "integer",
                      "format": "int32"
                    },
                    "message": {
                      "type": "string"
                    }
                  }
                }
              }
            }
          },
          "default": {
            "description": "Unexpected error",
            "content": {
              "application/json": {
                "schema": {
                  "type": "object",
                  "properties": {
                    "code": {
                      "type": "integer",
                      "format": "int32"
                    },
                    "message": {
                      "type": "string"
                    }
                  }
                }
              }
            }
          }
        }
      }
    },
    "/exec/pipelines/{jobId}": {
      "get": {
        "tags": [
          "Execution"
        ],
        "summary": "Get pipeline data",
        "description": "Returns the executed pipeline data",
        "parameters": [
          {
            "name": "jobId",
            "in": "path",
            "description": "Unique identifier representing pipeline execution",
            "required": true,
            "schema": {
              "type": "string"
            }
          }
        ],
        "responses": {
          "200": {
            "description": "pipeline data",
            "content": {
              "application/json": {
                "schema": {
                  "type": "object",
                  "properties": {
                    "name": {
                      "type": "string",
                      "description": "Unique identifier representing a specific pipeline",
                      "minLength": 1,
                      "format": "pipeline-name"
                    },
                    "description": {
                      "type": "string",
                      "description": "pipeline description"
                    },
                    "nodes": {
                      "type": "array",
                      "description": "Array of nodes",
                      "items": {
                        "type": "object",
                        "properties": {
                          "nodeName": {
                            "type": "string",
                            "description": "Unique node identifier",
                            "minLength": 1
                          },
                          "algorithmName": {
                            "type": "string",
                            "description": "Unique identifier representing a specific algorithm",
                            "minLength": 1,
                            "maxLength": 32,
                            "format": "algorithm-name"
                          },
                          "input": {
                            "type": "array",
                            "description": "The input for the algorithm",
                            "items": {},
                            "default": []
                          },
                          "metrics": {
                            "default": {},
                            "type": "object",
                            "properties": {
                              "tensorboard": {
                                "type": "boolean",
                                "description": "Should tensorboard metrics be collected.",
                                "default": true
                              }
                            }
                          }
                        },
                        "required": [
                          "nodeName",
                          "algorithmName"
                        ]
                      }
                    },
                    "flowInput": {
                      "type": "object",
                      "description": "input object"
                    },
                    "webhooks": {
                      "type": "object",
                      "properties": {
                        "progress": {
                          "type": "string",
                          "format": "url",
                          "minLength": 1,
                          "description": "url to activate upon progress",
                          "example": "http://my-url-to-progress"
                        },
                        "result": {
                          "type": "string",
                          "format": "url",
                          "minLength": 1,
                          "description": "url to activate upon result",
                          "example": "http://my-url-to-result"
                        }
                      },
                      "additionalProperties": false
                    },
                    "options": {
                      "default": {},
                      "type": "object",
                      "properties": {
                        "ttl": {
                          "type": "integer",
                          "description": "pipeline time to live in seconds",
                          "minimum": 1,
                          "default": 3600,
                          "example": 3600
                        },
                        "batchTolerance": {
                          "type": "integer",
                          "minimum": 0,
                          "maximum": 100,
                          "default": 80,
                          "example": 80
                        },
                        "concurrentPipelines": {
                          "type": "integer",
                          "minimum": 1,
                          "maximum": 10000,
                          "example": 1
                        },
                        "progressVerbosityLevel": {
                          "type": "string",
                          "default": "info",
                          "example": "info",
                          "enum": [
                            "trace",
                            "debug",
                            "info",
                            "warn",
                            "error",
                            "critical"
                          ]
                        }
                      },
                      "description": "optional properties"
                    },
                    "priority": {
                      "default": 3,
                      "type": "integer",
                      "minimum": 1,
                      "maximum": 5,
                      "example": 3
                    },
                    "triggers": {
                      "type": "object",
                      "properties": {
                        "pipelines": {
                          "type": "array",
                          "description": "pipelines to activate upon result",
                          "items": {
                            "type": "string",
                            "minLength": 1
                          }
                        },
                        "cron": {
                          "type": "object",
                          "properties": {
                            "pattern": {
                              "type": "string",
                              "description": "cron job",
                              "minLength": 1,
                              "format": "cron"
                            },
                            "enabled": {
                              "type": "boolean",
                              "description": "enable or disable cron job",
                              "default": false
                            }
                          }
                        }
                      },
                      "additionalProperties": false
                    },
                    "tags": {
                      "type": "array",
                      "description": "Array of tags",
                      "items": {
                        "type": "string",
                        "description": "Unique identifier representing a specific algorithm",
                        "minLength": 1,
                        "maxLength": 32
                      }
                    }
                  },
                  "additionalProperties": false,
                  "required": [
                    "name",
                    "nodes"
                  ]
                }
              }
            }
          },
          "400": {
            "description": "bad request",
            "content": {
              "application/json": {
                "schema": {
                  "type": "object",
                  "properties": {
                    "code": {
                      "type": "integer",
                      "format": "int32"
                    },
                    "message": {
                      "type": "string"
                    }
                  }
                }
              }
            }
          },
          "404": {
            "description": "jobId Not Found",
            "content": {
              "application/json": {
                "schema": {
                  "type": "object",
                  "properties": {
                    "code": {
                      "type": "integer",
                      "format": "int32"
                    },
                    "message": {
                      "type": "string"
                    }
                  }
                }
              }
            }
          },
          "default": {
            "description": "Unexpected error",
            "content": {
              "application/json": {
                "schema": {
                  "type": "object",
                  "properties": {
                    "code": {
                      "type": "integer",
                      "format": "int32"
                    },
                    "message": {
                      "type": "string"
                    }
                  }
                }
              }
            }
          }
        }
      }
    },
    "/exec/pipeline/list": {
      "get": {
        "tags": [
          "Execution"
        ],
        "summary": "Get current running pipelines",
        "description": "Returns the current running pipelines data",
        "responses": {
          "200": {
            "description": "pipeline data",
            "content": {
              "application/json": {
                "schema": {
                  "type": "object",
                  "properties": {
                    "name": {
                      "type": "string",
                      "description": "Unique identifier representing a specific pipeline",
                      "minLength": 1,
                      "format": "pipeline-name"
                    },
                    "description": {
                      "type": "string",
                      "description": "pipeline description"
                    },
                    "nodes": {
                      "type": "array",
                      "description": "Array of nodes",
                      "items": {
                        "type": "object",
                        "properties": {
                          "nodeName": {
                            "type": "string",
                            "description": "Unique node identifier",
                            "minLength": 1
                          },
                          "algorithmName": {
                            "type": "string",
                            "description": "Unique identifier representing a specific algorithm",
                            "minLength": 1,
                            "maxLength": 32,
                            "format": "algorithm-name"
                          },
                          "input": {
                            "type": "array",
                            "description": "The input for the algorithm",
                            "items": {},
                            "default": []
                          },
                          "metrics": {
                            "default": {},
                            "type": "object",
                            "properties": {
                              "tensorboard": {
                                "type": "boolean",
                                "description": "Should tensorboard metrics be collected.",
                                "default": true
                              }
                            }
                          }
                        },
                        "required": [
                          "nodeName",
                          "algorithmName"
                        ]
                      }
                    },
                    "flowInput": {
                      "type": "object",
                      "description": "input object"
                    },
                    "webhooks": {
                      "type": "object",
                      "properties": {
                        "progress": {
                          "type": "string",
                          "format": "url",
                          "minLength": 1,
                          "description": "url to activate upon progress",
                          "example": "http://my-url-to-progress"
                        },
                        "result": {
                          "type": "string",
                          "format": "url",
                          "minLength": 1,
                          "description": "url to activate upon result",
                          "example": "http://my-url-to-result"
                        }
                      },
                      "additionalProperties": false
                    },
                    "options": {
                      "default": {},
                      "type": "object",
                      "properties": {
                        "ttl": {
                          "type": "integer",
                          "description": "pipeline time to live in seconds",
                          "minimum": 1,
                          "default": 3600,
                          "example": 3600
                        },
                        "batchTolerance": {
                          "type": "integer",
                          "minimum": 0,
                          "maximum": 100,
                          "default": 80,
                          "example": 80
                        },
                        "concurrentPipelines": {
                          "type": "integer",
                          "minimum": 1,
                          "maximum": 10000,
                          "example": 1
                        },
                        "progressVerbosityLevel": {
                          "type": "string",
                          "default": "info",
                          "example": "info",
                          "enum": [
                            "trace",
                            "debug",
                            "info",
                            "warn",
                            "error",
                            "critical"
                          ]
                        }
                      },
                      "description": "optional properties"
                    },
                    "priority": {
                      "default": 3,
                      "type": "integer",
                      "minimum": 1,
                      "maximum": 5,
                      "example": 3
                    },
                    "triggers": {
                      "type": "object",
                      "properties": {
                        "pipelines": {
                          "type": "array",
                          "description": "pipelines to activate upon result",
                          "items": {
                            "type": "string",
                            "minLength": 1
                          }
                        },
                        "cron": {
                          "type": "object",
                          "properties": {
                            "pattern": {
                              "type": "string",
                              "description": "cron job",
                              "minLength": 1,
                              "format": "cron"
                            },
                            "enabled": {
                              "type": "boolean",
                              "description": "enable or disable cron job",
                              "default": false
                            }
                          }
                        }
                      },
                      "additionalProperties": false
                    },
                    "tags": {
                      "type": "array",
                      "description": "Array of tags",
                      "items": {
                        "type": "string",
                        "description": "Unique identifier representing a specific algorithm",
                        "minLength": 1,
                        "maxLength": 32
                      }
                    }
                  },
                  "additionalProperties": false,
                  "required": [
                    "name",
                    "nodes"
                  ]
                }
              }
            }
          },
          "400": {
            "description": "bad request",
            "content": {
              "application/json": {
                "schema": {
                  "type": "object",
                  "properties": {
                    "code": {
                      "type": "integer",
                      "format": "int32"
                    },
                    "message": {
                      "type": "string"
                    }
                  }
                }
              }
            }
          },
          "default": {
            "description": "Unexpected error",
            "content": {
              "application/json": {
                "schema": {
                  "type": "object",
                  "properties": {
                    "code": {
                      "type": "integer",
                      "format": "int32"
                    },
                    "message": {
                      "type": "string"
                    }
                  }
                }
              }
            }
          }
        }
      }
    },
    "/exec/status/{jobId}": {
      "get": {
        "tags": [
          "Execution"
        ],
        "summary": "Get pipeline status",
        "description": "Returns a status for the current pipeline.",
        "parameters": [
          {
            "name": "jobId",
            "in": "path",
            "description": "Unique identifier representing pipeline execution",
            "required": true,
            "schema": {
              "type": "string"
            }
          }
        ],
        "responses": {
          "200": {
            "description": "pipeline result",
            "content": {
              "application/json": {
                "schema": {
                  "type": "object",
                  "properties": {
                    "jobId": {
                      "type": "string"
                    },
                    "timestamp": {
                      "type": "string"
                    },
                    "pipeline": {
                      "type": "string"
                    },
                    "data": {
                      "type": "array",
                      "items": {}
                    },
                    "status": {
                      "type": "string"
                    },
                    "timeTook": {
                      "type": "number"
                    },
                    "storageModule": {
                      "type": "string"
                    }
                  }
                }
              }
            }
          },
          "400": {
            "description": "bad request",
            "content": {
              "application/json": {
                "schema": {
                  "type": "object",
                  "properties": {
                    "code": {
                      "type": "integer",
                      "format": "int32"
                    },
                    "message": {
                      "type": "string"
                    }
                  }
                }
              }
            }
          },
          "404": {
            "description": "jobId Not Found",
            "content": {
              "application/json": {
                "schema": {
                  "type": "object",
                  "properties": {
                    "code": {
                      "type": "integer",
                      "format": "int32"
                    },
                    "message": {
                      "type": "string"
                    }
                  }
                }
              }
            }
          },
          "default": {
            "description": "Unexpected error",
            "content": {
              "application/json": {
                "schema": {
                  "type": "object",
                  "properties": {
                    "code": {
                      "type": "integer",
                      "format": "int32"
                    },
                    "message": {
                      "type": "string"
                    }
                  }
                }
              }
            }
          }
        }
      }
    },
    "/exec/results/{jobId}": {
      "get": {
        "tags": [
          "Execution"
        ],
        "summary": "Get pipeline result",
        "description": "returns result for the execution of a specific pipeline run. if called before result is determined - returns error.",
        "parameters": [
          {
            "name": "jobId",
            "in": "path",
            "description": "Unique identifier representing workflow execution - is given in response to calling pipeline run method .",
            "required": true,
            "schema": {
              "type": "string"
            }
          }
        ],
        "responses": {
          "200": {
            "description": "action summery",
            "content": {
              "application/json": {
                "schema": {
                  "type": "object",
                  "properties": {
                    "jobId": {
                      "type": "string"
                    },
                    "timestamp": {
                      "type": "string"
                    },
                    "pipeline": {
                      "type": "string"
                    },
                    "data": {
                      "type": "array",
                      "items": {}
                    },
                    "status": {
                      "type": "string"
                    },
                    "timeTook": {
                      "type": "number"
                    },
                    "storageModule": {
                      "type": "string"
                    }
                  }
                }
              }
            }
          },
          "400": {
            "description": "bad request",
            "content": {
              "application/json": {
                "schema": {
                  "type": "object",
                  "properties": {
                    "code": {
                      "type": "integer",
                      "format": "int32"
                    },
                    "message": {
                      "type": "string"
                    }
                  }
                }
              }
            }
          },
          "404": {
            "description": "jobId Not Found",
            "content": {
              "application/json": {
                "schema": {
                  "type": "object",
                  "properties": {
                    "code": {
                      "type": "integer",
                      "format": "int32"
                    },
                    "message": {
                      "type": "string"
                    }
                  }
                }
              }
            }
          },
          "default": {
            "description": "Unexpected error",
            "content": {
              "application/json": {
                "schema": {
                  "type": "object",
                  "properties": {
                    "code": {
                      "type": "integer",
                      "format": "int32"
                    },
                    "message": {
                      "type": "string"
                    }
                  }
                }
              }
            }
          }
        }
      }
    },
    "/exec/tree/{jobId}": {
      "get": {
        "tags": [
          "Execution"
        ],
        "summary": "Pipeline execution tree",
        "description": "Returns a tree of pipelines, usually a triggered pipelines",
        "parameters": [
          {
            "name": "jobId",
            "in": "path",
            "description": "Unique identifier representing pipeline execution",
            "required": true,
            "schema": {
              "type": "string"
            }
          }
        ],
        "responses": {
          "200": {
            "description": "pipeline tree",
            "content": {
              "application/json": {
                "schema": {
                  "type": "array",
                  "items": {
                    "type": "object",
                    "properties": {
                      "name": {
                        "type": "string",
                        "description": "Pipeline name"
                      },
                      "jobId": {
                        "type": "string",
                        "description": "Unique identifier representing a specific pipeline"
                      }
                    }
                  }
                }
              }
            }
          },
          "400": {
            "description": "bad request",
            "content": {
              "application/json": {
                "schema": {
                  "type": "object",
                  "properties": {
                    "code": {
                      "type": "integer",
                      "format": "int32"
                    },
                    "message": {
                      "type": "string"
                    }
                  }
                }
              }
            }
          },
          "404": {
            "description": "jobId Not Found",
            "content": {
              "application/json": {
                "schema": {
                  "type": "object",
                  "properties": {
                    "code": {
                      "type": "integer",
                      "format": "int32"
                    },
                    "message": {
                      "type": "string"
                    }
                  }
                }
              }
            }
          },
          "default": {
            "description": "Unexpected error",
            "content": {
              "application/json": {
                "schema": {
                  "type": "object",
                  "properties": {
                    "code": {
                      "type": "integer",
                      "format": "int32"
                    },
                    "message": {
                      "type": "string"
                    }
                  }
                }
              }
            }
          }
        }
      }
    },
    "/pipelines/results/{name}": {
      "get": {
        "tags": [
          "Pipelines"
        ],
        "summary": "Get pipeline results",
        "description": "return results of pipelines by given pipeline name",
        "parameters": [
          {
            "name": "name",
            "in": "path",
            "description": "pipeline name",
            "required": true,
            "schema": {
              "type": "string"
            }
          },
          {
            "name": "sort",
            "in": "query",
            "description": "sort by asc or desc",
            "schema": {
              "type": "string"
            }
          },
          {
            "name": "order",
            "in": "query",
            "description": "order by",
            "schema": {
              "type": "string"
            }
          },
          {
            "name": "limit",
            "in": "query",
            "description": "limit",
            "schema": {
              "type": "integer"
            }
          }
        ],
        "responses": {
          "200": {
            "description": "action summery",
            "content": {
              "application/json": {
                "schema": {
                  "type": "array",
                  "items": {
                    "type": "object",
                    "properties": {
                      "jobId": {
                        "type": "string"
                      },
                      "timestamp": {
                        "type": "string"
                      },
                      "pipeline": {
                        "type": "string"
                      },
                      "data": {
                        "type": "array",
                        "items": {}
                      },
                      "status": {
                        "type": "string"
                      },
                      "timeTook": {
                        "type": "number"
                      },
                      "storageModule": {
                        "type": "string"
                      }
                    }
                  }
                }
              }
            }
          },
          "400": {
            "description": "bad request",
            "content": {
              "application/json": {
                "schema": {
                  "type": "object",
                  "properties": {
                    "code": {
                      "type": "integer",
                      "format": "int32"
                    },
                    "message": {
                      "type": "string"
                    }
                  }
                }
              }
            }
          },
          "404": {
            "description": "pipelines Not Found",
            "content": {
              "application/json": {
                "schema": {
                  "type": "object",
                  "properties": {
                    "code": {
                      "type": "integer",
                      "format": "int32"
                    },
                    "message": {
                      "type": "string"
                    }
                  }
                }
              }
            }
          },
          "default": {
            "description": "Unexpected error",
            "content": {
              "application/json": {
                "schema": {
                  "type": "object",
                  "properties": {
                    "code": {
                      "type": "integer",
                      "format": "int32"
                    },
                    "message": {
                      "type": "string"
                    }
                  }
                }
              }
            }
          }
        }
      }
    },
    "/pipelines/status/{name}": {
      "get": {
        "tags": [
          "Pipelines"
        ],
        "summary": "Get pipeline status",
        "description": "return status of pipelines by given pipeline name",
        "parameters": [
          {
            "name": "name",
            "in": "path",
            "description": "pipeline name",
            "required": true,
            "schema": {
              "type": "string"
            }
          },
          {
            "name": "sort",
            "in": "query",
            "description": "sort by asc or desc",
            "schema": {
              "type": "string"
            }
          },
          {
            "name": "order",
            "in": "query",
            "description": "order by",
            "schema": {
              "type": "string"
            }
          },
          {
            "name": "limit",
            "in": "query",
            "description": "limit",
            "schema": {
              "type": "integer"
            }
          }
        ],
        "responses": {
          "200": {
            "description": "action summery",
            "content": {
              "application/json": {
                "schema": {
                  "type": "array",
                  "items": {
                    "type": "object",
                    "properties": {
                      "jobId": {
                        "type": "string"
                      },
                      "timestamp": {
                        "type": "string"
                      },
                      "pipeline": {
                        "type": "string"
                      },
                      "data": {
                        "type": "array",
                        "items": {}
                      },
                      "status": {
                        "type": "string"
                      },
                      "timeTook": {
                        "type": "number"
                      },
                      "storageModule": {
                        "type": "string"
                      }
                    }
                  }
                }
              }
            }
          },
          "400": {
            "description": "bad request",
            "content": {
              "application/json": {
                "schema": {
                  "type": "object",
                  "properties": {
                    "code": {
                      "type": "integer",
                      "format": "int32"
                    },
                    "message": {
                      "type": "string"
                    }
                  }
                }
              }
            }
          },
          "404": {
            "description": "pipelines Not Found",
            "content": {
              "application/json": {
                "schema": {
                  "type": "object",
                  "properties": {
                    "code": {
                      "type": "integer",
                      "format": "int32"
                    },
                    "message": {
                      "type": "string"
                    }
                  }
                }
              }
            }
          },
          "default": {
            "description": "Unexpected error",
            "content": {
              "application/json": {
                "schema": {
                  "type": "object",
                  "properties": {
                    "code": {
                      "type": "integer",
                      "format": "int32"
                    },
                    "message": {
                      "type": "string"
                    }
                  }
                }
              }
            }
          }
        }
      }
    },
    "/cron/results/{name}": {
      "get": {
        "tags": [
          "Cron"
        ],
        "summary": "Get pipeline cron result",
        "description": "return cron results by given pipeline name",
        "parameters": [
          {
            "name": "name",
            "in": "path",
            "description": "pipeline name",
            "required": true,
            "schema": {
              "type": "string"
            }
          },
          {
            "name": "sort",
            "in": "query",
            "description": "sort by asc or desc",
            "schema": {
              "type": "string"
            }
          },
          {
            "name": "order",
            "in": "query",
            "description": "order by",
            "schema": {
              "type": "string"
            }
          },
          {
            "name": "limit",
            "in": "query",
            "description": "limit",
            "schema": {
              "type": "integer"
            }
          }
        ],
        "responses": {
          "200": {
            "description": "action summery",
            "content": {
              "application/json": {
                "schema": {
                  "type": "array",
                  "items": {
                    "type": "object",
                    "properties": {
                      "jobId": {
                        "type": "string"
                      },
                      "timestamp": {
                        "type": "string"
                      },
                      "pipeline": {
                        "type": "string"
                      },
                      "data": {
                        "type": "array",
                        "items": {}
                      },
                      "status": {
                        "type": "string"
                      },
                      "timeTook": {
                        "type": "number"
                      },
                      "storageModule": {
                        "type": "string"
                      }
                    }
                  }
                }
              }
            }
          },
          "400": {
            "description": "bad request",
            "content": {
              "application/json": {
                "schema": {
                  "type": "object",
                  "properties": {
                    "code": {
                      "type": "integer",
                      "format": "int32"
                    },
                    "message": {
                      "type": "string"
                    }
                  }
                }
              }
            }
          },
          "404": {
            "description": "results Not Found",
            "content": {
              "application/json": {
                "schema": {
                  "type": "object",
                  "properties": {
                    "code": {
                      "type": "integer",
                      "format": "int32"
                    },
                    "message": {
                      "type": "string"
                    }
                  }
                }
              }
            }
          },
          "default": {
            "description": "Unexpected error",
            "content": {
              "application/json": {
                "schema": {
                  "type": "object",
                  "properties": {
                    "code": {
                      "type": "integer",
                      "format": "int32"
                    },
                    "message": {
                      "type": "string"
                    }
                  }
                }
              }
            }
          }
        }
      }
    },
    "/cron/status/{name}": {
      "get": {
        "tags": [
          "Cron"
        ],
        "summary": "Get pipeline cron status",
        "description": "return cron status by given pipeline name",
        "parameters": [
          {
            "name": "name",
            "in": "path",
            "description": "pipeline name",
            "required": true,
            "schema": {
              "type": "string"
            }
          },
          {
            "name": "sort",
            "in": "query",
            "description": "sort by asc or desc",
            "schema": {
              "type": "string"
            }
          },
          {
            "name": "order",
            "in": "query",
            "description": "order by",
            "schema": {
              "type": "string"
            }
          },
          {
            "name": "limit",
            "in": "query",
            "description": "limit",
            "schema": {
              "type": "integer"
            }
          }
        ],
        "responses": {
          "200": {
            "description": "action summery",
            "content": {
              "application/json": {
                "schema": {
                  "type": "array",
                  "items": {
                    "type": "object",
                    "properties": {
                      "jobId": {
                        "type": "string"
                      },
                      "timestamp": {
                        "type": "string"
                      },
                      "pipeline": {
                        "type": "string"
                      },
                      "data": {
                        "type": "array",
                        "items": {}
                      },
                      "status": {
                        "type": "string"
                      },
                      "timeTook": {
                        "type": "number"
                      },
                      "storageModule": {
                        "type": "string"
                      }
                    }
                  }
                }
              }
            }
          },
          "400": {
            "description": "bad request",
            "content": {
              "application/json": {
                "schema": {
                  "type": "object",
                  "properties": {
                    "code": {
                      "type": "integer",
                      "format": "int32"
                    },
                    "message": {
                      "type": "string"
                    }
                  }
                }
              }
            }
          },
          "404": {
            "description": "status Not Found",
            "content": {
              "application/json": {
                "schema": {
                  "type": "object",
                  "properties": {
                    "code": {
                      "type": "integer",
                      "format": "int32"
                    },
                    "message": {
                      "type": "string"
                    }
                  }
                }
              }
            }
          },
          "default": {
            "description": "Unexpected error",
            "content": {
              "application/json": {
                "schema": {
                  "type": "object",
                  "properties": {
                    "code": {
                      "type": "integer",
                      "format": "int32"
                    },
                    "message": {
                      "type": "string"
                    }
                  }
                }
              }
            }
          }
        }
      }
    },
    "/cron/list": {
      "get": {
        "tags": [
          "Cron"
        ],
        "summary": "Get cron list",
        "description": "return cron list of all stored pipeline",
        "parameters": [
          {
            "name": "sort",
            "in": "query",
            "description": "sort by asc or desc",
            "schema": {
              "type": "string"
            }
          },
          {
            "name": "order",
            "in": "query",
            "description": "order by",
            "schema": {
              "type": "string"
            }
          },
          {
            "name": "limit",
            "in": "query",
            "description": "limit",
            "schema": {
              "type": "integer"
            }
          }
        ],
        "responses": {
          "200": {
            "description": "action summery",
            "content": {
              "application/json": {
                "schema": {
                  "type": "array",
                  "items": {
                    "type": "object",
                    "properties": {
                      "jobId": {
                        "type": "string"
                      },
                      "timestamp": {
                        "type": "string"
                      },
                      "pipeline": {
                        "type": "string"
                      },
                      "data": {
                        "type": "array",
                        "items": {}
                      },
                      "status": {
                        "type": "string"
                      },
                      "timeTook": {
                        "type": "number"
                      },
                      "storageModule": {
                        "type": "string"
                      }
                    }
                  }
                }
              }
            }
          },
          "400": {
            "description": "bad request",
            "content": {
              "application/json": {
                "schema": {
                  "type": "object",
                  "properties": {
                    "code": {
                      "type": "integer",
                      "format": "int32"
                    },
                    "message": {
                      "type": "string"
                    }
                  }
                }
              }
            }
          },
          "404": {
            "description": "cron Not Found",
            "content": {
              "application/json": {
                "schema": {
                  "type": "object",
                  "properties": {
                    "code": {
                      "type": "integer",
                      "format": "int32"
                    },
                    "message": {
                      "type": "string"
                    }
                  }
                }
              }
            }
          },
          "default": {
            "description": "Unexpected error",
            "content": {
              "application/json": {
                "schema": {
                  "type": "object",
                  "properties": {
                    "code": {
                      "type": "integer",
                      "format": "int32"
                    },
                    "message": {
                      "type": "string"
                    }
                  }
                }
              }
            }
          }
        }
      }
    },
    "/cron/start": {
      "post": {
        "tags": [
          "Cron"
        ],
        "summary": "Start cron",
        "description": "Start cron by given pipeline name",
        "requestBody": {
          "content": {
            "application/json": {
              "schema": {
                "type": "object",
                "properties": {
                  "name": {
                    "type": "string",
                    "description": "Unique identifier representing a specific pipeline",
                    "minLength": 1,
                    "format": "pipeline-name"
                  },
                  "pattern": {
                    "type": "string",
                    "description": "cron job",
                    "minLength": 1,
                    "format": "cron"
                  }
                },
                "required": [
                  "name"
                ]
              }
            }
          },
          "required": true
        },
        "responses": {
          "200": {
            "description": "action summery",
            "content": {
              "application/json": {
                "schema": {
                  "type": "object",
                  "properties": {
                    "message": {
                      "type": "string"
                    }
                  }
                }
              }
            }
          },
          "400": {
            "description": "bad request",
            "content": {
              "application/json": {
                "schema": {
                  "type": "object",
                  "properties": {
                    "code": {
                      "type": "integer",
                      "format": "int32"
                    },
                    "message": {
                      "type": "string"
                    }
                  }
                }
              }
            }
          },
          "404": {
            "description": "pipeline Not Found",
            "content": {
              "application/json": {
                "schema": {
                  "type": "object",
                  "properties": {
                    "code": {
                      "type": "integer",
                      "format": "int32"
                    },
                    "message": {
                      "type": "string"
                    }
                  }
                }
              }
            }
          },
          "default": {
            "description": "Unexpected error",
            "content": {
              "application/json": {
                "schema": {
                  "type": "object",
                  "properties": {
                    "code": {
                      "type": "integer",
                      "format": "int32"
                    },
                    "message": {
                      "type": "string"
                    }
                  }
                }
              }
            }
          }
        }
      }
    },
    "/cron/stop": {
      "post": {
        "tags": [
          "Cron"
        ],
        "summary": "Stop cron",
        "description": "Stop cron by given pipeline name",
        "requestBody": {
          "content": {
            "application/json": {
              "schema": {
                "type": "object",
                "properties": {
                  "name": {
                    "type": "string",
                    "description": "Unique identifier representing a specific pipeline",
                    "minLength": 1,
                    "format": "pipeline-name"
                  },
                  "pattern": {
                    "type": "string",
                    "description": "cron job",
                    "minLength": 1,
                    "format": "cron"
                  }
                },
                "required": [
                  "name"
                ]
              }
            }
          },
          "required": true
        },
        "responses": {
          "200": {
            "description": "action summery",
            "content": {
              "application/json": {
                "schema": {
                  "type": "object",
                  "properties": {
                    "message": {
                      "type": "string"
                    }
                  }
                }
              }
            }
          },
          "400": {
            "description": "bad request",
            "content": {
              "application/json": {
                "schema": {
                  "type": "object",
                  "properties": {
                    "code": {
                      "type": "integer",
                      "format": "int32"
                    },
                    "message": {
                      "type": "string"
                    }
                  }
                }
              }
            }
          },
          "404": {
            "description": "pipeline Not Found",
            "content": {
              "application/json": {
                "schema": {
                  "type": "object",
                  "properties": {
                    "code": {
                      "type": "integer",
                      "format": "int32"
                    },
                    "message": {
                      "type": "string"
                    }
                  }
                }
              }
            }
          },
          "default": {
            "description": "Unexpected error",
            "content": {
              "application/json": {
                "schema": {
                  "type": "object",
                  "properties": {
                    "code": {
                      "type": "integer",
                      "format": "int32"
                    },
                    "message": {
                      "type": "string"
                    }
                  }
                }
              }
            }
          }
        }
      }
    },
    "/store/algorithms/{name}": {
      "get": {
        "tags": [
          "StoreAlgorithms"
        ],
        "summary": "Get algorithm",
        "description": "get specific algorithm from store",
        "parameters": [
          {
            "name": "name",
            "in": "path",
            "description": "algorithm name to get from the store",
            "required": true,
            "schema": {
              "type": "string"
            }
          }
        ],
        "responses": {
          "200": {
            "description": "action summery",
            "content": {
              "application/json": {
                "schema": {
                  "type": "object",
                  "properties": {
                    "name": {
                      "type": "string",
                      "description": "Unique identifier representing a specific algorithm",
                      "minLength": 1,
                      "maxLength": 32,
                      "format": "algorithm-name"
                    },
                    "env": {
                      "type": "string",
                      "enum": [
                        "nodejs",
                        "python",
                        "jvm"
                      ]
                    },
                    "algorithmImage": {
                      "type": "string",
                      "description": "image name as in the docker registry",
                      "format": "algorithm-image"
                    },
                    "cpu": {
                      "type": "number",
                      "default": 0.1,
                      "minimum": 0,
                      "description": "algorithm cpu"
                    },
                    "gpu": {
                      "type": "integer",
                      "minimum": 0,
                      "description": "algorithm gpu"
                    },
                    "mem": {
                      "type": "string",
                      "description": "algorithm memory",
                      "format": "algorithm-memory",
                      "default": "256Mi",
                      "example": "512Mi"
                    },
                    "options": {
                      "type": "object",
                      "properties": {
                        "debug": {
                          "type": "boolean",
                          "description": "debug algorithm locally",
                          "default": false
                        },
                        "pending": {
                          "type": "boolean",
                          "description": "pending algorithm",
                          "default": false
                        }
                      },
                      "default": {}
                    },
                    "gitRepository": {
                      "type": "object",
                      "properties": {
                        "url": {
                          "type": "string",
                          "description": "a url for the git repository",
                          "format": "url"
                        },
                        "commit": {
                          "type": "object",
                          "description": "commit details",
                          "properties": {
                            "id": {
                              "type": "string",
                              "description": "commit id"
                            },
                            "timestamp": {
                              "type": "string",
                              "description": "commit time"
                            },
                            "message": {
                              "type": "string",
                              "description": "commit message"
                            }
                          },
                          "required": [
                            "id"
                          ]
                        },
                        "branchName": {
                          "type": "string",
                          "default": "master",
                          "description": "the branch name you wish to create a build from"
                        },
                        "tag": {
                          "type": "string",
                          "description": "a specific tag which will trigger the build"
                        },
                        "token": {
                          "type": "string",
                          "description": "a token which allows hkube's build system to access private repositories more information https://help.github.com/en/articles/creating-a-personal-access-token-for-the-command-line"
                        },
                        "gitKind": {
                          "type": "string",
                          "enum": [
                            "github",
                            "gitlab"
                          ],
                          "default": "github"
                        }
                      },
                      "required": [
                        "url"
                      ]
                    },
                    "entryPoint": {
                      "type": "string"
                    },
                    "baseImage": {
                      "type": "string",
                      "description": "Custom docker image to be used as base to the newly built algorithm image"
                    },
                    "version": {
                      "type": "string"
                    },
                    "minHotWorkers": {
                      "type": "integer",
                      "description": "how many live algorithm instances will always run",
                      "minimum": 0,
                      "default": 0
                    },
                    "algorithmEnv": {
                      "type": "object",
                      "description": "key value environment variables for algorithm"
                    },
                    "workerEnv": {
                      "type": "object",
                      "description": "key value environment variables for worker"
                    },
                    "nodeSelector": {
                      "type": "object",
                      "description": "key value labels for nodes constraint",
                      "additionalProperties": {
                        "type": "string"
                      }
                    },
                    "type": {
                      "type": "string",
                      "description": "type of algorithm code resource",
                      "enum": [
                        "Git",
                        "Code",
                        "Image"
                      ],
                      "default": "Image"
                    }
                  },
                  "required": [
                    "name"
                  ]
                }
              }
            }
          },
          "400": {
            "description": "bad request",
            "content": {
              "application/json": {
                "schema": {
                  "type": "object",
                  "properties": {
                    "code": {
                      "type": "integer",
                      "format": "int32"
                    },
                    "message": {
                      "type": "string"
                    }
                  }
                }
              }
            }
          },
          "404": {
            "description": "pipeline Not Found",
            "content": {
              "application/json": {
                "schema": {
                  "type": "object",
                  "properties": {
                    "code": {
                      "type": "integer",
                      "format": "int32"
                    },
                    "message": {
                      "type": "string"
                    }
                  }
                }
              }
            }
          },
          "default": {
            "description": "Unexpected error",
            "content": {
              "application/json": {
                "schema": {
                  "type": "object",
                  "properties": {
                    "code": {
                      "type": "integer",
                      "format": "int32"
                    },
                    "message": {
                      "type": "string"
                    }
                  }
                }
              }
            }
          }
        }
      },
      "delete": {
        "tags": [
          "StoreAlgorithms"
        ],
        "summary": "Delete algorithm",
        "description": "Delete existing algorithm from store",
        "parameters": [
          {
            "name": "name",
            "in": "path",
            "description": "algorithm name to get from the store",
            "required": true,
            "schema": {
              "type": "string"
            }
          },
          {
            "name": "force",
            "in": "query",
            "description": "should also delete all related data, e.g. pipelines, builds, versions.",
            "required": false,
            "schema": {
              "type": "boolean"
            }
          }
        ],
        "responses": {
          "200": {
            "description": "action summery",
            "content": {
              "application/json": {
                "schema": {
                  "type": "object",
                  "properties": {
                    "message": {
                      "type": "string"
                    }
                  }
                }
              }
            }
          },
          "400": {
            "description": "bad request",
            "content": {
              "application/json": {
                "schema": {
                  "type": "object",
                  "properties": {
                    "code": {
                      "type": "integer",
                      "format": "int32"
                    },
                    "message": {
                      "type": "string"
                    }
                  }
                }
              }
            }
          },
          "404": {
            "description": "pipeline Not Found",
            "content": {
              "application/json": {
                "schema": {
                  "type": "object",
                  "properties": {
                    "code": {
                      "type": "integer",
                      "format": "int32"
                    },
                    "message": {
                      "type": "string"
                    }
                  }
                }
              }
            }
          },
          "default": {
            "description": "Unexpected error",
            "content": {
              "application/json": {
                "schema": {
                  "type": "object",
                  "properties": {
                    "code": {
                      "type": "integer",
                      "format": "int32"
                    },
                    "message": {
                      "type": "string"
                    }
                  }
                }
              }
            }
          }
        }
      }
    },
    "/store/algorithms": {
      "get": {
        "tags": [
          "StoreAlgorithms"
        ],
        "summary": "Get all algorithms",
        "description": "Get all available algorithms from store",
        "parameters": [
          {
            "name": "sort",
            "in": "query",
            "description": "sort by",
            "schema": {
              "type": "string"
            }
          }
        ],
        "responses": {
          "200": {
            "description": "action summery",
            "content": {
              "application/json": {
                "schema": {
                  "items": {
                    "type": "object",
                    "properties": {
                      "name": {
                        "type": "string",
                        "description": "Unique identifier representing a specific algorithm",
                        "minLength": 1,
                        "maxLength": 32,
                        "format": "algorithm-name"
                      },
                      "env": {
                        "type": "string",
                        "enum": [
                          "nodejs",
                          "python",
                          "jvm"
                        ]
                      },
                      "algorithmImage": {
                        "type": "string",
                        "description": "image name as in the docker registry",
                        "format": "algorithm-image"
                      },
                      "cpu": {
                        "type": "number",
                        "default": 0.1,
                        "minimum": 0,
                        "description": "algorithm cpu"
                      },
                      "gpu": {
                        "type": "integer",
                        "minimum": 0,
                        "description": "algorithm gpu"
                      },
                      "mem": {
                        "type": "string",
                        "description": "algorithm memory",
                        "format": "algorithm-memory",
                        "default": "256Mi",
                        "example": "512Mi"
                      },
                      "options": {
                        "type": "object",
                        "properties": {
                          "debug": {
                            "type": "boolean",
                            "description": "debug algorithm locally",
                            "default": false
                          },
                          "pending": {
                            "type": "boolean",
                            "description": "pending algorithm",
                            "default": false
                          }
                        },
                        "default": {}
                      },
                      "gitRepository": {
                        "type": "object",
                        "properties": {
                          "url": {
                            "type": "string",
                            "description": "a url for the git repository",
                            "format": "url"
                          },
                          "commit": {
                            "type": "object",
                            "description": "commit details",
                            "properties": {
                              "id": {
                                "type": "string",
                                "description": "commit id"
                              },
                              "timestamp": {
                                "type": "string",
                                "description": "commit time"
                              },
                              "message": {
                                "type": "string",
                                "description": "commit message"
                              }
                            },
                            "required": [
                              "id"
                            ]
                          },
                          "branchName": {
                            "type": "string",
                            "default": "master",
                            "description": "the branch name you wish to create a build from"
                          },
                          "tag": {
                            "type": "string",
                            "description": "a specific tag which will trigger the build"
                          },
                          "token": {
                            "type": "string",
                            "description": "a token which allows hkube's build system to access private repositories more information https://help.github.com/en/articles/creating-a-personal-access-token-for-the-command-line"
                          },
                          "gitKind": {
                            "type": "string",
                            "enum": [
                              "github",
                              "gitlab"
                            ],
                            "default": "github"
                          }
                        },
                        "required": [
                          "url"
                        ]
                      },
                      "entryPoint": {
                        "type": "string"
                      },
                      "baseImage": {
                        "type": "string",
                        "description": "Custom docker image to be used as base to the newly built algorithm image"
                      },
                      "version": {
                        "type": "string"
                      },
                      "minHotWorkers": {
                        "type": "integer",
                        "description": "how many live algorithm instances will always run",
                        "minimum": 0,
                        "default": 0
                      },
                      "algorithmEnv": {
                        "type": "object",
                        "description": "key value environment variables for algorithm"
                      },
                      "workerEnv": {
                        "type": "object",
                        "description": "key value environment variables for worker"
                      },
                      "nodeSelector": {
                        "type": "object",
                        "description": "key value labels for nodes constraint",
                        "additionalProperties": {
                          "type": "string"
                        }
                      },
                      "type": {
                        "type": "string",
                        "description": "type of algorithm code resource",
                        "enum": [
                          "Git",
                          "Code",
                          "Image"
                        ],
                        "default": "Image"
                      }
                    },
                    "required": [
                      "name"
                    ]
                  }
                }
              }
            }
          },
          "default": {
            "description": "Unexpected error",
            "content": {
              "application/json": {
                "schema": {
                  "type": "object",
                  "properties": {
                    "code": {
                      "type": "integer",
                      "format": "int32"
                    },
                    "message": {
                      "type": "string"
                    }
                  }
                }
              }
            }
          }
        }
      },
      "post": {
        "tags": [
          "StoreAlgorithms"
        ],
        "summary": "Insert algorithm",
        "description": "Insert new algorithm to store if not exists",
        "requestBody": {
          "content": {
            "application/json": {
              "schema": {
                "type": "object",
                "properties": {
                  "name": {
                    "type": "string",
                    "description": "Unique identifier representing a specific algorithm",
                    "minLength": 1,
                    "maxLength": 32,
                    "format": "algorithm-name"
                  },
                  "env": {
                    "type": "string",
                    "enum": [
                      "nodejs",
                      "python",
                      "jvm"
                    ]
                  },
                  "algorithmImage": {
                    "type": "string",
                    "description": "image name as in the docker registry",
                    "format": "algorithm-image"
                  },
                  "cpu": {
                    "type": "number",
                    "default": 0.1,
                    "minimum": 0,
                    "description": "algorithm cpu"
                  },
                  "gpu": {
                    "type": "integer",
                    "minimum": 0,
                    "description": "algorithm gpu"
                  },
                  "mem": {
                    "type": "string",
                    "description": "algorithm memory",
                    "format": "algorithm-memory",
                    "default": "256Mi",
                    "example": "512Mi"
                  },
                  "options": {
                    "type": "object",
                    "properties": {
                      "debug": {
                        "type": "boolean",
                        "description": "debug algorithm locally",
                        "default": false
                      },
                      "pending": {
                        "type": "boolean",
                        "description": "pending algorithm",
                        "default": false
                      }
                    },
                    "default": {}
                  },
                  "gitRepository": {
                    "type": "object",
                    "properties": {
                      "url": {
                        "type": "string",
                        "description": "a url for the git repository",
                        "format": "url"
                      },
                      "commit": {
                        "type": "object",
                        "description": "commit details",
                        "properties": {
                          "id": {
                            "type": "string",
                            "description": "commit id"
                          },
                          "timestamp": {
                            "type": "string",
                            "description": "commit time"
                          },
                          "message": {
                            "type": "string",
                            "description": "commit message"
                          }
                        },
                        "required": [
                          "id"
                        ]
                      },
                      "branchName": {
                        "type": "string",
                        "default": "master",
                        "description": "the branch name you wish to create a build from"
                      },
                      "tag": {
                        "type": "string",
                        "description": "a specific tag which will trigger the build"
                      },
                      "token": {
                        "type": "string",
                        "description": "a token which allows hkube's build system to access private repositories more information https://help.github.com/en/articles/creating-a-personal-access-token-for-the-command-line"
                      },
                      "gitKind": {
                        "type": "string",
                        "enum": [
                          "github",
                          "gitlab"
                        ],
                        "default": "github"
                      }
                    },
                    "required": [
                      "url"
                    ]
                  },
                  "entryPoint": {
                    "type": "string"
                  },
                  "baseImage": {
                    "type": "string",
                    "description": "Custom docker image to be used as base to the newly built algorithm image"
                  },
                  "version": {
                    "type": "string"
                  },
                  "minHotWorkers": {
                    "type": "integer",
                    "description": "how many live algorithm instances will always run",
                    "minimum": 0,
                    "default": 0
                  },
                  "algorithmEnv": {
                    "type": "object",
                    "description": "key value environment variables for algorithm"
                  },
                  "workerEnv": {
                    "type": "object",
                    "description": "key value environment variables for worker"
                  },
                  "nodeSelector": {
                    "type": "object",
                    "description": "key value labels for nodes constraint",
                    "additionalProperties": {
                      "type": "string"
                    }
                  },
                  "type": {
                    "type": "string",
                    "description": "type of algorithm code resource",
                    "enum": [
                      "Git",
                      "Code",
                      "Image"
                    ],
                    "default": "Image"
                  }
                },
                "required": [
                  "name"
                ]
              }
            }
          },
          "description": "algorithm descriptor to be added to the store",
          "required": true
        },
        "responses": {
          "201": {
            "description": "algorithm created",
            "content": {
              "application/json": {
                "schema": {
                  "type": "object",
                  "properties": {
                    "message": {
                      "type": "string"
                    }
                  }
                }
              }
            }
          },
          "400": {
            "description": "bad request",
            "content": {
              "application/json": {
                "schema": {
                  "type": "object",
                  "properties": {
                    "code": {
                      "type": "integer",
                      "format": "int32"
                    },
                    "message": {
                      "type": "string"
                    }
                  }
                }
              }
            }
          },
          "409": {
            "description": "pipeline conflict",
            "content": {
              "application/json": {
                "schema": {
                  "type": "object",
                  "properties": {
                    "code": {
                      "type": "integer",
                      "format": "int32"
                    },
                    "message": {
                      "type": "string"
                    }
                  }
                }
              }
            }
          },
          "default": {
            "description": "Unexpected error",
            "content": {
              "application/json": {
                "schema": {
                  "type": "object",
                  "properties": {
                    "code": {
                      "type": "integer",
                      "format": "int32"
                    },
                    "message": {
                      "type": "string"
                    }
                  }
                }
              }
            }
          }
        }
      },
      "put": {
        "tags": [
          "StoreAlgorithms"
        ],
        "summary": "Update algorithm",
        "description": "Update existing algorithm",
        "requestBody": {
          "content": {
            "application/json": {
              "schema": {
                "type": "object",
                "properties": {
                  "name": {
                    "type": "string",
                    "description": "Unique identifier representing a specific algorithm",
                    "minLength": 1,
                    "maxLength": 32,
                    "format": "algorithm-name"
                  },
                  "env": {
                    "type": "string",
                    "enum": [
                      "nodejs",
                      "python",
                      "jvm"
                    ]
                  },
                  "algorithmImage": {
                    "type": "string",
                    "description": "image name as in the docker registry",
                    "format": "algorithm-image"
                  },
                  "cpu": {
                    "type": "number",
                    "default": 0.1,
                    "minimum": 0,
                    "description": "algorithm cpu"
                  },
                  "gpu": {
                    "type": "integer",
                    "minimum": 0,
                    "description": "algorithm gpu"
                  },
                  "mem": {
                    "type": "string",
                    "description": "algorithm memory",
                    "format": "algorithm-memory",
                    "default": "256Mi",
                    "example": "512Mi"
                  },
                  "options": {
                    "type": "object",
                    "properties": {
                      "debug": {
                        "type": "boolean",
                        "description": "debug algorithm locally",
                        "default": false
                      },
                      "pending": {
                        "type": "boolean",
                        "description": "pending algorithm",
                        "default": false
                      }
                    },
                    "default": {}
                  },
                  "gitRepository": {
                    "type": "object",
                    "properties": {
                      "url": {
                        "type": "string",
                        "description": "a url for the git repository",
                        "format": "url"
                      },
                      "commit": {
                        "type": "object",
                        "description": "commit details",
                        "properties": {
                          "id": {
                            "type": "string",
                            "description": "commit id"
                          },
                          "timestamp": {
                            "type": "string",
                            "description": "commit time"
                          },
                          "message": {
                            "type": "string",
                            "description": "commit message"
                          }
                        },
                        "required": [
                          "id"
                        ]
                      },
                      "branchName": {
                        "type": "string",
                        "default": "master",
                        "description": "the branch name you wish to create a build from"
                      },
                      "tag": {
                        "type": "string",
                        "description": "a specific tag which will trigger the build"
                      },
                      "token": {
                        "type": "string",
                        "description": "a token which allows hkube's build system to access private repositories more information https://help.github.com/en/articles/creating-a-personal-access-token-for-the-command-line"
                      },
                      "gitKind": {
                        "type": "string",
                        "enum": [
                          "github",
                          "gitlab"
                        ],
                        "default": "github"
                      }
                    },
                    "required": [
                      "url"
                    ]
                  },
                  "entryPoint": {
                    "type": "string"
                  },
                  "baseImage": {
                    "type": "string",
                    "description": "Custom docker image to be used as base to the newly built algorithm image"
                  },
                  "version": {
                    "type": "string"
                  },
                  "minHotWorkers": {
                    "type": "integer",
                    "description": "how many live algorithm instances will always run",
                    "minimum": 0,
                    "default": 0
                  },
                  "algorithmEnv": {
                    "type": "object",
                    "description": "key value environment variables for algorithm"
                  },
                  "workerEnv": {
                    "type": "object",
                    "description": "key value environment variables for worker"
                  },
                  "nodeSelector": {
                    "type": "object",
                    "description": "key value labels for nodes constraint",
                    "additionalProperties": {
                      "type": "string"
                    }
                  },
                  "type": {
                    "type": "string",
                    "description": "type of algorithm code resource",
                    "enum": [
                      "Git",
                      "Code",
                      "Image"
                    ],
                    "default": "Image"
                  }
                },
                "required": [
                  "name"
                ]
              }
            }
          },
          "description": "algorithm descriptor to be added to the store",
          "required": true
        },
        "responses": {
          "200": {
            "description": "action summery",
            "content": {
              "application/json": {
                "schema": {
                  "type": "object",
                  "properties": {
                    "message": {
                      "type": "string"
                    }
                  }
                }
              }
            }
          },
          "404": {
            "description": "pipeline Not Found",
            "content": {
              "application/json": {
                "schema": {
                  "type": "object",
                  "properties": {
                    "code": {
                      "type": "integer",
                      "format": "int32"
                    },
                    "message": {
                      "type": "string"
                    }
                  }
                }
              }
            }
          },
          "default": {
            "description": "Unexpected error",
            "content": {
              "application/json": {
                "schema": {
                  "type": "object",
                  "properties": {
                    "code": {
                      "type": "integer",
                      "format": "int32"
                    },
                    "message": {
                      "type": "string"
                    }
                  }
                }
              }
            }
          }
        }
      }
    },
    "/store/algorithms/apply": {
      "post": {
        "tags": [
          "StoreAlgorithms"
        ],
        "summary": "Apply algorithm",
        "description": "create or update algorithm, build id will be returned if build was triggered",
        "requestBody": {
          "content": {
            "multipart/form-data": {
              "schema": {
                "type": "object",
                "properties": {
                  "payload": {
                    "type": "object",
                    "properties": {
                      "name": {
                        "type": "string",
                        "description": "Unique identifier representing a specific algorithm",
                        "minLength": 1,
                        "maxLength": 32,
                        "format": "algorithm-name"
                      },
                      "env": {
                        "type": "string",
                        "enum": [
                          "nodejs",
                          "python",
                          "jvm"
                        ]
                      },
                      "algorithmImage": {
                        "type": "string",
                        "description": "image name as in the docker registry",
                        "format": "algorithm-image"
                      },
                      "cpu": {
                        "type": "number",
                        "default": 0.1,
                        "minimum": 0,
                        "description": "algorithm cpu"
                      },
                      "gpu": {
                        "type": "integer",
                        "minimum": 0,
                        "description": "algorithm gpu"
                      },
                      "mem": {
                        "type": "string",
                        "description": "algorithm memory",
                        "format": "algorithm-memory",
                        "default": "256Mi",
                        "example": "512Mi"
                      },
                      "options": {
                        "type": "object",
                        "properties": {
                          "debug": {
                            "type": "boolean",
                            "description": "debug algorithm locally",
                            "default": false
                          },
                          "pending": {
                            "type": "boolean",
                            "description": "pending algorithm",
                            "default": false
                          }
                        },
                        "default": {}
                      },
                      "gitRepository": {
                        "type": "object",
                        "properties": {
                          "url": {
                            "type": "string",
                            "description": "a url for the git repository",
                            "format": "url"
                          },
                          "commit": {
                            "type": "object",
                            "description": "commit details",
                            "properties": {
                              "id": {
                                "type": "string",
                                "description": "commit id"
                              },
                              "timestamp": {
                                "type": "string",
                                "description": "commit time"
                              },
                              "message": {
                                "type": "string",
                                "description": "commit message"
                              }
                            },
                            "required": [
                              "id"
                            ]
                          },
                          "branchName": {
                            "type": "string",
                            "default": "master",
                            "description": "the branch name you wish to create a build from"
                          },
                          "tag": {
                            "type": "string",
                            "description": "a specific tag which will trigger the build"
                          },
                          "token": {
                            "type": "string",
                            "description": "a token which allows hkube's build system to access private repositories more information https://help.github.com/en/articles/creating-a-personal-access-token-for-the-command-line"
                          },
                          "gitKind": {
                            "type": "string",
                            "enum": [
                              "github",
                              "gitlab"
                            ],
                            "default": "github"
                          }
                        },
                        "required": [
                          "url"
                        ]
                      },
                      "entryPoint": {
                        "type": "string"
                      },
                      "baseImage": {
                        "type": "string",
                        "description": "Custom docker image to be used as base to the newly built algorithm image"
                      },
                      "version": {
                        "type": "string"
                      },
                      "minHotWorkers": {
                        "type": "integer",
                        "description": "how many live algorithm instances will always run",
                        "minimum": 0,
                        "default": 0
                      },
                      "algorithmEnv": {
                        "type": "object",
                        "description": "key value environment variables for algorithm"
                      },
                      "workerEnv": {
                        "type": "object",
                        "description": "key value environment variables for worker"
                      },
                      "nodeSelector": {
                        "type": "object",
                        "description": "key value labels for nodes constraint",
                        "additionalProperties": {
                          "type": "string"
                        }
                      },
                      "type": {
                        "type": "string",
                        "description": "type of algorithm code resource",
                        "enum": [
                          "Git",
                          "Code",
                          "Image"
                        ],
                        "default": "Image"
                      }
                    },
                    "required": [
                      "name"
                    ]
                  },
                  "options": {
                    "type": "object",
                    "properties": {
                      "overrideImage": {
                        "type": "boolean",
                        "description": "should replace the current image with this image",
                        "default": false
                      }
                    }
                  },
                  "file": {
                    "type": "string",
                    "format": "binary",
                    "description": "the algorithm source code (file types: zip, tar.gz)"
                  }
                }
              }
            }
          },
          "description": "algorithm descriptor to be added to the store",
          "required": true
        },
        "responses": {
          "200": {
            "description": "algorithm applied",
            "content": {
              "application/json": {
                "schema": {
                  "type": "object",
                  "properties": {
                    "buildId": {
                      "type": "string",
                      "description": "Pipeline name"
                    },
                    "algorithm": {
                      "type": "object",
                      "properties": {
                        "name": {
                          "type": "string",
                          "description": "Unique identifier representing a specific algorithm",
                          "minLength": 1,
                          "maxLength": 32,
                          "format": "algorithm-name"
                        },
                        "env": {
                          "type": "string",
                          "enum": [
                            "nodejs",
                            "python",
                            "jvm"
                          ]
                        },
                        "algorithmImage": {
                          "type": "string",
                          "description": "image name as in the docker registry",
                          "format": "algorithm-image"
                        },
                        "cpu": {
                          "type": "number",
                          "default": 0.1,
                          "minimum": 0,
                          "description": "algorithm cpu"
                        },
                        "gpu": {
                          "type": "integer",
                          "minimum": 0,
                          "description": "algorithm gpu"
                        },
                        "mem": {
                          "type": "string",
                          "description": "algorithm memory",
                          "format": "algorithm-memory",
                          "default": "256Mi",
                          "example": "512Mi"
                        },
                        "options": {
                          "type": "object",
                          "properties": {
                            "debug": {
                              "type": "boolean",
                              "description": "debug algorithm locally",
                              "default": false
                            },
                            "pending": {
                              "type": "boolean",
                              "description": "pending algorithm",
                              "default": false
                            }
                          },
                          "default": {}
                        },
                        "gitRepository": {
                          "type": "object",
                          "properties": {
                            "url": {
                              "type": "string",
                              "description": "a url for the git repository",
                              "format": "url"
                            },
                            "commit": {
                              "type": "object",
                              "description": "commit details",
                              "properties": {
                                "id": {
                                  "type": "string",
                                  "description": "commit id"
                                },
                                "timestamp": {
                                  "type": "string",
                                  "description": "commit time"
                                },
                                "message": {
                                  "type": "string",
                                  "description": "commit message"
                                }
                              },
                              "required": [
                                "id"
                              ]
                            },
                            "branchName": {
                              "type": "string",
                              "default": "master",
                              "description": "the branch name you wish to create a build from"
                            },
                            "tag": {
                              "type": "string",
                              "description": "a specific tag which will trigger the build"
                            },
                            "token": {
                              "type": "string",
                              "description": "a token which allows hkube's build system to access private repositories more information https://help.github.com/en/articles/creating-a-personal-access-token-for-the-command-line"
                            },
                            "gitKind": {
                              "type": "string",
                              "enum": [
                                "github",
                                "gitlab"
                              ],
                              "default": "github"
                            }
                          },
                          "required": [
                            "url"
                          ]
                        },
                        "entryPoint": {
                          "type": "string"
                        },
                        "baseImage": {
                          "type": "string",
                          "description": "Custom docker image to be used as base to the newly built algorithm image"
                        },
                        "version": {
                          "type": "string"
                        },
                        "minHotWorkers": {
                          "type": "integer",
                          "description": "how many live algorithm instances will always run",
                          "minimum": 0,
                          "default": 0
                        },
                        "algorithmEnv": {
                          "type": "object",
                          "description": "key value environment variables for algorithm"
                        },
                        "workerEnv": {
                          "type": "object",
                          "description": "key value environment variables for worker"
                        },
                        "nodeSelector": {
                          "type": "object",
                          "description": "key value labels for nodes constraint",
                          "additionalProperties": {
                            "type": "string"
                          }
                        },
                        "type": {
                          "type": "string",
                          "description": "type of algorithm code resource",
                          "enum": [
                            "Git",
                            "Code",
                            "Image"
                          ],
                          "default": "Image"
                        }
                      },
                      "required": [
                        "name"
                      ]
                    },
                    "status": {
                      "type": "string"
                    },
                    "timestamp": {
                      "type": "string"
                    }
                  }
                }
              }
            }
          },
          "400": {
            "description": "bad request",
            "content": {
              "application/json": {
                "schema": {
                  "type": "object",
                  "properties": {
                    "code": {
                      "type": "integer",
                      "format": "int32"
                    },
                    "message": {
                      "type": "string"
                    }
                  }
                }
              }
            }
          },
          "default": {
            "description": "Unexpected error",
            "content": {
              "application/json": {
                "schema": {
                  "type": "object",
                  "properties": {
                    "code": {
                      "type": "integer",
                      "format": "int32"
                    },
                    "message": {
                      "type": "string"
                    }
                  }
                }
              }
            }
          }
        }
      }
    },
    "/store/pipelines/{name}": {
      "get": {
        "tags": [
          "StorePipelines"
        ],
        "summary": "Get pipeline",
        "description": "Get specific pipeline from store",
        "parameters": [
          {
            "name": "name",
            "in": "path",
            "description": "pipeline name to get from the store",
            "required": true,
            "schema": {
              "type": "string"
            }
          }
        ],
        "responses": {
          "200": {
            "description": "action summery",
            "content": {
              "application/json": {
                "schema": {
                  "type": "object",
                  "properties": {
                    "name": {
                      "type": "string",
                      "description": "Unique identifier representing a specific pipeline",
                      "minLength": 1,
                      "format": "pipeline-name"
                    },
                    "description": {
                      "type": "string",
                      "description": "pipeline description"
                    },
                    "nodes": {
                      "type": "array",
                      "description": "Array of nodes",
                      "items": {
                        "type": "object",
                        "properties": {
                          "nodeName": {
                            "type": "string",
                            "description": "Unique node identifier",
                            "minLength": 1
                          },
                          "algorithmName": {
                            "type": "string",
                            "description": "Unique identifier representing a specific algorithm",
                            "minLength": 1,
                            "maxLength": 32,
                            "format": "algorithm-name"
                          },
                          "input": {
                            "type": "array",
                            "description": "The input for the algorithm",
                            "items": {},
                            "default": []
                          },
                          "metrics": {
                            "default": {},
                            "type": "object",
                            "properties": {
                              "tensorboard": {
                                "type": "boolean",
                                "description": "Should tensorboard metrics be collected.",
                                "default": true
                              }
                            }
                          }
                        },
                        "required": [
                          "nodeName",
                          "algorithmName"
                        ]
                      }
                    },
                    "flowInput": {
                      "type": "object",
                      "description": "input object"
                    },
                    "webhooks": {
                      "type": "object",
                      "properties": {
                        "progress": {
                          "type": "string",
                          "format": "url",
                          "minLength": 1,
                          "description": "url to activate upon progress",
                          "example": "http://my-url-to-progress"
                        },
                        "result": {
                          "type": "string",
                          "format": "url",
                          "minLength": 1,
                          "description": "url to activate upon result",
                          "example": "http://my-url-to-result"
                        }
                      },
                      "additionalProperties": false
                    },
                    "options": {
                      "default": {},
                      "type": "object",
                      "properties": {
                        "ttl": {
                          "type": "integer",
                          "description": "pipeline time to live in seconds",
                          "minimum": 1,
                          "default": 3600,
                          "example": 3600
                        },
                        "batchTolerance": {
                          "type": "integer",
                          "minimum": 0,
                          "maximum": 100,
                          "default": 80,
                          "example": 80
                        },
                        "concurrentPipelines": {
                          "type": "integer",
                          "minimum": 1,
                          "maximum": 10000,
                          "example": 1
                        },
                        "progressVerbosityLevel": {
                          "type": "string",
                          "default": "info",
                          "example": "info",
                          "enum": [
                            "trace",
                            "debug",
                            "info",
                            "warn",
                            "error",
                            "critical"
                          ]
                        }
                      },
                      "description": "optional properties"
                    },
                    "priority": {
                      "default": 3,
                      "type": "integer",
                      "minimum": 1,
                      "maximum": 5,
                      "example": 3
                    },
                    "triggers": {
                      "type": "object",
                      "properties": {
                        "pipelines": {
                          "type": "array",
                          "description": "pipelines to activate upon result",
                          "items": {
                            "type": "string",
                            "minLength": 1
                          }
                        },
                        "cron": {
                          "type": "object",
                          "properties": {
                            "pattern": {
                              "type": "string",
                              "description": "cron job",
                              "minLength": 1,
                              "format": "cron"
                            },
                            "enabled": {
                              "type": "boolean",
                              "description": "enable or disable cron job",
                              "default": false
                            }
                          }
                        }
                      },
                      "additionalProperties": false
                    },
                    "tags": {
                      "type": "array",
                      "description": "Array of tags",
                      "items": {
                        "type": "string",
                        "description": "Unique identifier representing a specific algorithm",
                        "minLength": 1,
                        "maxLength": 32
                      }
                    }
                  },
                  "additionalProperties": false,
                  "required": [
                    "name",
                    "nodes"
                  ]
                }
              }
            }
          },
          "400": {
            "description": "bad request",
            "content": {
              "application/json": {
                "schema": {
                  "type": "object",
                  "properties": {
                    "code": {
                      "type": "integer",
                      "format": "int32"
                    },
                    "message": {
                      "type": "string"
                    }
                  }
                }
              }
            }
          },
          "404": {
            "description": "pipeline Not Found",
            "content": {
              "application/json": {
                "schema": {
                  "type": "object",
                  "properties": {
                    "code": {
                      "type": "integer",
                      "format": "int32"
                    },
                    "message": {
                      "type": "string"
                    }
                  }
                }
              }
            }
          },
          "default": {
            "description": "Unexpected error",
            "content": {
              "application/json": {
                "schema": {
                  "type": "object",
                  "properties": {
                    "code": {
                      "type": "integer",
                      "format": "int32"
                    },
                    "message": {
                      "type": "string"
                    }
                  }
                }
              }
            }
          }
        }
      },
      "delete": {
        "tags": [
          "StorePipelines"
        ],
        "summary": "Delete pipeline",
        "description": "Delete existing pipeline from store",
        "parameters": [
          {
            "name": "name",
            "in": "path",
            "description": "pipeline name to get from the store",
            "required": true,
            "schema": {
              "type": "string"
            }
          }
        ],
        "responses": {
          "200": {
            "description": "action summery",
            "content": {
              "application/json": {
                "schema": {
                  "type": "object",
                  "properties": {
                    "message": {
                      "type": "string"
                    }
                  }
                }
              }
            }
          },
          "400": {
            "description": "bad request",
            "content": {
              "application/json": {
                "schema": {
                  "type": "object",
                  "properties": {
                    "code": {
                      "type": "integer",
                      "format": "int32"
                    },
                    "message": {
                      "type": "string"
                    }
                  }
                }
              }
            }
          },
          "404": {
            "description": "pipeline Not Found",
            "content": {
              "application/json": {
                "schema": {
                  "type": "object",
                  "properties": {
                    "code": {
                      "type": "integer",
                      "format": "int32"
                    },
                    "message": {
                      "type": "string"
                    }
                  }
                }
              }
            }
          },
          "default": {
            "description": "Unexpected error",
            "content": {
              "application/json": {
                "schema": {
                  "type": "object",
                  "properties": {
                    "code": {
                      "type": "integer",
                      "format": "int32"
                    },
                    "message": {
                      "type": "string"
                    }
                  }
                }
              }
            }
          }
        }
      }
    },
    "/store/pipelines": {
      "get": {
        "tags": [
          "StorePipelines"
        ],
        "summary": "Get all pipelines",
        "description": "Get all pipelines from store",
        "parameters": [
          {
            "name": "sort",
            "in": "query",
            "description": "sort by",
            "schema": {
              "type": "string"
            }
          }
        ],
        "responses": {
          "200": {
            "description": "action summery",
            "content": {
              "application/json": {
                "schema": {
                  "items": {
                    "type": "object",
                    "properties": {
                      "name": {
                        "type": "string",
                        "description": "Unique identifier representing a specific pipeline",
                        "minLength": 1,
                        "format": "pipeline-name"
                      },
                      "description": {
                        "type": "string",
                        "description": "pipeline description"
                      },
                      "nodes": {
                        "type": "array",
                        "description": "Array of nodes",
                        "items": {
                          "type": "object",
                          "properties": {
                            "nodeName": {
                              "type": "string",
                              "description": "Unique node identifier",
                              "minLength": 1
                            },
                            "algorithmName": {
                              "type": "string",
                              "description": "Unique identifier representing a specific algorithm",
                              "minLength": 1,
                              "maxLength": 32,
                              "format": "algorithm-name"
                            },
                            "input": {
                              "type": "array",
                              "description": "The input for the algorithm",
                              "items": {},
                              "default": []
                            },
                            "metrics": {
                              "default": {},
                              "type": "object",
                              "properties": {
                                "tensorboard": {
                                  "type": "boolean",
                                  "description": "Should tensorboard metrics be collected.",
                                  "default": true
                                }
                              }
                            }
                          },
                          "required": [
                            "nodeName",
                            "algorithmName"
                          ]
                        }
                      },
                      "flowInput": {
                        "type": "object",
                        "description": "input object"
                      },
                      "webhooks": {
                        "type": "object",
                        "properties": {
                          "progress": {
                            "type": "string",
                            "format": "url",
                            "minLength": 1,
                            "description": "url to activate upon progress",
                            "example": "http://my-url-to-progress"
                          },
                          "result": {
                            "type": "string",
                            "format": "url",
                            "minLength": 1,
                            "description": "url to activate upon result",
                            "example": "http://my-url-to-result"
                          }
                        },
                        "additionalProperties": false
                      },
                      "options": {
                        "default": {},
                        "type": "object",
                        "properties": {
                          "ttl": {
                            "type": "integer",
                            "description": "pipeline time to live in seconds",
                            "minimum": 1,
                            "default": 3600,
                            "example": 3600
                          },
                          "batchTolerance": {
                            "type": "integer",
                            "minimum": 0,
                            "maximum": 100,
                            "default": 80,
                            "example": 80
                          },
                          "concurrentPipelines": {
                            "type": "integer",
                            "minimum": 1,
                            "maximum": 10000,
                            "example": 1
                          },
                          "progressVerbosityLevel": {
                            "type": "string",
                            "default": "info",
                            "example": "info",
                            "enum": [
                              "trace",
                              "debug",
                              "info",
                              "warn",
                              "error",
                              "critical"
                            ]
                          }
                        },
                        "description": "optional properties"
                      },
                      "priority": {
                        "default": 3,
                        "type": "integer",
                        "minimum": 1,
                        "maximum": 5,
                        "example": 3
                      },
                      "triggers": {
                        "type": "object",
                        "properties": {
                          "pipelines": {
                            "type": "array",
                            "description": "pipelines to activate upon result",
                            "items": {
                              "type": "string",
                              "minLength": 1
                            }
                          },
                          "cron": {
                            "type": "object",
                            "properties": {
                              "pattern": {
                                "type": "string",
                                "description": "cron job",
                                "minLength": 1,
                                "format": "cron"
                              },
                              "enabled": {
                                "type": "boolean",
                                "description": "enable or disable cron job",
                                "default": false
                              }
                            }
                          }
                        },
                        "additionalProperties": false
                      },
                      "tags": {
                        "type": "array",
                        "description": "Array of tags",
                        "items": {
                          "type": "string",
                          "description": "Unique identifier representing a specific algorithm",
                          "minLength": 1,
                          "maxLength": 32
                        }
                      }
                    },
                    "additionalProperties": false,
                    "required": [
                      "name",
                      "nodes"
                    ]
                  }
                }
              }
            }
          },
          "default": {
            "description": "Unexpected error",
            "content": {
              "application/json": {
                "schema": {
                  "type": "object",
                  "properties": {
                    "code": {
                      "type": "integer",
                      "format": "int32"
                    },
                    "message": {
                      "type": "string"
                    }
                  }
                }
              }
            }
          }
        }
      },
      "post": {
        "tags": [
          "StorePipelines"
        ],
        "summary": "Insert pipeline",
        "description": "Insert new pipeline to store if not exist",
        "requestBody": {
          "content": {
            "application/json": {
              "schema": {
                "type": "object",
                "properties": {
                  "name": {
                    "type": "string",
                    "description": "Unique identifier representing a specific pipeline",
                    "minLength": 1,
                    "format": "pipeline-name"
                  },
                  "description": {
                    "type": "string",
                    "description": "pipeline description"
                  },
                  "nodes": {
                    "type": "array",
                    "description": "Array of nodes",
                    "items": {
                      "type": "object",
                      "properties": {
                        "nodeName": {
                          "type": "string",
                          "description": "Unique node identifier",
                          "minLength": 1
                        },
                        "algorithmName": {
                          "type": "string",
                          "description": "Unique identifier representing a specific algorithm",
                          "minLength": 1,
                          "maxLength": 32,
                          "format": "algorithm-name"
                        },
                        "input": {
                          "type": "array",
                          "description": "The input for the algorithm",
                          "items": {},
                          "default": []
                        },
                        "metrics": {
                          "default": {},
                          "type": "object",
                          "properties": {
                            "tensorboard": {
                              "type": "boolean",
                              "description": "Should tensorboard metrics be collected.",
                              "default": true
                            }
                          }
                        }
                      },
                      "required": [
                        "nodeName",
                        "algorithmName"
                      ]
                    }
                  },
                  "flowInput": {
                    "type": "object",
                    "description": "input object"
                  },
                  "webhooks": {
                    "type": "object",
                    "properties": {
                      "progress": {
                        "type": "string",
                        "format": "url",
                        "minLength": 1,
                        "description": "url to activate upon progress",
                        "example": "http://my-url-to-progress"
                      },
                      "result": {
                        "type": "string",
                        "format": "url",
                        "minLength": 1,
                        "description": "url to activate upon result",
                        "example": "http://my-url-to-result"
                      }
                    },
                    "additionalProperties": false
                  },
                  "options": {
                    "default": {},
                    "type": "object",
                    "properties": {
                      "ttl": {
                        "type": "integer",
                        "description": "pipeline time to live in seconds",
                        "minimum": 1,
                        "default": 3600,
                        "example": 3600
                      },
                      "batchTolerance": {
                        "type": "integer",
                        "minimum": 0,
                        "maximum": 100,
                        "default": 80,
                        "example": 80
                      },
                      "concurrentPipelines": {
                        "type": "integer",
                        "minimum": 1,
                        "maximum": 10000,
                        "example": 1
                      },
                      "progressVerbosityLevel": {
                        "type": "string",
                        "default": "info",
                        "example": "info",
                        "enum": [
                          "trace",
                          "debug",
                          "info",
                          "warn",
                          "error",
                          "critical"
                        ]
                      }
                    },
                    "description": "optional properties"
                  },
                  "priority": {
                    "default": 3,
                    "type": "integer",
                    "minimum": 1,
                    "maximum": 5,
                    "example": 3
                  },
                  "triggers": {
                    "type": "object",
                    "properties": {
                      "pipelines": {
                        "type": "array",
                        "description": "pipelines to activate upon result",
                        "items": {
                          "type": "string",
                          "minLength": 1
                        }
                      },
                      "cron": {
                        "type": "object",
                        "properties": {
                          "pattern": {
                            "type": "string",
                            "description": "cron job",
                            "minLength": 1,
                            "format": "cron"
                          },
                          "enabled": {
                            "type": "boolean",
                            "description": "enable or disable cron job",
                            "default": false
                          }
                        }
                      }
                    },
                    "additionalProperties": false
                  },
                  "tags": {
                    "type": "array",
                    "description": "Array of tags",
                    "items": {
                      "type": "string",
                      "description": "Unique identifier representing a specific algorithm",
                      "minLength": 1,
                      "maxLength": 32
                    }
                  }
                },
                "additionalProperties": false,
                "required": [
                  "name",
                  "nodes"
                ]
              }
            }
          },
          "description": "an object representing all information needed for pipeline execution",
          "required": true
        },
        "responses": {
          "201": {
            "description": "pipeline created",
            "content": {
              "application/json": {
                "schema": {
                  "type": "object",
                  "properties": {
                    "name": {
                      "type": "string",
                      "description": "Unique identifier representing a specific pipeline",
                      "minLength": 1,
                      "format": "pipeline-name"
                    },
                    "description": {
                      "type": "string",
                      "description": "pipeline description"
                    },
                    "nodes": {
                      "type": "array",
                      "description": "Array of nodes",
                      "items": {
                        "type": "object",
                        "properties": {
                          "nodeName": {
                            "type": "string",
                            "description": "Unique node identifier",
                            "minLength": 1
                          },
                          "algorithmName": {
                            "type": "string",
                            "description": "Unique identifier representing a specific algorithm",
                            "minLength": 1,
                            "maxLength": 32,
                            "format": "algorithm-name"
                          },
                          "input": {
                            "type": "array",
                            "description": "The input for the algorithm",
                            "items": {},
                            "default": []
                          },
                          "metrics": {
                            "default": {},
                            "type": "object",
                            "properties": {
                              "tensorboard": {
                                "type": "boolean",
                                "description": "Should tensorboard metrics be collected.",
                                "default": true
                              }
                            }
                          }
                        },
                        "required": [
                          "nodeName",
                          "algorithmName"
                        ]
                      }
                    },
                    "flowInput": {
                      "type": "object",
                      "description": "input object"
                    },
                    "webhooks": {
                      "type": "object",
                      "properties": {
                        "progress": {
                          "type": "string",
                          "format": "url",
                          "minLength": 1,
                          "description": "url to activate upon progress",
                          "example": "http://my-url-to-progress"
                        },
                        "result": {
                          "type": "string",
                          "format": "url",
                          "minLength": 1,
                          "description": "url to activate upon result",
                          "example": "http://my-url-to-result"
                        }
                      },
                      "additionalProperties": false
                    },
                    "options": {
                      "default": {},
                      "type": "object",
                      "properties": {
                        "ttl": {
                          "type": "integer",
                          "description": "pipeline time to live in seconds",
                          "minimum": 1,
                          "default": 3600,
                          "example": 3600
                        },
                        "batchTolerance": {
                          "type": "integer",
                          "minimum": 0,
                          "maximum": 100,
                          "default": 80,
                          "example": 80
                        },
                        "concurrentPipelines": {
                          "type": "integer",
                          "minimum": 1,
                          "maximum": 10000,
                          "example": 1
                        },
                        "progressVerbosityLevel": {
                          "type": "string",
                          "default": "info",
                          "example": "info",
                          "enum": [
                            "trace",
                            "debug",
                            "info",
                            "warn",
                            "error",
                            "critical"
                          ]
                        }
                      },
                      "description": "optional properties"
                    },
                    "priority": {
                      "default": 3,
                      "type": "integer",
                      "minimum": 1,
                      "maximum": 5,
                      "example": 3
                    },
                    "triggers": {
                      "type": "object",
                      "properties": {
                        "pipelines": {
                          "type": "array",
                          "description": "pipelines to activate upon result",
                          "items": {
                            "type": "string",
                            "minLength": 1
                          }
                        },
                        "cron": {
                          "type": "object",
                          "properties": {
                            "pattern": {
                              "type": "string",
                              "description": "cron job",
                              "minLength": 1,
                              "format": "cron"
                            },
                            "enabled": {
                              "type": "boolean",
                              "description": "enable or disable cron job",
                              "default": false
                            }
                          }
                        }
                      },
                      "additionalProperties": false
                    },
                    "tags": {
                      "type": "array",
                      "description": "Array of tags",
                      "items": {
                        "type": "string",
                        "description": "Unique identifier representing a specific algorithm",
                        "minLength": 1,
                        "maxLength": 32
                      }
                    }
                  },
                  "additionalProperties": false,
                  "required": [
                    "name",
                    "nodes"
                  ]
                }
              }
            }
          },
          "400": {
            "description": "bad request",
            "content": {
              "application/json": {
                "schema": {
                  "type": "object",
                  "properties": {
                    "code": {
                      "type": "integer",
                      "format": "int32"
                    },
                    "message": {
                      "type": "string"
                    }
                  }
                }
              }
            }
          },
          "409": {
            "description": "pipeline conflict",
            "content": {
              "application/json": {
                "schema": {
                  "type": "object",
                  "properties": {
                    "code": {
                      "type": "integer",
                      "format": "int32"
                    },
                    "message": {
                      "type": "string"
                    }
                  }
                }
              }
            }
          },
          "default": {
            "description": "Unexpected error",
            "content": {
              "application/json": {
                "schema": {
                  "type": "object",
                  "properties": {
                    "code": {
                      "type": "integer",
                      "format": "int32"
                    },
                    "message": {
                      "type": "string"
                    }
                  }
                }
              }
            }
          }
        }
      },
      "put": {
        "tags": [
          "StorePipelines"
        ],
        "summary": "Update pipeline",
        "description": "Update existing pipeline",
        "requestBody": {
          "content": {
            "application/json": {
              "schema": {
                "type": "object",
                "properties": {
                  "name": {
                    "type": "string",
                    "description": "Unique identifier representing a specific pipeline",
                    "minLength": 1,
                    "format": "pipeline-name"
                  },
                  "description": {
                    "type": "string",
                    "description": "pipeline description"
                  },
                  "nodes": {
                    "type": "array",
                    "description": "Array of nodes",
                    "items": {
                      "type": "object",
                      "properties": {
                        "nodeName": {
                          "type": "string",
                          "description": "Unique node identifier",
                          "minLength": 1
                        },
                        "algorithmName": {
                          "type": "string",
                          "description": "Unique identifier representing a specific algorithm",
                          "minLength": 1,
                          "maxLength": 32,
                          "format": "algorithm-name"
                        },
                        "input": {
                          "type": "array",
                          "description": "The input for the algorithm",
                          "items": {},
                          "default": []
                        },
                        "metrics": {
                          "default": {},
                          "type": "object",
                          "properties": {
                            "tensorboard": {
                              "type": "boolean",
                              "description": "Should tensorboard metrics be collected.",
                              "default": true
                            }
                          }
                        }
                      },
                      "required": [
                        "nodeName",
                        "algorithmName"
                      ]
                    }
                  },
                  "flowInput": {
                    "type": "object",
                    "description": "input object"
                  },
                  "webhooks": {
                    "type": "object",
                    "properties": {
                      "progress": {
                        "type": "string",
                        "format": "url",
                        "minLength": 1,
                        "description": "url to activate upon progress",
                        "example": "http://my-url-to-progress"
                      },
                      "result": {
                        "type": "string",
                        "format": "url",
                        "minLength": 1,
                        "description": "url to activate upon result",
                        "example": "http://my-url-to-result"
                      }
                    },
                    "additionalProperties": false
                  },
                  "options": {
                    "default": {},
                    "type": "object",
                    "properties": {
                      "ttl": {
                        "type": "integer",
                        "description": "pipeline time to live in seconds",
                        "minimum": 1,
                        "default": 3600,
                        "example": 3600
                      },
                      "batchTolerance": {
                        "type": "integer",
                        "minimum": 0,
                        "maximum": 100,
                        "default": 80,
                        "example": 80
                      },
                      "concurrentPipelines": {
                        "type": "integer",
                        "minimum": 1,
                        "maximum": 10000,
                        "example": 1
                      },
                      "progressVerbosityLevel": {
                        "type": "string",
                        "default": "info",
                        "example": "info",
                        "enum": [
                          "trace",
                          "debug",
                          "info",
                          "warn",
                          "error",
                          "critical"
                        ]
                      }
                    },
                    "description": "optional properties"
                  },
                  "priority": {
                    "default": 3,
                    "type": "integer",
                    "minimum": 1,
                    "maximum": 5,
                    "example": 3
                  },
                  "triggers": {
                    "type": "object",
                    "properties": {
                      "pipelines": {
                        "type": "array",
                        "description": "pipelines to activate upon result",
                        "items": {
                          "type": "string",
                          "minLength": 1
                        }
                      },
                      "cron": {
                        "type": "object",
                        "properties": {
                          "pattern": {
                            "type": "string",
                            "description": "cron job",
                            "minLength": 1,
                            "format": "cron"
                          },
                          "enabled": {
                            "type": "boolean",
                            "description": "enable or disable cron job",
                            "default": false
                          }
                        }
                      }
                    },
                    "additionalProperties": false
                  },
                  "tags": {
                    "type": "array",
                    "description": "Array of tags",
                    "items": {
                      "type": "string",
                      "description": "Unique identifier representing a specific algorithm",
                      "minLength": 1,
                      "maxLength": 32
                    }
                  }
                },
                "additionalProperties": false,
                "required": [
                  "name",
                  "nodes"
                ]
              }
            }
          },
          "description": "an object representing all information needed for pipeline execution",
          "required": true
        },
        "responses": {
          "200": {
            "description": "action summery",
            "content": {
              "application/json": {
                "schema": {
                  "type": "object",
                  "properties": {
                    "name": {
                      "type": "string",
                      "description": "Unique identifier representing a specific pipeline",
                      "minLength": 1,
                      "format": "pipeline-name"
                    },
                    "description": {
                      "type": "string",
                      "description": "pipeline description"
                    },
                    "nodes": {
                      "type": "array",
                      "description": "Array of nodes",
                      "items": {
                        "type": "object",
                        "properties": {
                          "nodeName": {
                            "type": "string",
                            "description": "Unique node identifier",
                            "minLength": 1
                          },
                          "algorithmName": {
                            "type": "string",
                            "description": "Unique identifier representing a specific algorithm",
                            "minLength": 1,
                            "maxLength": 32,
                            "format": "algorithm-name"
                          },
                          "input": {
                            "type": "array",
                            "description": "The input for the algorithm",
                            "items": {},
                            "default": []
                          },
                          "metrics": {
                            "default": {},
                            "type": "object",
                            "properties": {
                              "tensorboard": {
                                "type": "boolean",
                                "description": "Should tensorboard metrics be collected.",
                                "default": true
                              }
                            }
                          }
                        },
                        "required": [
                          "nodeName",
                          "algorithmName"
                        ]
                      }
                    },
                    "flowInput": {
                      "type": "object",
                      "description": "input object"
                    },
                    "webhooks": {
                      "type": "object",
                      "properties": {
                        "progress": {
                          "type": "string",
                          "format": "url",
                          "minLength": 1,
                          "description": "url to activate upon progress",
                          "example": "http://my-url-to-progress"
                        },
                        "result": {
                          "type": "string",
                          "format": "url",
                          "minLength": 1,
                          "description": "url to activate upon result",
                          "example": "http://my-url-to-result"
                        }
                      },
                      "additionalProperties": false
                    },
                    "options": {
                      "default": {},
                      "type": "object",
                      "properties": {
                        "ttl": {
                          "type": "integer",
                          "description": "pipeline time to live in seconds",
                          "minimum": 1,
                          "default": 3600,
                          "example": 3600
                        },
                        "batchTolerance": {
                          "type": "integer",
                          "minimum": 0,
                          "maximum": 100,
                          "default": 80,
                          "example": 80
                        },
                        "concurrentPipelines": {
                          "type": "integer",
                          "minimum": 1,
                          "maximum": 10000,
                          "example": 1
                        },
                        "progressVerbosityLevel": {
                          "type": "string",
                          "default": "info",
                          "example": "info",
                          "enum": [
                            "trace",
                            "debug",
                            "info",
                            "warn",
                            "error",
                            "critical"
                          ]
                        }
                      },
                      "description": "optional properties"
                    },
                    "priority": {
                      "default": 3,
                      "type": "integer",
                      "minimum": 1,
                      "maximum": 5,
                      "example": 3
                    },
                    "triggers": {
                      "type": "object",
                      "properties": {
                        "pipelines": {
                          "type": "array",
                          "description": "pipelines to activate upon result",
                          "items": {
                            "type": "string",
                            "minLength": 1
                          }
                        },
                        "cron": {
                          "type": "object",
                          "properties": {
                            "pattern": {
                              "type": "string",
                              "description": "cron job",
                              "minLength": 1,
                              "format": "cron"
                            },
                            "enabled": {
                              "type": "boolean",
                              "description": "enable or disable cron job",
                              "default": false
                            }
                          }
                        }
                      },
                      "additionalProperties": false
                    },
                    "tags": {
                      "type": "array",
                      "description": "Array of tags",
                      "items": {
                        "type": "string",
                        "description": "Unique identifier representing a specific algorithm",
                        "minLength": 1,
                        "maxLength": 32
                      }
                    }
                  },
                  "additionalProperties": false,
                  "required": [
                    "name",
                    "nodes"
                  ]
                }
              }
            }
          },
          "404": {
            "description": "pipeline Not Found",
            "content": {
              "application/json": {
                "schema": {
                  "type": "object",
                  "properties": {
                    "code": {
                      "type": "integer",
                      "format": "int32"
                    },
                    "message": {
                      "type": "string"
                    }
                  }
                }
              }
            }
          },
          "default": {
            "description": "Unexpected error",
            "content": {
              "application/json": {
                "schema": {
                  "type": "object",
                  "properties": {
                    "code": {
                      "type": "integer",
                      "format": "int32"
                    },
                    "message": {
                      "type": "string"
                    }
                  }
                }
              }
            }
          }
        }
      }
    },
    "/webhooks/status/{jobId}": {
      "get": {
        "tags": [
          "Webhooks"
        ],
        "summary": "Webhook status",
        "description": "Returns a webhook status for specific pipeline",
        "parameters": [
          {
            "name": "jobId",
            "in": "path",
            "description": "Unique identifier representing pipeline execution",
            "required": true,
            "schema": {
              "type": "string"
            }
          }
        ],
        "responses": {
          "200": {
            "description": "pipeline result",
            "content": {
              "application/json": {
                "schema": {
                  "type": "object",
                  "properties": {
                    "timestamp": {
                      "type": "string"
                    },
                    "url": {
                      "type": "string"
                    },
                    "pipelineStatus": {
                      "type": "string"
                    },
                    "responseStatus": {
                      "type": "string"
                    },
                    "httpResponse": {
                      "type": "object",
                      "properties": {
                        "statusCode": {
                          "type": "string"
                        },
                        "statusMessage": {
                          "type": "string"
                        }
                      }
                    },
                    "status": {
                      "type": "string"
                    }
                  }
                }
              }
            }
          },
          "400": {
            "description": "bad request",
            "content": {
              "application/json": {
                "schema": {
                  "type": "object",
                  "properties": {
                    "code": {
                      "type": "integer",
                      "format": "int32"
                    },
                    "message": {
                      "type": "string"
                    }
                  }
                }
              }
            }
          },
          "404": {
            "description": "jobId Not Found",
            "content": {
              "application/json": {
                "schema": {
                  "type": "object",
                  "properties": {
                    "code": {
                      "type": "integer",
                      "format": "int32"
                    },
                    "message": {
                      "type": "string"
                    }
                  }
                }
              }
            }
          },
          "default": {
            "description": "Unexpected error",
            "content": {
              "application/json": {
                "schema": {
                  "type": "object",
                  "properties": {
                    "code": {
                      "type": "integer",
                      "format": "int32"
                    },
                    "message": {
                      "type": "string"
                    }
                  }
                }
              }
            }
          }
        }
      }
    },
    "/webhooks/results/{jobId}": {
      "get": {
        "tags": [
          "Webhooks"
        ],
        "summary": "Webhook result",
        "description": "Returns a webhook result for specific pipeline",
        "parameters": [
          {
            "name": "jobId",
            "in": "path",
            "description": "Unique identifier representing pipeline execution",
            "required": true,
            "schema": {
              "type": "string"
            }
          }
        ],
        "responses": {
          "200": {
            "description": "action summery",
            "content": {
              "application/json": {
                "schema": {
                  "type": "object",
                  "properties": {
                    "timestamp": {
                      "type": "string"
                    },
                    "url": {
                      "type": "string"
                    },
                    "pipelineStatus": {
                      "type": "string"
                    },
                    "responseStatus": {
                      "type": "string"
                    },
                    "httpResponse": {
                      "type": "object",
                      "properties": {
                        "statusCode": {
                          "type": "string"
                        },
                        "statusMessage": {
                          "type": "string"
                        }
                      }
                    },
                    "status": {
                      "type": "string"
                    }
                  }
                }
              }
            }
          },
          "400": {
            "description": "bad request",
            "content": {
              "application/json": {
                "schema": {
                  "type": "object",
                  "properties": {
                    "code": {
                      "type": "integer",
                      "format": "int32"
                    },
                    "message": {
                      "type": "string"
                    }
                  }
                }
              }
            }
          },
          "404": {
            "description": "webhook Not Found",
            "content": {
              "application/json": {
                "schema": {
                  "type": "object",
                  "properties": {
                    "code": {
                      "type": "integer",
                      "format": "int32"
                    },
                    "message": {
                      "type": "string"
                    }
                  }
                }
              }
            }
          },
          "default": {
            "description": "Unexpected error",
            "content": {
              "application/json": {
                "schema": {
                  "type": "object",
                  "properties": {
                    "code": {
                      "type": "integer",
                      "format": "int32"
                    },
                    "message": {
                      "type": "string"
                    }
                  }
                }
              }
            }
          }
        }
      }
    },
    "/webhooks/{jobId}": {
      "get": {
        "tags": [
          "Webhooks"
        ],
        "summary": "Webhook list",
        "description": "Returns all webhooks for specific pipeline",
        "parameters": [
          {
            "name": "jobId",
            "in": "path",
            "description": "Unique identifier representing pipeline execution",
            "required": true,
            "schema": {
              "type": "string"
            }
          }
        ],
        "responses": {
          "200": {
            "description": "pipeline result",
            "content": {
              "application/json": {
                "schema": {
                  "type": "object",
                  "properties": {
                    "timestamp": {
                      "type": "string"
                    },
                    "url": {
                      "type": "string"
                    },
                    "pipelineStatus": {
                      "type": "string"
                    },
                    "responseStatus": {
                      "type": "string"
                    },
                    "httpResponse": {
                      "type": "object",
                      "properties": {
                        "statusCode": {
                          "type": "string"
                        },
                        "statusMessage": {
                          "type": "string"
                        }
                      }
                    },
                    "status": {
                      "type": "string"
                    }
                  }
                }
              }
            }
          },
          "400": {
            "description": "bad request",
            "content": {
              "application/json": {
                "schema": {
                  "type": "object",
                  "properties": {
                    "code": {
                      "type": "integer",
                      "format": "int32"
                    },
                    "message": {
                      "type": "string"
                    }
                  }
                }
              }
            }
          },
          "404": {
            "description": "webhook Not Found",
            "content": {
              "application/json": {
                "schema": {
                  "type": "object",
                  "properties": {
                    "code": {
                      "type": "integer",
                      "format": "int32"
                    },
                    "message": {
                      "type": "string"
                    }
                  }
                }
              }
            }
          },
          "default": {
            "description": "Unexpected error",
            "content": {
              "application/json": {
                "schema": {
                  "type": "object",
                  "properties": {
                    "code": {
                      "type": "integer",
                      "format": "int32"
                    },
                    "message": {
                      "type": "string"
                    }
                  }
                }
              }
            }
          }
        }
      }
    },
    "/builds/status/{buildId}": {
      "get": {
        "tags": [
          "Builds"
        ],
        "summary": "Get build status",
        "description": "returns the build status by specific build id",
        "parameters": [
          {
            "name": "buildId",
            "in": "path",
            "description": "Unique identifier representing build for algorithm",
            "required": true,
            "schema": {
              "type": "string"
            }
          }
        ],
        "responses": {
          "200": {
            "description": "algorithm apply response",
            "content": {
              "application/json": {
                "schema": {
                  "type": "object",
                  "properties": {
                    "buildId": {
                      "type": "string",
                      "description": "Pipeline name"
                    },
                    "algorithm": {
                      "type": "object",
                      "properties": {
                        "name": {
                          "type": "string",
                          "description": "Unique identifier representing a specific algorithm",
                          "minLength": 1,
                          "maxLength": 32,
                          "format": "algorithm-name"
                        },
                        "env": {
                          "type": "string",
                          "enum": [
                            "nodejs",
                            "python",
                            "jvm"
                          ]
                        },
                        "algorithmImage": {
                          "type": "string",
                          "description": "image name as in the docker registry",
                          "format": "algorithm-image"
                        },
                        "cpu": {
                          "type": "number",
                          "default": 0.1,
                          "minimum": 0,
                          "description": "algorithm cpu"
                        },
                        "gpu": {
                          "type": "integer",
                          "minimum": 0,
                          "description": "algorithm gpu"
                        },
                        "mem": {
                          "type": "string",
                          "description": "algorithm memory",
                          "format": "algorithm-memory",
                          "default": "256Mi",
                          "example": "512Mi"
                        },
                        "options": {
                          "type": "object",
                          "properties": {
                            "debug": {
                              "type": "boolean",
                              "description": "debug algorithm locally",
                              "default": false
                            },
                            "pending": {
                              "type": "boolean",
                              "description": "pending algorithm",
                              "default": false
                            }
                          },
                          "default": {}
                        },
                        "gitRepository": {
                          "type": "object",
                          "properties": {
                            "url": {
                              "type": "string",
                              "description": "a url for the git repository",
                              "format": "url"
                            },
                            "commit": {
                              "type": "object",
                              "description": "commit details",
                              "properties": {
                                "id": {
                                  "type": "string",
                                  "description": "commit id"
                                },
                                "timestamp": {
                                  "type": "string",
                                  "description": "commit time"
                                },
                                "message": {
                                  "type": "string",
                                  "description": "commit message"
                                }
                              },
                              "required": [
                                "id"
                              ]
                            },
                            "branchName": {
                              "type": "string",
                              "default": "master",
                              "description": "the branch name you wish to create a build from"
                            },
                            "tag": {
                              "type": "string",
                              "description": "a specific tag which will trigger the build"
                            },
                            "token": {
                              "type": "string",
                              "description": "a token which allows hkube's build system to access private repositories more information https://help.github.com/en/articles/creating-a-personal-access-token-for-the-command-line"
                            },
                            "gitKind": {
                              "type": "string",
                              "enum": [
                                "github",
                                "gitlab"
                              ],
                              "default": "github"
                            }
                          },
                          "required": [
                            "url"
                          ]
                        },
                        "entryPoint": {
                          "type": "string"
                        },
                        "baseImage": {
                          "type": "string",
                          "description": "Custom docker image to be used as base to the newly built algorithm image"
                        },
                        "version": {
                          "type": "string"
                        },
                        "minHotWorkers": {
                          "type": "integer",
                          "description": "how many live algorithm instances will always run",
                          "minimum": 0,
                          "default": 0
                        },
                        "algorithmEnv": {
                          "type": "object",
                          "description": "key value environment variables for algorithm"
                        },
                        "workerEnv": {
                          "type": "object",
                          "description": "key value environment variables for worker"
                        },
                        "nodeSelector": {
                          "type": "object",
                          "description": "key value labels for nodes constraint",
                          "additionalProperties": {
                            "type": "string"
                          }
                        },
                        "type": {
                          "type": "string",
                          "description": "type of algorithm code resource",
                          "enum": [
                            "Git",
                            "Code",
                            "Image"
                          ],
                          "default": "Image"
                        }
                      },
                      "required": [
                        "name"
                      ]
                    },
                    "status": {
                      "type": "string"
                    },
                    "timestamp": {
                      "type": "string"
                    }
                  }
                }
              }
            }
          },
          "400": {
            "description": "bad request",
            "content": {
              "application/json": {
                "schema": {
                  "type": "object",
                  "properties": {
                    "code": {
                      "type": "integer",
                      "format": "int32"
                    },
                    "message": {
                      "type": "string"
                    }
                  }
                }
              }
            }
          },
          "404": {
            "description": "build Not Found",
            "content": {
              "application/json": {
                "schema": {
                  "type": "object",
                  "properties": {
                    "code": {
                      "type": "integer",
                      "format": "int32"
                    },
                    "message": {
                      "type": "string"
                    }
                  }
                }
              }
            }
          },
          "default": {
            "description": "Unexpected error",
            "content": {
              "application/json": {
                "schema": {
                  "type": "object",
                  "properties": {
                    "code": {
                      "type": "integer",
                      "format": "int32"
                    },
                    "message": {
                      "type": "string"
                    }
                  }
                }
              }
            }
          }
        }
      }
    },
    "/builds/list/{name}": {
      "get": {
        "tags": [
          "Builds"
        ],
        "summary": "Get build",
        "description": "returns all builds that related to algorithm",
        "parameters": [
          {
            "name": "name",
            "in": "path",
            "description": "algorithm name",
            "required": true,
            "schema": {
              "type": "string"
            }
          },
          {
            "name": "sort",
            "in": "query",
            "description": "sort by asc or desc",
            "schema": {
              "type": "string"
            }
          },
          {
            "name": "order",
            "in": "query",
            "description": "order by",
            "schema": {
              "type": "string"
            }
          },
          {
            "name": "limit",
            "in": "query",
            "description": "limit",
            "schema": {
              "type": "integer"
            }
          }
        ],
        "responses": {
          "200": {
            "description": "algorithm apply list response",
            "content": {
              "application/json": {
                "schema": {
                  "items": {
                    "type": "object",
                    "properties": {
                      "buildId": {
                        "type": "string",
                        "description": "Pipeline name"
                      },
                      "algorithm": {
                        "type": "object",
                        "properties": {
                          "name": {
                            "type": "string",
                            "description": "Unique identifier representing a specific algorithm",
                            "minLength": 1,
                            "maxLength": 32,
                            "format": "algorithm-name"
                          },
                          "env": {
                            "type": "string",
                            "enum": [
                              "nodejs",
                              "python",
                              "jvm"
                            ]
                          },
                          "algorithmImage": {
                            "type": "string",
                            "description": "image name as in the docker registry",
                            "format": "algorithm-image"
                          },
                          "cpu": {
                            "type": "number",
                            "default": 0.1,
                            "minimum": 0,
                            "description": "algorithm cpu"
                          },
                          "gpu": {
                            "type": "integer",
                            "minimum": 0,
                            "description": "algorithm gpu"
                          },
                          "mem": {
                            "type": "string",
                            "description": "algorithm memory",
                            "format": "algorithm-memory",
                            "default": "256Mi",
                            "example": "512Mi"
                          },
                          "options": {
                            "type": "object",
                            "properties": {
                              "debug": {
                                "type": "boolean",
                                "description": "debug algorithm locally",
                                "default": false
                              },
                              "pending": {
                                "type": "boolean",
                                "description": "pending algorithm",
                                "default": false
                              }
                            },
                            "default": {}
                          },
                          "gitRepository": {
                            "type": "object",
                            "properties": {
                              "url": {
                                "type": "string",
                                "description": "a url for the git repository",
                                "format": "url"
                              },
                              "commit": {
                                "type": "object",
                                "description": "commit details",
                                "properties": {
                                  "id": {
                                    "type": "string",
                                    "description": "commit id"
                                  },
                                  "timestamp": {
                                    "type": "string",
                                    "description": "commit time"
                                  },
                                  "message": {
                                    "type": "string",
                                    "description": "commit message"
                                  }
                                },
                                "required": [
                                  "id"
                                ]
                              },
                              "branchName": {
                                "type": "string",
                                "default": "master",
                                "description": "the branch name you wish to create a build from"
                              },
                              "tag": {
                                "type": "string",
                                "description": "a specific tag which will trigger the build"
                              },
                              "token": {
                                "type": "string",
                                "description": "a token which allows hkube's build system to access private repositories more information https://help.github.com/en/articles/creating-a-personal-access-token-for-the-command-line"
                              },
                              "gitKind": {
                                "type": "string",
                                "enum": [
                                  "github",
                                  "gitlab"
                                ],
                                "default": "github"
                              }
                            },
                            "required": [
                              "url"
                            ]
                          },
                          "entryPoint": {
                            "type": "string"
                          },
                          "baseImage": {
                            "type": "string",
                            "description": "Custom docker image to be used as base to the newly built algorithm image"
                          },
                          "version": {
                            "type": "string"
                          },
                          "minHotWorkers": {
                            "type": "integer",
                            "description": "how many live algorithm instances will always run",
                            "minimum": 0,
                            "default": 0
                          },
                          "algorithmEnv": {
                            "type": "object",
                            "description": "key value environment variables for algorithm"
                          },
                          "workerEnv": {
                            "type": "object",
                            "description": "key value environment variables for worker"
                          },
                          "nodeSelector": {
                            "type": "object",
                            "description": "key value labels for nodes constraint",
                            "additionalProperties": {
                              "type": "string"
                            }
                          },
                          "type": {
                            "type": "string",
                            "description": "type of algorithm code resource",
                            "enum": [
                              "Git",
                              "Code",
                              "Image"
                            ],
                            "default": "Image"
                          }
                        },
                        "required": [
                          "name"
                        ]
                      },
                      "status": {
                        "type": "string"
                      },
                      "timestamp": {
                        "type": "string"
                      }
                    }
                  }
                }
              }
            }
          },
          "400": {
            "description": "bad request",
            "content": {
              "application/json": {
                "schema": {
                  "type": "object",
                  "properties": {
                    "code": {
                      "type": "integer",
                      "format": "int32"
                    },
                    "message": {
                      "type": "string"
                    }
                  }
                }
              }
            }
          },
          "404": {
            "description": "build Not Found",
            "content": {
              "application/json": {
                "schema": {
                  "type": "object",
                  "properties": {
                    "code": {
                      "type": "integer",
                      "format": "int32"
                    },
                    "message": {
                      "type": "string"
                    }
                  }
                }
              }
            }
          },
          "default": {
            "description": "Unexpected error",
            "content": {
              "application/json": {
                "schema": {
                  "type": "object",
                  "properties": {
                    "code": {
                      "type": "integer",
                      "format": "int32"
                    },
                    "message": {
                      "type": "string"
                    }
                  }
                }
              }
            }
          }
        }
      }
    },
    "/builds/stop": {
      "post": {
        "tags": [
          "Builds"
        ],
        "summary": "Stop build",
        "description": "stop build",
        "requestBody": {
          "content": {
            "application/json": {
              "schema": {
                "type": "object",
                "properties": {
                  "buildId": {
                    "type": "string",
                    "description": "Unique identifier representing build id"
                  }
                },
                "required": [
                  "buildId"
                ]
              }
            }
          },
          "required": true
        },
        "responses": {
          "200": {
            "description": "stop build response",
            "content": {
              "application/json": {
                "schema": {
                  "type": "object",
                  "properties": {
                    "message": {
                      "type": "string"
                    }
                  }
                }
              }
            }
          },
          "400": {
            "description": "bad request",
            "content": {
              "application/json": {
                "schema": {
                  "type": "object",
                  "properties": {
                    "code": {
                      "type": "integer",
                      "format": "int32"
                    },
                    "message": {
                      "type": "string"
                    }
                  }
                }
              }
            }
          },
          "404": {
            "description": "build Not Found",
            "content": {
              "application/json": {
                "schema": {
                  "type": "object",
                  "properties": {
                    "code": {
                      "type": "integer",
                      "format": "int32"
                    },
                    "message": {
                      "type": "string"
                    }
                  }
                }
              }
            }
          },
          "default": {
            "description": "Unexpected error",
            "content": {
              "application/json": {
                "schema": {
                  "type": "object",
                  "properties": {
                    "code": {
                      "type": "integer",
                      "format": "int32"
                    },
                    "message": {
                      "type": "string"
                    }
                  }
                }
              }
            }
          }
        }
      }
    },
    "/builds/rerun": {
      "post": {
        "tags": [
          "Builds"
        ],
        "summary": "Rerun build",
        "description": "rerun build",
        "requestBody": {
          "content": {
            "application/json": {
              "schema": {
                "type": "object",
                "properties": {
                  "buildId": {
                    "type": "string",
                    "description": "Unique identifier representing build id"
                  }
                },
                "required": [
                  "buildId"
                ]
              }
            }
          },
          "required": true
        },
        "responses": {
          "200": {
            "description": "stop build response",
            "content": {
              "application/json": {
                "schema": {
                  "type": "object",
                  "properties": {
                    "message": {
                      "type": "string"
                    }
                  }
                }
              }
            }
          },
          "400": {
            "description": "bad request",
            "content": {
              "application/json": {
                "schema": {
                  "type": "object",
                  "properties": {
                    "code": {
                      "type": "integer",
                      "format": "int32"
                    },
                    "message": {
                      "type": "string"
                    }
                  }
                }
              }
            }
          },
          "404": {
            "description": "build Not Found",
            "content": {
              "application/json": {
                "schema": {
                  "type": "object",
                  "properties": {
                    "code": {
                      "type": "integer",
                      "format": "int32"
                    },
                    "message": {
                      "type": "string"
                    }
                  }
                }
              }
            }
          },
          "default": {
            "description": "Unexpected error",
            "content": {
              "application/json": {
                "schema": {
                  "type": "object",
                  "properties": {
                    "code": {
                      "type": "integer",
                      "format": "int32"
                    },
                    "message": {
                      "type": "string"
                    }
                  }
                }
              }
            }
          }
        }
      }
    },
    "/builds/webhook/github": {
      "post": {
        "tags": [
          "Builds"
        ],
        "summary": "Insert webhook for automating build after push",
        "description": "webhook for automating  build algorithm directly from github",
        "requestBody": {
          "content": {
            "application/x-www-from-urlencoded": {
              "schema": {
                "type": "object",
                "properties": {
                  "github": {
                    "type": "object",
                    "description": "github object which received after push for more information https://developer.github.com/webhooks/"
                  }
                }
              }
            }
          },
          "description": "github webhook data",
          "required": true
        },
        "responses": {
          "201": {
            "description": "webhook created",
            "content": {
              "application/json": {
                "schema": {
                  "type": "object",
                  "properties": {
                    "message": {
                      "type": "string"
                    }
                  }
                }
              }
            }
          },
          "400": {
            "description": "bad request",
            "content": {
              "application/json": {
                "schema": {
                  "type": "object",
                  "properties": {
                    "code": {
                      "type": "integer",
                      "format": "int32"
                    },
                    "message": {
                      "type": "string"
                    }
                  }
                }
              }
            }
          },
          "default": {
            "description": "Unexpected error",
            "content": {
              "application/json": {
                "schema": {
                  "type": "object",
                  "properties": {
                    "code": {
                      "type": "integer",
                      "format": "int32"
                    },
                    "message": {
                      "type": "string"
                    }
                  }
                }
              }
            }
          }
        }
      }
    },
    "/builds/webhook/gitlab": {
      "post": {
        "tags": [
          "Builds"
        ],
        "summary": "Insert webhook for automating build after push",
        "description": "webhook for automating  build algorithm directly from gitlab",
        "requestBody": {
          "content": {
            "application/json": {
              "schema": {
                "type": "object",
                "properties": {
                  "gitlab": {
                    "type": "object",
                    "description": "gitlab object which received after push for more information https://docs.gitlab.com/ee/user/project/integrations/webhooks.html"
                  }
                }
              }
            }
          },
          "description": "gitlab webhook data",
          "required": true
        },
        "responses": {
          "201": {
            "description": "webhook created",
            "content": {
              "application/json": {
                "schema": {
                  "type": "object",
                  "properties": {
                    "message": {
                      "type": "string"
                    }
                  }
                }
              }
            }
          },
          "400": {
            "description": "bad request",
            "content": {
              "application/json": {
                "schema": {
                  "type": "object",
                  "properties": {
                    "code": {
                      "type": "integer",
                      "format": "int32"
                    },
                    "message": {
                      "type": "string"
                    }
                  }
                }
              }
            }
          },
          "default": {
            "description": "Unexpected error",
            "content": {
              "application/json": {
                "schema": {
                  "type": "object",
                  "properties": {
                    "code": {
                      "type": "integer",
                      "format": "int32"
                    },
                    "message": {
                      "type": "string"
                    }
                  }
                }
              }
            }
          }
        }
      }
    },
    "/readme/algorithms/{name}": {
      "get": {
        "tags": [
          "Algorithm Readme"
        ],
        "summary": "Get stored readme by name",
        "description": "Get stored readme by name",
        "parameters": [
          {
            "name": "name",
            "in": "path",
            "description": "algorithm name",
            "required": true,
            "schema": {
              "type": "string"
            }
          }
        ],
        "responses": {
          "200": {
            "description": "action summery",
            "content": {
              "application/json": {
                "schema": {
                  "type": "object",
                  "properties": {
                    "message": {
                      "type": "string"
                    }
                  }
                }
              }
            }
          },
          "default": {
            "description": "Unexpected error",
            "content": {
              "application/json": {
                "schema": {
                  "type": "object",
                  "properties": {
                    "code": {
                      "type": "integer",
                      "format": "int32"
                    },
                    "message": {
                      "type": "string"
                    }
                  }
                }
              }
            }
          }
        }
      },
      "post": {
        "tags": [
          "Algorithm Readme"
        ],
        "summary": "Insert new readme to algorithm",
        "description": "Insert new algorithm to store if not exists",
        "parameters": [
          {
            "name": "name",
            "in": "path",
            "description": "algorithm name",
            "required": true,
            "schema": {
              "type": "string"
            }
          }
        ],
        "requestBody": {
          "content": {
            "multipart/form-data": {
              "schema": {
                "type": "object",
                "properties": {
                  "README.md": {
                    "type": "string",
                    "format": "binary",
                    "description": "the readme.md file name of the file must be README.md"
                  }
                }
              }
            }
          },
          "description": "algorithm readme to be added to the store",
          "required": true
        },
        "responses": {
          "201": {
            "description": "algorithm created",
            "content": {
              "application/json": {
                "schema": {
                  "type": "object",
                  "properties": {
                    "message": {
                      "type": "string"
                    }
                  }
                }
              }
            }
          },
          "400": {
            "description": "bad request",
            "content": {
              "application/json": {
                "schema": {
                  "type": "object",
                  "properties": {
                    "message": {
                      "type": "string"
                    }
                  }
                }
              }
            }
          },
          "409": {
            "description": "algorithm conflict",
            "content": {
              "application/json": {
                "schema": {
                  "type": "object",
                  "properties": {
                    "message": {
                      "type": "string"
                    }
                  }
                }
              }
            }
          },
          "default": {
            "description": "Unexpected error",
            "content": {
              "application/json": {
                "schema": {
                  "type": "object",
                  "properties": {
                    "code": {
                      "type": "integer",
                      "format": "int32"
                    },
                    "message": {
                      "type": "string"
                    }
                  }
                }
              }
            }
          }
        }
      },
      "put": {
        "tags": [
          "Algorithm Readme"
        ],
        "summary": "Update readme to algorithm",
        "description": "Update algorithm's store if not exists",
        "parameters": [
          {
            "name": "name",
            "in": "path",
            "description": "algorithm name",
            "required": true,
            "schema": {
              "type": "string"
            }
          }
        ],
        "requestBody": {
          "content": {
            "multipart/form-data": {
              "schema": {
                "type": "object",
                "properties": {
                  "README.md": {
                    "type": "string",
                    "format": "binary",
                    "description": "the readme.md file name of the file must be README.md"
                  }
                }
              }
            }
          },
          "description": "algorithm readme to be added to the store",
          "required": true
        },
        "responses": {
          "201": {
            "description": "algorithm readme updated",
            "content": {
              "application/json": {
                "schema": {
                  "type": "object",
                  "properties": {
                    "message": {
                      "type": "string"
                    }
                  }
                }
              }
            }
          },
          "400": {
            "description": "bad request",
            "content": {
              "application/json": {
                "schema": {
                  "type": "object",
                  "properties": {
                    "message": {
                      "type": "string"
                    }
                  }
                }
              }
            }
          },
          "409": {
            "description": "algorithm conflict",
            "content": {
              "application/json": {
                "schema": {
                  "type": "object",
                  "properties": {
                    "message": {
                      "type": "string"
                    }
                  }
                }
              }
            }
          },
          "default": {
            "description": "Unexpected error",
            "content": {
              "application/json": {
                "schema": {
                  "type": "object",
                  "properties": {
                    "code": {
                      "type": "integer",
                      "format": "int32"
                    },
                    "message": {
                      "type": "string"
                    }
                  }
                }
              }
            }
          }
        }
      },
      "delete": {
        "tags": [
          "Algorithm Readme"
        ],
        "summary": "Delete algorithm",
        "description": "Delete existing algorithm from store",
        "parameters": [
          {
            "name": "name",
            "in": "path",
            "description": "algorithm name to get from the store",
            "required": true,
            "schema": {
              "type": "string"
            }
          }
        ],
        "responses": {
          "200": {
            "description": "action summery",
            "content": {
              "application/json": {
                "schema": {
                  "type": "object",
                  "properties": {
                    "message": {
                      "type": "string"
                    }
                  }
                }
              }
            }
          },
          "400": {
            "description": "bad request",
            "content": {
              "application/json": {
                "schema": {
                  "type": "object",
                  "properties": {
                    "code": {
                      "type": "integer",
                      "format": "int32"
                    },
                    "message": {
                      "type": "string"
                    }
                  }
                }
              }
            }
          },
          "404": {
            "description": "pipeline Not Found",
            "content": {
              "application/json": {
                "schema": {
                  "type": "object",
                  "properties": {
                    "code": {
                      "type": "integer",
                      "format": "int32"
                    },
                    "message": {
                      "type": "string"
                    }
                  }
                }
              }
            }
          },
          "default": {
            "description": "Unexpected error",
            "content": {
              "application/json": {
                "schema": {
                  "type": "object",
                  "properties": {
                    "code": {
                      "type": "integer",
                      "format": "int32"
                    },
                    "message": {
                      "type": "string"
                    }
                  }
                }
              }
            }
          }
        }
      }
    },
    "/readme/pipelines/{name}": {
      "get": {
        "tags": [
          "Pipeline Readme"
        ],
        "summary": "Get stored readme by name",
        "description": "Get stored readme by name",
        "parameters": [
          {
            "name": "name",
            "in": "path",
            "description": "pipelines name",
            "required": true,
            "schema": {
              "type": "string"
            }
          }
        ],
        "responses": {
          "200": {
            "description": "action summery",
            "content": {
              "application/json": {
                "schema": {
                  "type": "object",
                  "properties": {
                    "message": {
                      "type": "string"
                    }
                  }
                }
              }
            }
          },
          "default": {
            "description": "Unexpected error",
            "content": {
              "application/json": {
                "schema": {
                  "type": "object",
                  "properties": {
                    "code": {
                      "type": "integer",
                      "format": "int32"
                    },
                    "message": {
                      "type": "string"
                    }
                  }
                }
              }
            }
          }
        }
      },
      "post": {
        "tags": [
          "Pipeline Readme"
        ],
        "summary": "Insert new readme to pipelines",
        "description": "Insert new pipeline to store if not exists",
        "parameters": [
          {
            "name": "name",
            "in": "path",
            "description": "pipeline name",
            "required": true,
            "schema": {
              "type": "string"
            }
          }
        ],
        "requestBody": {
          "content": {
            "multipart/form-data": {
              "schema": {
                "type": "object",
                "properties": {
                  "README.md": {
                    "type": "string",
                    "format": "binary",
                    "description": "the readme.md file name of the file must be README.md"
                  }
                }
              }
            }
          },
          "description": "pipeline readme to be added to the store",
          "required": true
        },
        "responses": {
          "201": {
            "description": "pipeline created",
            "content": {
              "application/json": {
                "schema": {
                  "type": "object",
                  "properties": {
                    "message": {
                      "type": "string"
                    }
                  }
                }
              }
            }
          },
          "400": {
            "description": "bad request",
            "content": {
              "application/json": {
                "schema": {
                  "type": "object",
                  "properties": {
                    "message": {
                      "type": "string"
                    }
                  }
                }
              }
            }
          },
          "409": {
            "description": "pipeline conflict",
            "content": {
              "application/json": {
                "schema": {
                  "type": "object",
                  "properties": {
                    "message": {
                      "type": "string"
                    }
                  }
                }
              }
            }
          },
          "default": {
            "description": "Unexpected error",
            "content": {
              "application/json": {
                "schema": {
                  "type": "object",
                  "properties": {
                    "code": {
                      "type": "integer",
                      "format": "int32"
                    },
                    "message": {
                      "type": "string"
                    }
                  }
                }
              }
            }
          }
        }
      },
      "put": {
        "tags": [
          "Pipeline Readme"
        ],
        "summary": "Update readme to pipeline",
        "description": "Update pipeline's store if not exists",
        "parameters": [
          {
            "name": "name",
            "in": "path",
            "description": "pipeline name",
            "required": true,
            "schema": {
              "type": "string"
            }
          }
        ],
        "requestBody": {
          "content": {
            "multipart/form-data": {
              "schema": {
                "type": "object",
                "properties": {
                  "README.md": {
                    "type": "string",
                    "format": "binary",
                    "description": "the readme.md file name of the file must be README.md"
                  }
                }
              }
            }
          },
          "description": "pipeline readme to be added to the store",
          "required": true
        },
        "responses": {
          "201": {
            "description": "pipeline readme updated",
            "content": {
              "application/json": {
                "schema": {
                  "type": "object",
                  "properties": {
                    "message": {
                      "type": "string"
                    }
                  }
                }
              }
            }
          },
          "400": {
            "description": "bad request",
            "content": {
              "application/json": {
                "schema": {
                  "type": "object",
                  "properties": {
                    "message": {
                      "type": "string"
                    }
                  }
                }
              }
            }
          },
          "409": {
            "description": "pipeline conflict",
            "content": {
              "application/json": {
                "schema": {
                  "type": "object",
                  "properties": {
                    "message": {
                      "type": "string"
                    }
                  }
                }
              }
            }
          },
          "default": {
            "description": "Unexpected error",
            "content": {
              "application/json": {
                "schema": {
                  "type": "object",
                  "properties": {
                    "code": {
                      "type": "integer",
                      "format": "int32"
                    },
                    "message": {
                      "type": "string"
                    }
                  }
                }
              }
            }
          }
        }
      },
      "delete": {
        "tags": [
          "Pipeline Readme"
        ],
        "summary": "Delete pipeline",
        "description": "Delete existing pipeline from store",
        "parameters": [
          {
            "name": "name",
            "in": "path",
            "description": "pipeline name to get from the store",
            "required": true,
            "schema": {
              "type": "string"
            }
          }
        ],
        "responses": {
          "200": {
            "description": "action summery",
            "content": {
              "application/json": {
                "schema": {
                  "type": "object",
                  "properties": {
                    "message": {
                      "type": "string"
                    }
                  }
                }
              }
            }
          },
          "400": {
            "description": "bad request",
            "content": {
              "application/json": {
                "schema": {
                  "type": "object",
                  "properties": {
                    "code": {
                      "type": "integer",
                      "format": "int32"
                    },
                    "message": {
                      "type": "string"
                    }
                  }
                }
              }
            }
          },
          "404": {
            "description": "pipeline Not Found",
            "content": {
              "application/json": {
                "schema": {
                  "type": "object",
                  "properties": {
                    "code": {
                      "type": "integer",
                      "format": "int32"
                    },
                    "message": {
                      "type": "string"
                    }
                  }
                }
              }
            }
          },
          "default": {
            "description": "Unexpected error",
            "content": {
              "application/json": {
                "schema": {
                  "type": "object",
                  "properties": {
                    "code": {
                      "type": "integer",
                      "format": "int32"
                    },
                    "message": {
                      "type": "string"
                    }
                  }
                }
              }
            }
          }
        }
      }
    },
    "/versions/algorithms/{name}": {
      "get": {
        "tags": [
          "Versions"
        ],
        "summary": "Get algorithm specific version",
        "description": "returns list of algorithm versions.",
        "parameters": [
          {
            "name": "name",
            "in": "path",
            "description": "algorithm name",
            "required": true,
            "schema": {
              "type": "string",
              "description": "Unique identifier representing a specific algorithm",
              "minLength": 1,
              "maxLength": 32,
              "format": "algorithm-name"
            }
          },
          {
            "name": "image",
            "in": "query",
            "description": "algorithm image",
            "schema": {
              "type": "string"
            }
          },
          {
            "name": "sort",
            "in": "query",
            "description": "sort by asc or desc",
            "schema": {
              "type": "string"
            }
          },
          {
            "name": "order",
            "in": "query",
            "description": "order by",
            "schema": {
              "type": "string"
            }
          },
          {
            "name": "limit",
            "in": "query",
            "description": "limit",
            "schema": {
              "type": "integer"
            }
          }
        ],
        "responses": {
          "200": {
            "description": "action summery",
            "content": {
              "application/json": {
                "schema": {
                  "type": "array",
                  "items": {
                    "type": "object",
                    "properties": {
                      "name": {
                        "type": "string",
                        "description": "Unique identifier representing a specific algorithm",
                        "minLength": 1,
                        "maxLength": 32,
                        "format": "algorithm-name"
                      },
                      "env": {
                        "type": "string",
                        "enum": [
                          "nodejs",
                          "python",
                          "jvm"
                        ]
                      },
                      "algorithmImage": {
                        "type": "string",
                        "description": "image name as in the docker registry",
                        "format": "algorithm-image"
                      },
                      "cpu": {
                        "type": "number",
                        "default": 0.1,
                        "minimum": 0,
                        "description": "algorithm cpu"
                      },
                      "gpu": {
                        "type": "integer",
                        "minimum": 0,
                        "description": "algorithm gpu"
                      },
                      "mem": {
                        "type": "string",
                        "description": "algorithm memory",
                        "format": "algorithm-memory",
                        "default": "256Mi",
                        "example": "512Mi"
                      },
                      "options": {
                        "type": "object",
                        "properties": {
                          "debug": {
                            "type": "boolean",
                            "description": "debug algorithm locally",
                            "default": false
                          },
                          "pending": {
                            "type": "boolean",
                            "description": "pending algorithm",
                            "default": false
                          }
                        },
                        "default": {}
                      },
                      "gitRepository": {
                        "type": "object",
                        "properties": {
                          "url": {
                            "type": "string",
                            "description": "a url for the git repository",
                            "format": "url"
                          },
                          "commit": {
                            "type": "object",
                            "description": "commit details",
                            "properties": {
                              "id": {
                                "type": "string",
                                "description": "commit id"
                              },
                              "timestamp": {
                                "type": "string",
                                "description": "commit time"
                              },
                              "message": {
                                "type": "string",
                                "description": "commit message"
                              }
                            },
                            "required": [
                              "id"
                            ]
                          },
                          "branchName": {
                            "type": "string",
                            "default": "master",
                            "description": "the branch name you wish to create a build from"
                          },
                          "tag": {
                            "type": "string",
                            "description": "a specific tag which will trigger the build"
                          },
                          "token": {
                            "type": "string",
                            "description": "a token which allows hkube's build system to access private repositories more information https://help.github.com/en/articles/creating-a-personal-access-token-for-the-command-line"
                          },
                          "gitKind": {
                            "type": "string",
                            "enum": [
                              "github",
                              "gitlab"
                            ],
                            "default": "github"
                          }
                        },
                        "required": [
                          "url"
                        ]
                      },
                      "entryPoint": {
                        "type": "string"
                      },
                      "baseImage": {
                        "type": "string",
                        "description": "Custom docker image to be used as base to the newly built algorithm image"
                      },
                      "version": {
                        "type": "string"
                      },
                      "minHotWorkers": {
                        "type": "integer",
                        "description": "how many live algorithm instances will always run",
                        "minimum": 0,
                        "default": 0
                      },
                      "algorithmEnv": {
                        "type": "object",
                        "description": "key value environment variables for algorithm"
                      },
                      "workerEnv": {
                        "type": "object",
                        "description": "key value environment variables for worker"
                      },
                      "nodeSelector": {
                        "type": "object",
                        "description": "key value labels for nodes constraint",
                        "additionalProperties": {
                          "type": "string"
                        }
                      },
                      "type": {
                        "type": "string",
                        "description": "type of algorithm code resource",
                        "enum": [
                          "Git",
                          "Code",
                          "Image"
                        ],
                        "default": "Image"
                      }
                    },
                    "required": [
                      "name"
                    ]
                  }
                }
              }
            }
          },
          "400": {
            "description": "bad request",
            "content": {
              "application/json": {
                "schema": {
                  "type": "object",
                  "properties": {
                    "code": {
                      "type": "integer",
                      "format": "int32"
                    },
                    "message": {
                      "type": "string"
                    }
                  }
                }
              }
            }
          },
          "404": {
            "description": "algorithm Not Found",
            "content": {
              "application/json": {
                "schema": {
                  "type": "object",
                  "properties": {
                    "code": {
                      "type": "integer",
                      "format": "int32"
                    },
                    "message": {
                      "type": "string"
                    }
                  }
                }
              }
            }
          },
          "default": {
            "description": "Unexpected error",
            "content": {
              "application/json": {
                "schema": {
                  "type": "object",
                  "properties": {
                    "code": {
                      "type": "integer",
                      "format": "int32"
                    },
                    "message": {
                      "type": "string"
                    }
                  }
                }
              }
            }
          }
        }
      },
      "delete": {
        "tags": [
          "Versions"
        ],
        "summary": "Delete algorithm specific version",
        "description": "Delete existing algorithm version.",
        "parameters": [
          {
            "name": "name",
            "in": "path",
            "description": "algorithm name",
            "required": true,
            "schema": {
              "type": "string",
              "description": "Unique identifier representing a specific algorithm",
              "minLength": 1,
              "maxLength": 32,
              "format": "algorithm-name"
            }
          },
          {
            "name": "image",
            "in": "query",
            "description": "algorithm image",
            "schema": {
              "type": "string"
            }
          }
        ],
        "responses": {
          "200": {
            "description": "action summery",
            "content": {
              "application/json": {
                "schema": {
                  "type": "object",
                  "properties": {
                    "message": {
                      "type": "string"
                    }
                  }
                }
              }
            }
          },
          "400": {
            "description": "bad request",
            "content": {
              "application/json": {
                "schema": {
                  "type": "object",
                  "properties": {
                    "code": {
                      "type": "integer",
                      "format": "int32"
                    },
                    "message": {
                      "type": "string"
                    }
                  }
                }
              }
            }
          },
          "404": {
            "description": "pipeline Not Found",
            "content": {
              "application/json": {
                "schema": {
                  "type": "object",
                  "properties": {
                    "code": {
                      "type": "integer",
                      "format": "int32"
                    },
                    "message": {
                      "type": "string"
                    }
                  }
                }
              }
            }
          },
          "default": {
            "description": "Unexpected error",
            "content": {
              "application/json": {
                "schema": {
                  "type": "object",
                  "properties": {
                    "code": {
                      "type": "integer",
                      "format": "int32"
                    },
                    "message": {
                      "type": "string"
                    }
                  }
                }
              }
            }
          }
        }
      }
    },
    "/versions/algorithms/apply": {
      "post": {
        "tags": [
          "Versions"
        ],
        "summary": "Apply algorithm version",
        "description": "Apply algorithm version will change the current algorithm image",
        "requestBody": {
          "content": {
            "application/json": {
              "schema": {
                "type": "object",
                "properties": {
                  "name": {
                    "type": "string",
                    "description": "Unique identifier representing a specific algorithm",
                    "minLength": 1,
                    "maxLength": 32,
                    "format": "algorithm-name"
                  },
                  "image": {
                    "type": "string",
                    "description": "image name as in the docker registry"
                  },
                  "force": {
                    "type": "boolean",
                    "description": "should replace or not current algorithm version for running algorithm instances",
                    "default": false
                  }
                },
                "required": [
                  "name",
                  "image"
                ]
              }
            }
          },
          "description": "an object representing all information needed for stored pipeline execution",
          "required": true
        },
        "responses": {
          "200": {
            "description": "the OK string",
            "content": {
              "application/json": {
                "schema": {
                  "type": "object",
                  "properties": {
                    "message": {
                      "type": "string"
                    }
                  }
                }
              }
            }
          },
          "400": {
            "description": "bad request",
            "content": {
              "application/json": {
                "schema": {
                  "type": "object",
                  "properties": {
                    "code": {
                      "type": "integer",
                      "format": "int32"
                    },
                    "message": {
                      "type": "string"
                    }
                  }
                }
              }
            }
          },
          "404": {
            "description": "jobId Not Found",
            "content": {
              "application/json": {
                "schema": {
                  "type": "object",
                  "properties": {
                    "code": {
                      "type": "integer",
                      "format": "int32"
                    },
                    "message": {
                      "type": "string"
                    }
                  }
                }
              }
            }
          },
          "default": {
            "description": "Unexpected error",
            "content": {
              "application/json": {
                "schema": {
                  "type": "object",
                  "properties": {
                    "code": {
                      "type": "integer",
                      "format": "int32"
                    },
                    "message": {
                      "type": "string"
                    }
                  }
                }
              }
            }
          }
        }
      }
    },
    "/graph/raw/{jobId}": {
      "get": {
        "tags": [
          "Graph"
        ],
        "summary": "Get graph data",
        "description": "returns the graph data by jobId",
        "parameters": [
          {
            "name": "jobId",
            "in": "path",
            "description": "Unique identifier representing jobId",
            "required": true,
            "schema": {
              "type": "string"
            }
          }
        ],
        "responses": {
          "200": {
            "description": "algorithm apply response",
            "content": {
              "application/json": {
                "schema": {
                  "type": "object",
                  "properties": {
                    "buildId": {
                      "type": "string",
                      "description": "Pipeline name"
                    },
                    "algorithm": {
                      "type": "object",
                      "properties": {
                        "name": {
                          "type": "string",
                          "description": "Unique identifier representing a specific algorithm",
                          "minLength": 1,
                          "maxLength": 32,
                          "format": "algorithm-name"
                        },
                        "env": {
                          "type": "string",
                          "enum": [
                            "nodejs",
                            "python",
                            "jvm"
                          ]
                        },
                        "algorithmImage": {
                          "type": "string",
                          "description": "image name as in the docker registry",
                          "format": "algorithm-image"
                        },
                        "cpu": {
                          "type": "number",
                          "default": 0.1,
                          "minimum": 0,
                          "description": "algorithm cpu"
                        },
                        "gpu": {
                          "type": "integer",
                          "minimum": 0,
                          "description": "algorithm gpu"
                        },
                        "mem": {
                          "type": "string",
                          "description": "algorithm memory",
                          "format": "algorithm-memory",
                          "default": "256Mi",
                          "example": "512Mi"
                        },
                        "options": {
                          "type": "object",
                          "properties": {
                            "debug": {
                              "type": "boolean",
                              "description": "debug algorithm locally",
                              "default": false
                            },
                            "pending": {
                              "type": "boolean",
                              "description": "pending algorithm",
                              "default": false
                            }
                          },
                          "default": {}
                        },
                        "gitRepository": {
                          "type": "object",
                          "properties": {
                            "url": {
                              "type": "string",
                              "description": "a url for the git repository",
                              "format": "url"
                            },
                            "commit": {
                              "type": "object",
                              "description": "commit details",
                              "properties": {
                                "id": {
                                  "type": "string",
                                  "description": "commit id"
                                },
                                "timestamp": {
                                  "type": "string",
                                  "description": "commit time"
                                },
                                "message": {
                                  "type": "string",
                                  "description": "commit message"
                                }
                              },
                              "required": [
                                "id"
                              ]
                            },
                            "branchName": {
                              "type": "string",
                              "default": "master",
                              "description": "the branch name you wish to create a build from"
                            },
                            "tag": {
                              "type": "string",
                              "description": "a specific tag which will trigger the build"
                            },
                            "token": {
                              "type": "string",
                              "description": "a token which allows hkube's build system to access private repositories more information https://help.github.com/en/articles/creating-a-personal-access-token-for-the-command-line"
                            },
                            "gitKind": {
                              "type": "string",
                              "enum": [
                                "github",
                                "gitlab"
                              ],
                              "default": "github"
                            }
                          },
                          "required": [
                            "url"
                          ]
                        },
                        "entryPoint": {
                          "type": "string"
                        },
                        "baseImage": {
                          "type": "string",
                          "description": "Custom docker image to be used as base to the newly built algorithm image"
                        },
                        "version": {
                          "type": "string"
                        },
                        "minHotWorkers": {
                          "type": "integer",
                          "description": "how many live algorithm instances will always run",
                          "minimum": 0,
                          "default": 0
                        },
                        "algorithmEnv": {
                          "type": "object",
                          "description": "key value environment variables for algorithm"
                        },
                        "workerEnv": {
                          "type": "object",
                          "description": "key value environment variables for worker"
                        },
                        "nodeSelector": {
                          "type": "object",
                          "description": "key value labels for nodes constraint",
                          "additionalProperties": {
                            "type": "string"
                          }
                        },
                        "type": {
                          "type": "string",
                          "description": "type of algorithm code resource",
                          "enum": [
                            "Git",
                            "Code",
                            "Image"
                          ],
                          "default": "Image"
                        }
                      },
                      "required": [
                        "name"
                      ]
                    },
                    "status": {
                      "type": "string"
                    },
                    "timestamp": {
                      "type": "string"
                    }
                  }
                }
              }
            }
          },
          "400": {
            "description": "bad request",
            "content": {
              "application/json": {
                "schema": {
                  "type": "object",
                  "properties": {
                    "code": {
                      "type": "integer",
                      "format": "int32"
                    },
                    "message": {
                      "type": "string"
                    }
                  }
                }
              }
            }
          },
          "404": {
            "description": "build Not Found",
            "content": {
              "application/json": {
                "schema": {
                  "type": "object",
                  "properties": {
                    "code": {
                      "type": "integer",
                      "format": "int32"
                    },
                    "message": {
                      "type": "string"
                    }
                  }
                }
              }
            }
          },
          "default": {
            "description": "Unexpected error",
            "content": {
              "application/json": {
                "schema": {
                  "type": "object",
                  "properties": {
                    "code": {
                      "type": "integer",
                      "format": "int32"
                    },
                    "message": {
                      "type": "string"
                    }
                  }
                }
              }
            }
          }
        }
      }
    },
    "/graph/parsed/{jobId}": {
      "get": {
        "tags": [
          "Graph"
        ],
        "summary": "Get graph data",
        "description": "returns the graph data by jobId",
        "parameters": [
          {
            "name": "jobId",
            "in": "path",
            "description": "Unique identifier representing jobId",
            "required": true,
            "schema": {
              "type": "string"
            }
          },
          {
            "name": "node",
            "in": "query",
            "description": "the node name",
            "required": false,
            "schema": {
              "type": "string"
            }
          },
          {
            "name": "sort",
            "in": "query",
            "description": "sort by status, error or any other property",
            "required": false,
            "schema": {
              "type": "string"
            }
          },
          {
            "name": "order",
            "in": "query",
            "description": "order by asc or desc",
            "required": false,
            "schema": {
              "type": "string"
            }
          },
          {
            "name": "from",
            "in": "query",
            "description": "the start index",
            "required": false,
            "schema": {
              "type": "integer"
            }
          },
          {
            "name": "to",
            "in": "query",
            "description": "the end index",
            "required": false,
            "schema": {
              "type": "integer"
            }
          }
        ],
        "responses": {
          "200": {
            "description": "algorithm apply response",
            "content": {
              "application/json": {
                "schema": {
                  "type": "object",
                  "properties": {
                    "buildId": {
                      "type": "string",
                      "description": "Pipeline name"
                    },
                    "algorithm": {
                      "type": "object",
                      "properties": {
                        "name": {
                          "type": "string",
                          "description": "Unique identifier representing a specific algorithm",
                          "minLength": 1,
                          "maxLength": 32,
                          "format": "algorithm-name"
                        },
                        "env": {
                          "type": "string",
                          "enum": [
                            "nodejs",
                            "python",
                            "jvm"
                          ]
                        },
                        "algorithmImage": {
                          "type": "string",
                          "description": "image name as in the docker registry",
                          "format": "algorithm-image"
                        },
                        "cpu": {
                          "type": "number",
                          "default": 0.1,
                          "minimum": 0,
                          "description": "algorithm cpu"
                        },
                        "gpu": {
                          "type": "integer",
                          "minimum": 0,
                          "description": "algorithm gpu"
                        },
                        "mem": {
                          "type": "string",
                          "description": "algorithm memory",
                          "format": "algorithm-memory",
                          "default": "256Mi",
                          "example": "512Mi"
                        },
                        "options": {
                          "type": "object",
                          "properties": {
                            "debug": {
                              "type": "boolean",
                              "description": "debug algorithm locally",
                              "default": false
                            },
                            "pending": {
                              "type": "boolean",
                              "description": "pending algorithm",
                              "default": false
                            }
                          },
                          "default": {}
                        },
                        "gitRepository": {
                          "type": "object",
                          "properties": {
                            "url": {
                              "type": "string",
                              "description": "a url for the git repository",
                              "format": "url"
                            },
                            "commit": {
                              "type": "object",
                              "description": "commit details",
                              "properties": {
                                "id": {
                                  "type": "string",
                                  "description": "commit id"
                                },
                                "timestamp": {
                                  "type": "string",
                                  "description": "commit time"
                                },
                                "message": {
                                  "type": "string",
                                  "description": "commit message"
                                }
                              },
                              "required": [
                                "id"
                              ]
                            },
                            "branchName": {
                              "type": "string",
                              "default": "master",
                              "description": "the branch name you wish to create a build from"
                            },
                            "tag": {
                              "type": "string",
                              "description": "a specific tag which will trigger the build"
                            },
                            "token": {
                              "type": "string",
                              "description": "a token which allows hkube's build system to access private repositories more information https://help.github.com/en/articles/creating-a-personal-access-token-for-the-command-line"
                            },
                            "gitKind": {
                              "type": "string",
                              "enum": [
                                "github",
                                "gitlab"
                              ],
                              "default": "github"
                            }
                          },
                          "required": [
                            "url"
                          ]
                        },
                        "entryPoint": {
                          "type": "string"
                        },
                        "baseImage": {
                          "type": "string",
                          "description": "Custom docker image to be used as base to the newly built algorithm image"
                        },
                        "version": {
                          "type": "string"
                        },
                        "minHotWorkers": {
                          "type": "integer",
                          "description": "how many live algorithm instances will always run",
                          "minimum": 0,
                          "default": 0
                        },
                        "algorithmEnv": {
                          "type": "object",
                          "description": "key value environment variables for algorithm"
                        },
                        "workerEnv": {
                          "type": "object",
                          "description": "key value environment variables for worker"
                        },
                        "nodeSelector": {
                          "type": "object",
                          "description": "key value labels for nodes constraint",
                          "additionalProperties": {
                            "type": "string"
                          }
                        },
                        "type": {
                          "type": "string",
                          "description": "type of algorithm code resource",
                          "enum": [
                            "Git",
                            "Code",
                            "Image"
                          ],
                          "default": "Image"
                        }
                      },
                      "required": [
                        "name"
                      ]
                    },
                    "status": {
                      "type": "string"
                    },
                    "timestamp": {
                      "type": "string"
                    }
                  }
                }
              }
            }
          },
          "400": {
            "description": "bad request",
            "content": {
              "application/json": {
                "schema": {
                  "type": "object",
                  "properties": {
                    "code": {
                      "type": "integer",
                      "format": "int32"
                    },
                    "message": {
                      "type": "string"
                    }
                  }
                }
              }
            }
          },
          "404": {
            "description": "jobId Not Found",
            "content": {
              "application/json": {
                "schema": {
                  "type": "object",
                  "properties": {
                    "code": {
                      "type": "integer",
                      "format": "int32"
                    },
                    "message": {
                      "type": "string"
                    }
                  }
                }
              }
            }
          },
          "default": {
            "description": "Unexpected error",
            "content": {
              "application/json": {
                "schema": {
                  "type": "object",
                  "properties": {
                    "code": {
                      "type": "integer",
                      "format": "int32"
                    },
                    "message": {
                      "type": "string"
                    }
                  }
                }
              }
            }
          }
        }
      }
    },
    "/storage/info": {
      "get": {
        "tags": [
          "Storage"
        ],
        "summary": "Get storage info",
        "description": "returns the storage info",
        "responses": {
          "200": {
            "description": "storage response",
            "content": {
              "application/json": {
                "schema": {
                  "type": "object",
                  "properties": {
                    "message": {
                      "type": "string"
                    }
                  }
                }
              }
            }
          }
        }
      }
    },
    "/storage/prefix/types": {
      "get": {
        "tags": [
          "Storage"
        ],
        "summary": "Get storage types",
        "description": "returns the storage types that managed by Hkube",
        "responses": {
          "200": {
            "description": "storage response",
            "content": {
              "application/json": {
                "schema": {
                  "type": "object",
                  "properties": {
                    "message": {
                      "type": "string"
                    }
                  }
                }
              }
            }
          },
          "400": {
            "description": "bad request",
            "content": {
              "application/json": {
                "schema": {
                  "type": "object",
                  "properties": {
                    "code": {
                      "type": "integer",
                      "format": "int32"
                    },
                    "message": {
                      "type": "string"
                    }
                  }
                }
              }
            }
          },
          "404": {
            "description": "path Not Found",
            "content": {
              "application/json": {
                "schema": {
                  "type": "object",
                  "properties": {
                    "code": {
                      "type": "integer",
                      "format": "int32"
                    },
                    "message": {
                      "type": "string"
                    }
                  }
                }
              }
            }
          },
          "default": {
            "description": "Unexpected error",
            "content": {
              "application/json": {
                "schema": {
                  "type": "object",
                  "properties": {
                    "code": {
                      "type": "integer",
                      "format": "int32"
                    },
                    "message": {
                      "type": "string"
                    }
                  }
                }
              }
            }
          }
        }
      }
    },
    "/storage/prefixes/{path}": {
      "get": {
        "tags": [
          "Storage"
        ],
        "summary": "Get all keys by path",
        "description": "returns all available keys found in storage according to path",
        "parameters": [
          {
            "name": "path",
            "in": "path",
            "description": "path to storage",
            "required": true,
            "schema": {
              "type": "string"
            }
          }
        ],
        "responses": {
          "200": {
            "description": "storage response",
            "content": {
              "application/json": {
                "schema": {
                  "type": "object",
                  "properties": {
                    "message": {
                      "type": "string"
                    }
                  }
                }
              }
            }
          },
          "400": {
            "description": "bad request",
            "content": {
              "application/json": {
                "schema": {
                  "type": "object",
                  "properties": {
                    "code": {
                      "type": "integer",
                      "format": "int32"
                    },
                    "message": {
                      "type": "string"
                    }
                  }
                }
              }
            }
          },
          "404": {
            "description": "path Not Found",
            "content": {
              "application/json": {
                "schema": {
                  "type": "object",
                  "properties": {
                    "code": {
                      "type": "integer",
                      "format": "int32"
                    },
                    "message": {
                      "type": "string"
                    }
                  }
                }
              }
            }
          },
          "default": {
            "description": "Unexpected error",
            "content": {
              "application/json": {
                "schema": {
                  "type": "object",
                  "properties": {
                    "code": {
                      "type": "integer",
                      "format": "int32"
                    },
                    "message": {
                      "type": "string"
                    }
                  }
                }
              }
            }
          }
        }
      }
    },
    "/storage/keys/{path}": {
      "get": {
        "tags": [
          "Storage"
        ],
        "summary": "Get all keys by path",
        "description": "returns all available keys found in storage according to path",
        "parameters": [
          {
            "name": "path",
            "in": "path",
            "description": "path to storage",
            "required": true,
            "schema": {
              "type": "string"
            }
          }
        ],
        "responses": {
          "200": {
            "description": "storage response",
            "content": {
              "application/json": {
                "schema": {
                  "type": "object",
                  "properties": {
                    "message": {
                      "type": "string"
                    }
                  }
                }
              }
            }
          },
          "400": {
            "description": "bad request",
            "content": {
              "application/json": {
                "schema": {
                  "type": "object",
                  "properties": {
                    "code": {
                      "type": "integer",
                      "format": "int32"
                    },
                    "message": {
                      "type": "string"
                    }
                  }
                }
              }
            }
          },
          "404": {
            "description": "path Not Found",
            "content": {
              "application/json": {
                "schema": {
                  "type": "object",
                  "properties": {
                    "code": {
                      "type": "integer",
                      "format": "int32"
                    },
                    "message": {
                      "type": "string"
                    }
                  }
                }
              }
            }
          },
          "default": {
            "description": "Unexpected error",
            "content": {
              "application/json": {
                "schema": {
                  "type": "object",
                  "properties": {
                    "code": {
                      "type": "integer",
                      "format": "int32"
                    },
                    "message": {
                      "type": "string"
                    }
                  }
                }
              }
            }
          }
        }
      }
    },
    "/storage/values/{path}": {
      "get": {
        "tags": [
          "Storage"
        ],
        "summary": "Get storage data",
        "description": "returns the storage data",
        "parameters": [
          {
            "name": "path",
            "in": "path",
            "description": "path to storage",
            "required": true,
            "schema": {
              "type": "string"
            }
          }
        ],
        "responses": {
          "200": {
            "description": "storage response",
            "content": {
              "application/json": {
                "schema": {
                  "type": "object",
                  "properties": {
                    "message": {
                      "type": "string"
                    }
                  }
                }
              }
            }
          },
          "400": {
            "description": "bad request",
            "content": {
              "application/json": {
                "schema": {
                  "type": "object",
                  "properties": {
                    "code": {
                      "type": "integer",
                      "format": "int32"
                    },
                    "message": {
                      "type": "string"
                    }
                  }
                }
              }
            }
          },
          "404": {
            "description": "path Not Found",
            "content": {
              "application/json": {
                "schema": {
                  "type": "object",
                  "properties": {
                    "code": {
                      "type": "integer",
                      "format": "int32"
                    },
                    "message": {
                      "type": "string"
                    }
                  }
                }
              }
            }
          },
          "default": {
            "description": "Unexpected error",
            "content": {
              "application/json": {
                "schema": {
                  "type": "object",
                  "properties": {
                    "code": {
                      "type": "integer",
                      "format": "int32"
                    },
                    "message": {
                      "type": "string"
                    }
                  }
                }
              }
            }
          }
        }
      }
    },
    "/storage/stream/{path}": {
      "get": {
        "tags": [
          "Storage"
        ],
        "summary": "stream data",
        "description": "stream data according to path",
        "parameters": [
          {
            "name": "path",
            "in": "path",
            "description": "path to storage",
            "required": true,
            "schema": {
              "type": "string"
            }
          }
        ],
        "responses": {
          "200": {
            "description": "storage response",
            "content": {
              "application/json": {
                "schema": {
                  "type": "object",
                  "properties": {
                    "message": {
                      "type": "string"
                    }
                  }
                }
              }
            }
          },
          "400": {
            "description": "bad request",
            "content": {
              "application/json": {
                "schema": {
                  "type": "object",
                  "properties": {
                    "code": {
                      "type": "integer",
                      "format": "int32"
                    },
                    "message": {
                      "type": "string"
                    }
                  }
                }
              }
            }
          },
          "404": {
            "description": "path Not Found",
            "content": {
              "application/json": {
                "schema": {
                  "type": "object",
                  "properties": {
                    "code": {
                      "type": "integer",
                      "format": "int32"
                    },
                    "message": {
                      "type": "string"
                    }
                  }
                }
              }
            }
          },
          "default": {
            "description": "Unexpected error",
            "content": {
              "application/json": {
                "schema": {
                  "type": "object",
                  "properties": {
                    "code": {
                      "type": "integer",
                      "format": "int32"
                    },
                    "message": {
                      "type": "string"
                    }
                  }
                }
              }
            }
          }
        }
      }
    },
    "/storage/download/{path}": {
      "get": {
        "tags": [
          "Storage"
        ],
        "summary": "stream data to file",
        "description": "download data as file according to path",
        "parameters": [
          {
            "name": "path",
            "in": "query",
            "description": "path to storage",
            "required": false,
            "schema": {
              "type": "string"
            }
          }
        ],
        "responses": {
          "200": {
            "description": "storage response",
            "content": {
              "application/json": {
                "schema": {
                  "type": "object",
                  "properties": {
                    "message": {
                      "type": "string"
                    }
                  }
                }
              }
            }
          },
          "400": {
            "description": "bad request",
            "content": {
              "application/json": {
                "schema": {
                  "type": "object",
                  "properties": {
                    "code": {
                      "type": "integer",
                      "format": "int32"
                    },
                    "message": {
                      "type": "string"
                    }
                  }
                }
              }
            }
          },
          "404": {
            "description": "path Not Found",
            "content": {
              "application/json": {
                "schema": {
                  "type": "object",
                  "properties": {
                    "code": {
                      "type": "integer",
                      "format": "int32"
                    },
                    "message": {
                      "type": "string"
                    }
                  }
                }
              }
            }
          },
          "default": {
            "description": "Unexpected error",
            "content": {
              "application/json": {
                "schema": {
                  "type": "object",
                  "properties": {
                    "code": {
                      "type": "integer",
                      "format": "int32"
                    },
                    "message": {
                      "type": "string"
                    }
                  }
                }
              }
            }
          }
        }
      }
    }
  },
  "components": {
    "schemas": {
      "algorithm": {
        "type": "object",
        "properties": {
          "name": {
            "type": "string",
            "description": "Unique identifier representing a specific algorithm",
            "minLength": 1,
            "maxLength": 32,
            "format": "algorithm-name"
          },
          "env": {
            "type": "string",
            "enum": [
              "nodejs",
              "python",
              "jvm"
            ]
          },
          "algorithmImage": {
            "type": "string",
            "description": "image name as in the docker registry",
            "format": "algorithm-image"
          },
          "cpu": {
            "type": "number",
            "default": 0.1,
            "minimum": 0,
            "description": "algorithm cpu"
          },
          "gpu": {
            "type": "integer",
            "minimum": 0,
            "description": "algorithm gpu"
          },
          "mem": {
            "type": "string",
            "description": "algorithm memory",
            "format": "algorithm-memory",
            "default": "256Mi",
            "example": "512Mi"
          },
          "options": {
            "type": "object",
            "properties": {
              "debug": {
                "type": "boolean",
                "description": "debug algorithm locally",
                "default": false
              },
              "pending": {
                "type": "boolean",
                "description": "pending algorithm",
                "default": false
              }
            },
            "default": {}
          },
          "gitRepository": {
            "type": "object",
            "properties": {
              "url": {
                "type": "string",
                "description": "a url for the git repository",
                "format": "url"
              },
              "commit": {
                "type": "object",
                "description": "commit details",
                "properties": {
                  "id": {
                    "type": "string",
                    "description": "commit id"
                  },
                  "timestamp": {
                    "type": "string",
                    "description": "commit time"
                  },
                  "message": {
                    "type": "string",
                    "description": "commit message"
                  }
                },
                "required": [
                  "id"
                ]
              },
              "branchName": {
                "type": "string",
                "default": "master",
                "description": "the branch name you wish to create a build from"
              },
              "tag": {
                "type": "string",
                "description": "a specific tag which will trigger the build"
              },
              "token": {
                "type": "string",
                "description": "a token which allows hkube's build system to access private repositories more information https://help.github.com/en/articles/creating-a-personal-access-token-for-the-command-line"
              },
              "gitKind": {
                "type": "string",
                "enum": [
                  "github",
                  "gitlab"
                ],
                "default": "github"
              }
            },
            "required": [
              "url"
            ]
          },
          "entryPoint": {
            "type": "string"
          },
          "baseImage": {
            "type": "string",
            "description": "Custom docker image to be used as base to the newly built algorithm image"
          },
          "version": {
            "type": "string"
          },
          "minHotWorkers": {
            "type": "integer",
            "description": "how many live algorithm instances will always run",
            "minimum": 0,
            "default": 0
          },
          "algorithmEnv": {
            "type": "object",
            "description": "key value environment variables for algorithm"
          },
          "workerEnv": {
            "type": "object",
            "description": "key value environment variables for worker"
          },
          "nodeSelector": {
            "type": "object",
            "description": "key value labels for nodes constraint",
            "additionalProperties": {
              "type": "string"
            }
          },
          "type": {
            "type": "string",
            "description": "type of algorithm code resource",
            "enum": [
              "Git",
              "Code",
              "Image"
            ],
            "default": "Image"
          }
        },
        "required": [
          "name"
        ]
      },
      "algorithmName": {
        "type": "string",
        "description": "Unique identifier representing a specific algorithm",
        "minLength": 1,
        "maxLength": 32,
        "format": "algorithm-name"
      },
      "algorithmVersion": {
        "type": "object",
        "properties": {
          "name": {
            "type": "string",
            "description": "Unique identifier representing a specific algorithm",
            "minLength": 1,
            "maxLength": 32,
            "format": "algorithm-name"
          },
          "image": {
            "type": "string",
            "description": "image name as in the docker registry"
          },
          "force": {
            "type": "boolean",
            "description": "should replace or not current algorithm version for running algorithm instances",
            "default": false
          }
        },
        "required": [
          "name",
          "image"
        ]
      },
      "algorithmApplyOptions": {
        "type": "object",
        "properties": {
          "overrideImage": {
            "type": "boolean",
            "description": "should replace the current image with this image",
            "default": false
          }
        }
      },
      "algorithmApplyResponse": {
        "type": "object",
        "properties": {
          "buildId": {
            "type": "string",
            "description": "Pipeline name"
          },
          "algorithm": {
            "type": "object",
            "properties": {
              "name": {
                "type": "string",
                "description": "Unique identifier representing a specific algorithm",
                "minLength": 1,
                "maxLength": 32,
                "format": "algorithm-name"
              },
              "env": {
                "type": "string",
                "enum": [
                  "nodejs",
                  "python",
                  "jvm"
                ]
              },
              "algorithmImage": {
                "type": "string",
                "description": "image name as in the docker registry",
                "format": "algorithm-image"
              },
              "cpu": {
                "type": "number",
                "default": 0.1,
                "minimum": 0,
                "description": "algorithm cpu"
              },
              "gpu": {
                "type": "integer",
                "minimum": 0,
                "description": "algorithm gpu"
              },
              "mem": {
                "type": "string",
                "description": "algorithm memory",
                "format": "algorithm-memory",
                "default": "256Mi",
                "example": "512Mi"
              },
              "options": {
                "type": "object",
                "properties": {
                  "debug": {
                    "type": "boolean",
                    "description": "debug algorithm locally",
                    "default": false
                  },
                  "pending": {
                    "type": "boolean",
                    "description": "pending algorithm",
                    "default": false
                  }
                },
                "default": {}
              },
              "gitRepository": {
                "type": "object",
                "properties": {
                  "url": {
                    "type": "string",
                    "description": "a url for the git repository",
                    "format": "url"
                  },
                  "commit": {
                    "type": "object",
                    "description": "commit details",
                    "properties": {
                      "id": {
                        "type": "string",
                        "description": "commit id"
                      },
                      "timestamp": {
                        "type": "string",
                        "description": "commit time"
                      },
                      "message": {
                        "type": "string",
                        "description": "commit message"
                      }
                    },
                    "required": [
                      "id"
                    ]
                  },
                  "branchName": {
                    "type": "string",
                    "default": "master",
                    "description": "the branch name you wish to create a build from"
                  },
                  "tag": {
                    "type": "string",
                    "description": "a specific tag which will trigger the build"
                  },
                  "token": {
                    "type": "string",
                    "description": "a token which allows hkube's build system to access private repositories more information https://help.github.com/en/articles/creating-a-personal-access-token-for-the-command-line"
                  },
                  "gitKind": {
                    "type": "string",
                    "enum": [
                      "github",
                      "gitlab"
                    ],
                    "default": "github"
                  }
                },
                "required": [
                  "url"
                ]
              },
              "entryPoint": {
                "type": "string"
              },
              "baseImage": {
                "type": "string",
                "description": "Custom docker image to be used as base to the newly built algorithm image"
              },
              "version": {
                "type": "string"
              },
              "minHotWorkers": {
                "type": "integer",
                "description": "how many live algorithm instances will always run",
                "minimum": 0,
                "default": 0
              },
              "algorithmEnv": {
                "type": "object",
                "description": "key value environment variables for algorithm"
              },
              "workerEnv": {
                "type": "object",
                "description": "key value environment variables for worker"
              },
              "nodeSelector": {
                "type": "object",
                "description": "key value labels for nodes constraint",
                "additionalProperties": {
                  "type": "string"
                }
              },
              "type": {
                "type": "string",
                "description": "type of algorithm code resource",
                "enum": [
                  "Git",
                  "Code",
                  "Image"
                ],
                "default": "Image"
              }
            },
            "required": [
              "name"
            ]
          },
          "status": {
            "type": "string"
          },
          "timestamp": {
            "type": "string"
          }
        }
      },
      "buildId": {
        "type": "object",
        "properties": {
          "buildId": {
            "type": "string",
            "description": "Unique identifier representing build id"
          }
        },
        "required": [
          "buildId"
        ]
      },
      "caching": {
        "type": "object",
        "properties": {
          "jobId": {
            "type": "string",
            "description": "Unique job identifier",
            "minLength": 1
          },
          "nodeName": {
            "type": "string",
            "description": "Unique node identifier",
            "minLength": 1
          }
        },
        "additionalProperties": false,
        "required": [
          "jobId",
          "nodeName"
        ]
      },
      "cronPattern": {
        "type": "string",
        "description": "cron job",
        "minLength": 1,
        "format": "cron"
      },
      "cronRequest": {
        "type": "object",
        "properties": {
          "name": {
            "type": "string",
            "description": "Unique identifier representing a specific pipeline",
            "minLength": 1,
            "format": "pipeline-name"
          },
          "pattern": {
            "type": "string",
            "description": "cron job",
            "minLength": 1,
            "format": "cron"
          }
        },
        "required": [
          "name"
        ]
      },
      "defaultResponse": {
        "type": "object",
        "properties": {
          "message": {
            "type": "string"
          }
        }
      },
      "error": {
        "type": "object",
        "properties": {
          "code": {
            "type": "integer",
            "format": "int32"
          },
          "message": {
            "type": "string"
          }
        }
      },
      "execTreeNode": {
        "type": "object",
        "properties": {
          "name": {
            "type": "string",
            "description": "Pipeline name"
          },
          "jobId": {
            "type": "string",
            "description": "Unique identifier representing a specific pipeline"
          }
        }
      },
      "execTreeResult": {
        "type": "array",
        "items": {
          "type": "object",
          "properties": {
            "name": {
              "type": "string",
              "description": "Pipeline name"
            },
            "jobId": {
              "type": "string",
              "description": "Unique identifier representing a specific pipeline"
            }
          }
        }
      },
      "jobId": {
        "type": "object",
        "properties": {
          "jobId": {
            "type": "string",
            "description": "Unique identifier representing pipeline execution"
          }
        },
        "required": [
          "jobId"
        ]
      },
      "options": {
        "type": "object",
        "properties": {
          "ttl": {
            "type": "integer",
            "description": "pipeline time to live in seconds",
            "minimum": 1,
            "default": 3600,
            "example": 3600
          },
          "batchTolerance": {
            "type": "integer",
            "minimum": 0,
            "maximum": 100,
            "default": 80,
            "example": 80
          },
          "concurrentPipelines": {
            "type": "integer",
            "minimum": 1,
            "maximum": 10000,
            "example": 1
          },
          "progressVerbosityLevel": {
            "type": "string",
            "default": "info",
            "example": "info",
            "enum": [
              "trace",
              "debug",
              "info",
              "warn",
              "error",
              "critical"
            ]
          }
        },
        "description": "optional properties"
      },
      "pipeline": {
        "type": "object",
        "properties": {
          "name": {
            "type": "string",
            "description": "Unique identifier representing a specific pipeline",
            "minLength": 1,
            "format": "pipeline-name"
          },
          "description": {
            "type": "string",
            "description": "pipeline description"
          },
          "nodes": {
            "type": "array",
            "description": "Array of nodes",
            "items": {
              "type": "object",
              "properties": {
                "nodeName": {
                  "type": "string",
                  "description": "Unique node identifier",
                  "minLength": 1
                },
                "algorithmName": {
                  "type": "string",
                  "description": "Unique identifier representing a specific algorithm",
                  "minLength": 1,
                  "maxLength": 32,
                  "format": "algorithm-name"
                },
                "input": {
                  "type": "array",
                  "description": "The input for the algorithm",
                  "items": {},
                  "default": []
                },
                "metrics": {
                  "default": {},
                  "type": "object",
                  "properties": {
                    "tensorboard": {
                      "type": "boolean",
                      "description": "Should tensorboard metrics be collected.",
                      "default": true
                    }
                  }
                }
              },
              "required": [
                "nodeName",
                "algorithmName"
              ]
            }
          },
          "flowInput": {
            "type": "object",
            "description": "input object"
          },
          "webhooks": {
            "type": "object",
            "properties": {
              "progress": {
                "type": "string",
                "format": "url",
                "minLength": 1,
                "description": "url to activate upon progress",
                "example": "http://my-url-to-progress"
              },
              "result": {
                "type": "string",
                "format": "url",
                "minLength": 1,
                "description": "url to activate upon result",
                "example": "http://my-url-to-result"
              }
            },
            "additionalProperties": false
          },
          "options": {
            "default": {},
            "type": "object",
            "properties": {
              "ttl": {
                "type": "integer",
                "description": "pipeline time to live in seconds",
                "minimum": 1,
                "default": 3600,
                "example": 3600
              },
              "batchTolerance": {
                "type": "integer",
                "minimum": 0,
                "maximum": 100,
                "default": 80,
                "example": 80
              },
              "concurrentPipelines": {
                "type": "integer",
                "minimum": 1,
                "maximum": 10000,
                "example": 1
              },
              "progressVerbosityLevel": {
                "type": "string",
                "default": "info",
                "example": "info",
                "enum": [
                  "trace",
                  "debug",
                  "info",
                  "warn",
                  "error",
                  "critical"
                ]
              }
            },
            "description": "optional properties"
          },
          "priority": {
            "default": 3,
            "type": "integer",
            "minimum": 1,
            "maximum": 5,
            "example": 3
          },
          "triggers": {
            "type": "object",
            "properties": {
              "pipelines": {
                "type": "array",
                "description": "pipelines to activate upon result",
                "items": {
                  "type": "string",
                  "minLength": 1
                }
              },
              "cron": {
                "type": "object",
                "properties": {
                  "pattern": {
                    "type": "string",
                    "description": "cron job",
                    "minLength": 1,
                    "format": "cron"
                  },
                  "enabled": {
                    "type": "boolean",
                    "description": "enable or disable cron job",
                    "default": false
                  }
                }
              }
            },
            "additionalProperties": false
          },
          "tags": {
            "type": "array",
            "description": "Array of tags",
            "items": {
              "type": "string",
              "description": "Unique identifier representing a specific algorithm",
              "minLength": 1,
              "maxLength": 32
            }
          }
        },
        "additionalProperties": false,
        "required": [
          "name",
          "nodes"
        ]
      },
      "pipelineName": {
        "type": "string",
        "description": "Unique identifier representing a specific pipeline",
        "minLength": 1,
        "format": "pipeline-name"
      },
      "pipelineNode": {
        "type": "object",
        "properties": {
          "nodeName": {
            "type": "string",
            "description": "Unique node identifier",
            "minLength": 1
          },
          "algorithmName": {
            "type": "string",
            "description": "Unique identifier representing a specific algorithm",
            "minLength": 1,
            "maxLength": 32,
            "format": "algorithm-name"
          },
          "input": {
            "type": "array",
            "description": "The input for the algorithm",
            "items": {},
            "default": []
          },
          "metrics": {
            "default": {},
            "type": "object",
            "properties": {
              "tensorboard": {
                "type": "boolean",
                "description": "Should tensorboard metrics be collected.",
                "default": true
              }
            }
          }
        },
        "required": [
          "nodeName",
          "algorithmName"
        ]
      },
      "metrics": {
        "type": "object",
        "properties": {
          "tensorboard": {
            "type": "boolean",
            "description": "Should tensorboard metrics be collected.",
            "default": true
          }
        }
      },
      "pipelineResult": {
        "type": "object",
        "properties": {
          "jobId": {
            "type": "string"
          },
          "timestamp": {
            "type": "string"
          },
          "pipeline": {
            "type": "string"
          },
          "data": {
            "type": "array",
            "items": {}
          },
          "status": {
            "type": "string"
          },
          "timeTook": {
            "type": "number"
          },
          "storageModule": {
            "type": "string"
          }
        }
      },
      "priority": {
        "type": "integer",
        "minimum": 1,
        "maximum": 5,
        "default": 3,
        "example": 3
      },
      "stopRequest": {
        "type": "object",
        "properties": {
          "jobId": {
            "type": "string",
            "description": "Unique identifier representing pipeline execution"
          },
          "reason": {
            "type": "string",
            "default": "requested by user",
            "description": "reason for stop pipeline"
          }
        },
        "required": [
          "jobId"
        ]
      },
      "pauseRequest": {
        "type": "object",
        "properties": {
          "jobId": {
            "type": "string",
            "description": "Unique identifier representing pipeline execution"
          }
        },
        "required": [
          "jobId"
        ]
      },
      "resumeRequest": {
        "type": "object",
        "properties": {
          "jobId": {
            "type": "string",
            "description": "Unique identifier representing pipeline execution"
          }
        },
        "required": [
          "jobId"
        ]
      },
      "storedPipeline": {
        "type": "object",
        "properties": {
          "name": {
            "type": "string",
            "description": "Unique identifier representing a specific pipeline",
            "minLength": 1,
            "format": "pipeline-name"
          },
          "flowInput": {
            "type": "object",
            "description": "input object"
          },
          "webhooks": {
            "type": "object",
            "properties": {
              "progress": {
                "type": "string",
                "format": "url",
                "minLength": 1,
                "description": "url to activate upon progress",
                "example": "http://my-url-to-progress"
              },
              "result": {
                "type": "string",
                "format": "url",
                "minLength": 1,
                "description": "url to activate upon result",
                "example": "http://my-url-to-result"
              }
            },
            "additionalProperties": false
          },
          "options": {
            "default": {},
            "type": "object",
            "properties": {
              "ttl": {
                "type": "integer",
                "description": "pipeline time to live in seconds",
                "minimum": 1,
                "default": 3600,
                "example": 3600
              },
              "batchTolerance": {
                "type": "integer",
                "minimum": 0,
                "maximum": 100,
                "default": 80,
                "example": 80
              },
              "concurrentPipelines": {
                "type": "integer",
                "minimum": 1,
                "maximum": 10000,
                "example": 1
              },
              "progressVerbosityLevel": {
                "type": "string",
                "default": "info",
                "example": "info",
                "enum": [
                  "trace",
                  "debug",
                  "info",
                  "warn",
                  "error",
                  "critical"
                ]
              }
            },
            "description": "optional properties"
          },
          "priority": {
            "default": 3,
            "type": "integer",
            "minimum": 1,
            "maximum": 5,
            "example": 3
          },
          "triggers": {
            "type": "object",
            "properties": {
              "pipelines": {
                "type": "array",
                "description": "pipelines to activate upon result",
                "items": {
                  "type": "string",
                  "minLength": 1
                }
              },
              "cron": {
                "type": "object",
                "properties": {
                  "pattern": {
                    "type": "string",
                    "description": "cron job",
                    "minLength": 1,
                    "format": "cron"
                  },
                  "enabled": {
                    "type": "boolean",
                    "description": "enable or disable cron job",
                    "default": false
                  }
                }
              }
            },
            "additionalProperties": false
          },
          "tags": {
            "type": "array",
            "description": "Array of tags",
            "items": {
              "type": "string",
              "description": "Unique identifier representing a specific algorithm",
              "minLength": 1,
              "maxLength": 32
            }
          }
        },
        "additionalProperties": false,
        "required": [
          "name"
        ]
      },
      "triggers": {
        "type": "object",
        "properties": {
          "pipelines": {
            "type": "array",
            "description": "pipelines to activate upon result",
            "items": {
              "type": "string",
              "minLength": 1
            }
          },
          "cron": {
            "type": "object",
            "properties": {
              "pattern": {
                "type": "string",
                "description": "cron job",
                "minLength": 1,
                "format": "cron"
              },
              "enabled": {
                "type": "boolean",
                "description": "enable or disable cron job",
                "default": false
              }
            }
          }
        },
        "additionalProperties": false
      },
      "webhookResult": {
        "type": "object",
        "properties": {
          "timestamp": {
            "type": "string"
          },
          "url": {
            "type": "string"
          },
          "pipelineStatus": {
            "type": "string"
          },
          "responseStatus": {
            "type": "string"
          },
          "httpResponse": {
            "type": "object",
            "properties": {
              "statusCode": {
                "type": "string"
              },
              "statusMessage": {
                "type": "string"
              }
            }
          },
          "status": {
            "type": "string"
          }
        }
      },
      "webhooks": {
        "type": "object",
        "properties": {
          "progress": {
            "type": "string",
            "format": "url",
            "minLength": 1,
            "description": "url to activate upon progress",
            "example": "http://my-url-to-progress"
          },
          "result": {
            "type": "string",
            "format": "url",
            "minLength": 1,
            "description": "url to activate upon result",
            "example": "http://my-url-to-result"
          }
        },
        "additionalProperties": false
      },
      "githubWebhook": {
        "type": "object",
        "properties": {
          "github": {
            "type": "object",
            "description": "github object which received after push for more information https://developer.github.com/webhooks/"
          }
        }
      },
      "gitlabWebhook": {
        "type": "object",
        "properties": {
          "gitlab": {
            "type": "object",
            "description": "gitlab object which received after push for more information https://docs.gitlab.com/ee/user/project/integrations/webhooks.html"
          }
        }
      },
      "tag": {
        "type": "string",
        "description": "Unique identifier representing a specific algorithm",
        "minLength": 1,
        "maxLength": 32
      }
    }
  }
}<|MERGE_RESOLUTION|>--- conflicted
+++ resolved
@@ -3,11 +3,7 @@
   "info": {
     "title": "HKube API",
     "description": "HKube RESTful API",
-<<<<<<< HEAD
     "version": "1.2.43",
-=======
-    "version": "1.2.42",
->>>>>>> e2939d53
     "contact": {
       "email": "hkube.dev@gmail.com"
     },
