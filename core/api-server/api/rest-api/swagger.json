{
  "openapi": "3.0.0",
  "info": {
    "title": "HKube API",
    "description": "HKube RESTful API",
<<<<<<< HEAD
    "version": "2.0.12",
=======
    "version": "2.0.15",
>>>>>>> 31e1c609
    "contact": {
      "email": "hkube.dev@gmail.com"
    },
    "license": {
      "name": "MIT",
      "url": "https://opensource.org/licenses/MIT"
    }
  },
  "tags": [
    {
      "name": "Execution",
      "description": "Execution pipelines as raw or stored"
    },
    {
      "name": "Graph",
      "description": "Query the pipeline graph"
    },
    {
      "name": "Builds",
      "description": "status, rerun and stop builds"
    },
    {
      "name": "Versions",
      "description": "Versioning for algorithms"
    },
    {
      "name": "Cron",
      "description": "Get pipelines cron result and status"
    },
    {
      "name": "Pipelines",
      "description": "Get pipelines status and result"
    },
    {
      "name": "Pipeline Readme",
      "description": "Store readme for pipelines"
    },
    {
      "name": "Algorithm Readme",
      "description": "Store readme for algorithms"
    },
    {
      "name": "Storage",
      "description": "Query the storage"
    },
    {
      "name": "StoreAlgorithms",
      "description": "Store new algorithms, update, get and delete"
    },
    {
      "name": "StorePipelines",
      "description": "Store new pipelines, update, get and delete"
    },
    {
      "name": "Webhooks",
      "description": "Webhooks status and result"
    },
    {
      "name": "DataSource",
      "description": "DataSources and their related files"
    }
  ],
  "externalDocs": {
    "description": "Find out more about Hkube",
    "url": "http://hkube.io"
  },
  "servers": [],
  "paths": {
    "/exec/raw": {
      "post": {
        "tags": [
          "Execution"
        ],
        "summary": "Run raw pipeline",
        "description": "Start pipeline execution with raw input, returns jobId that can be used as a reference for the pipeline to do actions such as results/status/stop, etc.",
        "requestBody": {
          "content": {
            "application/json": {
              "schema": {
                "type": "object",
                "properties": {
                  "name": {
                    "type": "string",
                    "description": "Unique identifier representing a specific pipeline",
                    "minLength": 1,
                    "format": "pipeline-name"
                  },
                  "kind": {
                    "type": "string",
                    "default": "batch",
                    "example": "batch",
                    "enum": [
                      "batch",
                      "stream"
                    ]
                  },
                  "experimentName": {
                    "type": "string",
                    "description": "experiment name",
                    "default": "main",
                    "minLength": 1,
                    "maxLength": 32,
                    "format": "experiment-name"
                  },
                  "description": {
                    "type": "string",
                    "description": "pipeline description"
                  },
                  "nodes": {
                    "type": "array",
                    "description": "Array of nodes",
                    "items": {
                      "type": "object",
                      "properties": {
                        "nodeName": {
                          "type": "string",
                          "description": "Unique node identifier",
                          "minLength": 1
                        },
                        "algorithmName": {
                          "type": "string",
                          "description": "Unique identifier representing a specific algorithm",
                          "minLength": 1,
                          "maxLength": 32,
                          "format": "algorithm-name"
                        },
                        "pipelineName": {
                          "type": "string",
                          "description": "Unique identifier representing a specific pipeline",
                          "minLength": 1,
                          "format": "pipeline-name"
                        },
                        "input": {
                          "type": "array",
                          "description": "The input for the algorithm",
                          "items": {},
                          "default": []
                        },
                        "ttl": {
                          "type": "integer",
                          "description": "Algorithm execution time to live in seconds. 0 to disable",
                          "minimum": 0,
                          "example": 0
                        },
                        "includeInResult": {
                          "type": "boolean"
                        },
                        "metrics": {
                          "type": "object",
                          "properties": {
                            "tensorboard": {
                              "type": "boolean",
                              "description": "Should tensorboard metrics be collected."
                            }
                          }
                        },
                        "retry": {
                          "type": "object",
                          "properties": {
                            "policy": {
                              "type": "string",
                              "default": "OnCrash",
                              "enum": [
                                "Never",
                                "Always",
                                "OnError",
                                "OnCrash"
                              ]
                            },
                            "limit": {
                              "type": "integer",
                              "minimum": 1,
                              "default": 3,
                              "example": 1
                            }
                          }
                        },
                        "batchOperation": {
                          "type": "string",
                          "enum": [
                            "indexed",
                            "cartesian"
                          ]
                        },
                        "stateType": {
                          "type": "string",
                          "enum": [
                            "stateless",
                            "stateful"
                          ]
                        }
                      },
                      "required": [
                        "nodeName"
                      ]
                    }
                  },
                  "flowInput": {
                    "type": "object",
                    "description": "input object"
                  },
                  "webhooks": {
                    "type": "object",
                    "properties": {
                      "progress": {
                        "type": "string",
                        "format": "url",
                        "minLength": 1,
                        "description": "url to activate upon progress",
                        "example": "http://my-url-to-progress"
                      },
                      "result": {
                        "type": "string",
                        "format": "url",
                        "minLength": 1,
                        "description": "url to activate upon result",
                        "example": "http://my-url-to-result"
                      }
                    },
                    "additionalProperties": false
                  },
                  "options": {
                    "default": {},
                    "type": "object",
                    "properties": {
                      "ttl": {
                        "type": "integer",
                        "description": "pipeline time to live in seconds",
                        "minimum": 1,
                        "default": 3600,
                        "example": 3600
                      },
                      "batchTolerance": {
                        "type": "integer",
                        "minimum": 0,
                        "maximum": 100,
                        "default": 80,
                        "example": 80
                      },
                      "concurrentPipelines": {
                        "type": "object",
                        "properties": {
                          "amount": {
                            "type": "integer",
                            "minimum": 1,
                            "maximum": 10000,
                            "example": 1
                          },
                          "rejectOnFailure": {
                            "type": "boolean",
                            "default": true
                          }
                        },
                        "additionalProperties": false
                      },
                      "progressVerbosityLevel": {
                        "type": "string",
                        "default": "info",
                        "example": "info",
                        "enum": [
                          "trace",
                          "debug",
                          "info",
                          "warn",
                          "error",
                          "critical"
                        ]
                      }
                    },
                    "description": "optional properties"
                  },
                  "priority": {
                    "default": 3,
                    "type": "integer",
                    "minimum": 1,
                    "maximum": 5,
                    "example": 3
                  },
                  "triggers": {
                    "type": "object",
                    "properties": {
                      "pipelines": {
                        "type": "array",
                        "description": "pipelines to activate upon result",
                        "items": {
                          "type": "string",
                          "minLength": 1
                        },
                        "uniqueItems": true
                      },
                      "cron": {
                        "type": "object",
                        "properties": {
                          "pattern": {
                            "type": "string",
                            "description": "cron job",
                            "minLength": 1,
                            "format": "cron"
                          },
                          "enabled": {
                            "type": "boolean",
                            "description": "enable or disable cron job",
                            "default": false
                          }
                        }
                      }
                    },
                    "additionalProperties": false
                  },
                  "tags": {
                    "type": "array",
                    "description": "Array of tags",
                    "items": {
                      "type": "string",
                      "description": "Unique identifier representing a specific tag",
                      "minLength": 1,
                      "maxLength": 32
                    }
                  },
                  "rootJobId": {
                    "type": "string",
                    "description": "the root job id of the current tree"
                  },
                  "streaming": {
                    "type": "object",
                    "description": "streaming options",
                    "properties": {
                      "defaultFlow": {
                        "type": "string",
                        "description": "the name of the default stream flow"
                      },
                      "flows": {
                        "type": "object",
<<<<<<< HEAD
                        "description": "define streaming flow in simple syntax",
                        "example": "node A stream to B and C, node B stream to D will be like \"A >> B&C , B >> D\""
=======
                        "description": "define streaming flow in simple syntax, if node A stream to B and C, node B stream to D will be like \"A >> B&C , B >> D",
                        "example": {
                          "main": "A >> B&C , B >> D",
                          "second": "A >> B >> C"
                        }
>>>>>>> 31e1c609
                      }
                    }
                  },
                  "edges": {
                    "type": "array",
                    "description": "edges define relation between nodes",
                    "items": {},
                    "example": [
                      {
                        "source": "A",
                        "target": "B"
                      }
                    ]
                  }
                },
                "required": [
                  "name"
                ]
              }
            }
          },
          "description": "an object representing all information needed for pipeline execution",
          "required": true
        },
        "responses": {
          "200": {
            "description": "pipeline execution data",
            "content": {
              "application/json": {
                "schema": {
                  "type": "object",
                  "properties": {
                    "jobId": {
                      "type": "string",
                      "description": "Unique identifier representing pipeline execution"
                    }
                  },
                  "required": [
                    "jobId"
                  ]
                }
              }
            }
          },
          "400": {
            "description": "bad request",
            "content": {
              "application/json": {
                "schema": {
                  "type": "object",
                  "properties": {
                    "code": {
                      "type": "integer",
                      "format": "int32"
                    },
                    "message": {
                      "type": "string"
                    }
                  }
                }
              }
            }
          },
          "default": {
            "description": "Unexpected error",
            "content": {
              "application/json": {
                "schema": {
                  "type": "object",
                  "properties": {
                    "code": {
                      "type": "integer",
                      "format": "int32"
                    },
                    "message": {
                      "type": "string"
                    }
                  }
                }
              }
            }
          }
        }
      }
    },
    "/exec/stored": {
      "post": {
        "tags": [
          "Execution"
        ],
        "summary": "Run stored pipeline",
        "description": "Start pipeline execution when the name of the pipeline is known, all parameters in this action will be merged with the stored pipeline and then returns jobId that can be used as a reference for the pipeline to do actions such as results/status/stop, etc.",
        "requestBody": {
          "content": {
            "application/json": {
              "schema": {
                "type": "object",
                "properties": {
                  "name": {
                    "type": "string",
                    "description": "Unique identifier representing a specific pipeline",
                    "minLength": 1,
                    "format": "pipeline-name"
                  },
                  "kind": {
                    "type": "string",
                    "default": "batch",
                    "example": "batch",
                    "enum": [
                      "batch",
                      "stream"
                    ]
                  },
                  "experimentName": {
                    "type": "string",
                    "description": "experiment name",
                    "default": "main",
                    "minLength": 1,
                    "maxLength": 32,
                    "format": "experiment-name"
                  },
                  "description": {
                    "type": "string",
                    "description": "pipeline description"
                  },
                  "nodes": {
                    "type": "array",
                    "description": "Array of nodes",
                    "items": {
                      "type": "object",
                      "properties": {
                        "nodeName": {
                          "type": "string",
                          "description": "Unique node identifier",
                          "minLength": 1
                        },
                        "algorithmName": {
                          "type": "string",
                          "description": "Unique identifier representing a specific algorithm",
                          "minLength": 1,
                          "maxLength": 32,
                          "format": "algorithm-name"
                        },
                        "pipelineName": {
                          "type": "string",
                          "description": "Unique identifier representing a specific pipeline",
                          "minLength": 1,
                          "format": "pipeline-name"
                        },
                        "input": {
                          "type": "array",
                          "description": "The input for the algorithm",
                          "items": {},
                          "default": []
                        },
                        "ttl": {
                          "type": "integer",
                          "description": "Algorithm execution time to live in seconds. 0 to disable",
                          "minimum": 0,
                          "example": 0
                        },
                        "includeInResult": {
                          "type": "boolean"
                        },
                        "metrics": {
                          "type": "object",
                          "properties": {
                            "tensorboard": {
                              "type": "boolean",
                              "description": "Should tensorboard metrics be collected."
                            }
                          }
                        },
                        "retry": {
                          "type": "object",
                          "properties": {
                            "policy": {
                              "type": "string",
                              "default": "OnCrash",
                              "enum": [
                                "Never",
                                "Always",
                                "OnError",
                                "OnCrash"
                              ]
                            },
                            "limit": {
                              "type": "integer",
                              "minimum": 1,
                              "default": 3,
                              "example": 1
                            }
                          }
                        },
                        "batchOperation": {
                          "type": "string",
                          "enum": [
                            "indexed",
                            "cartesian"
                          ]
                        },
                        "stateType": {
                          "type": "string",
                          "enum": [
                            "stateless",
                            "stateful"
                          ]
                        }
                      },
                      "required": [
                        "nodeName"
                      ]
                    }
                  },
                  "flowInput": {
                    "type": "object",
                    "description": "input object"
                  },
                  "webhooks": {
                    "type": "object",
                    "properties": {
                      "progress": {
                        "type": "string",
                        "format": "url",
                        "minLength": 1,
                        "description": "url to activate upon progress",
                        "example": "http://my-url-to-progress"
                      },
                      "result": {
                        "type": "string",
                        "format": "url",
                        "minLength": 1,
                        "description": "url to activate upon result",
                        "example": "http://my-url-to-result"
                      }
                    },
                    "additionalProperties": false
                  },
                  "options": {
                    "default": {},
                    "type": "object",
                    "properties": {
                      "ttl": {
                        "type": "integer",
                        "description": "pipeline time to live in seconds",
                        "minimum": 1,
                        "default": 3600,
                        "example": 3600
                      },
                      "batchTolerance": {
                        "type": "integer",
                        "minimum": 0,
                        "maximum": 100,
                        "default": 80,
                        "example": 80
                      },
                      "concurrentPipelines": {
                        "type": "object",
                        "properties": {
                          "amount": {
                            "type": "integer",
                            "minimum": 1,
                            "maximum": 10000,
                            "example": 1
                          },
                          "rejectOnFailure": {
                            "type": "boolean",
                            "default": true
                          }
                        },
                        "additionalProperties": false
                      },
                      "progressVerbosityLevel": {
                        "type": "string",
                        "default": "info",
                        "example": "info",
                        "enum": [
                          "trace",
                          "debug",
                          "info",
                          "warn",
                          "error",
                          "critical"
                        ]
                      }
                    },
                    "description": "optional properties"
                  },
                  "priority": {
                    "default": 3,
                    "type": "integer",
                    "minimum": 1,
                    "maximum": 5,
                    "example": 3
                  },
                  "triggers": {
                    "type": "object",
                    "properties": {
                      "pipelines": {
                        "type": "array",
                        "description": "pipelines to activate upon result",
                        "items": {
                          "type": "string",
                          "minLength": 1
                        },
                        "uniqueItems": true
                      },
                      "cron": {
                        "type": "object",
                        "properties": {
                          "pattern": {
                            "type": "string",
                            "description": "cron job",
                            "minLength": 1,
                            "format": "cron"
                          },
                          "enabled": {
                            "type": "boolean",
                            "description": "enable or disable cron job",
                            "default": false
                          }
                        }
                      }
                    },
                    "additionalProperties": false
                  },
                  "tags": {
                    "type": "array",
                    "description": "Array of tags",
                    "items": {
                      "type": "string",
                      "description": "Unique identifier representing a specific tag",
                      "minLength": 1,
                      "maxLength": 32
                    }
                  },
                  "rootJobId": {
                    "type": "string",
                    "description": "the root job id of the current tree"
                  },
                  "streaming": {
                    "type": "object",
                    "description": "streaming options",
                    "properties": {
                      "defaultFlow": {
                        "type": "string",
                        "description": "the name of the default stream flow"
                      },
                      "flows": {
                        "type": "object",
                        "description": "define streaming flow in simple syntax, if node A stream to B and C, node B stream to D will be like \"A >> B&C , B >> D",
                        "example": {
                          "main": "A >> B&C , B >> D",
                          "second": "A >> B >> C"
                        }
                      }
                    }
                  },
                  "edges": {
                    "type": "array",
                    "description": "edges define relation between nodes",
                    "items": {},
                    "example": [
                      {
                        "source": "A",
                        "target": "B"
                      }
                    ]
                  }
                },
                "required": [
                  "name"
                ]
              }
            }
          },
          "description": "an object representing all information needed for stored pipeline execution",
          "required": true
        },
        "responses": {
          "200": {
            "description": "pipeline execution data",
            "content": {
              "application/json": {
                "schema": {
                  "type": "object",
                  "properties": {
                    "jobId": {
                      "type": "string",
                      "description": "Unique identifier representing pipeline execution"
                    }
                  },
                  "required": [
                    "jobId"
                  ]
                }
              }
            }
          },
          "400": {
            "description": "bad request",
            "content": {
              "application/json": {
                "schema": {
                  "type": "object",
                  "properties": {
                    "code": {
                      "type": "integer",
                      "format": "int32"
                    },
                    "message": {
                      "type": "string"
                    }
                  }
                }
              }
            }
          },
          "404": {
            "description": "pipeline Not Found",
            "content": {
              "application/json": {
                "schema": {
                  "type": "object",
                  "properties": {
                    "code": {
                      "type": "integer",
                      "format": "int32"
                    },
                    "message": {
                      "type": "string"
                    }
                  }
                }
              }
            }
          },
          "default": {
            "description": "Unexpected error",
            "content": {
              "application/json": {
                "schema": {
                  "type": "object",
                  "properties": {
                    "code": {
                      "type": "integer",
                      "format": "int32"
                    },
                    "message": {
                      "type": "string"
                    }
                  }
                }
              }
            }
          }
        }
      }
    },
    "/exec/caching": {
      "post": {
        "tags": [
          "Execution"
        ],
        "summary": "Run job from a specific node",
        "description": "the api allows you to run job from current node and getting the data of the predecessors from caching of the previous run",
        "requestBody": {
          "content": {
            "application/json": {
              "schema": {
                "type": "object",
                "properties": {
                  "jobId": {
                    "type": "string",
                    "description": "Unique identifier representing pipeline execution"
                  },
                  "nodeName": {
                    "type": "string",
                    "description": "Unique node identifier",
                    "minLength": 1
                  }
                },
                "additionalProperties": false,
                "required": [
                  "jobId",
                  "nodeName"
                ]
              }
            }
          },
          "description": "an object representing all information needed for stored pipeline execution",
          "required": true
        },
        "responses": {
          "200": {
            "description": "pipeline execution data",
            "content": {
              "application/json": {
                "schema": {
                  "type": "object",
                  "properties": {
                    "jobId": {
                      "type": "string",
                      "description": "Unique identifier representing pipeline execution"
                    }
                  },
                  "required": [
                    "jobId"
                  ]
                }
              }
            }
          },
          "400": {
            "description": "bad request",
            "content": {
              "application/json": {
                "schema": {
                  "type": "object",
                  "properties": {
                    "code": {
                      "type": "integer",
                      "format": "int32"
                    },
                    "message": {
                      "type": "string"
                    }
                  }
                }
              }
            }
          },
          "404": {
            "description": "node Not Found",
            "content": {
              "application/json": {
                "schema": {
                  "type": "object",
                  "properties": {
                    "code": {
                      "type": "integer",
                      "format": "int32"
                    },
                    "message": {
                      "type": "string"
                    }
                  }
                }
              }
            }
          },
          "default": {
            "description": "Unexpected error",
            "content": {
              "application/json": {
                "schema": {
                  "type": "object",
                  "properties": {
                    "code": {
                      "type": "integer",
                      "format": "int32"
                    },
                    "message": {
                      "type": "string"
                    }
                  }
                }
              }
            }
          }
        }
      }
    },
    "/exec/algorithm": {
      "post": {
        "tags": [
          "Execution"
        ],
        "summary": "Run algorithm",
        "description": "Start execution for single algorithm.",
        "requestBody": {
          "content": {
            "application/json": {
              "schema": {
                "type": "object",
                "properties": {
                  "name": {
                    "type": "string",
                    "description": "Unique identifier representing a specific algorithm",
                    "minLength": 1,
                    "maxLength": 32,
                    "format": "algorithm-name"
                  },
                  "input": {
                    "type": "array",
                    "description": "The input for the algorithm",
                    "items": {},
                    "default": []
                  }
                },
                "additionalProperties": false,
                "required": [
                  "name"
                ]
              }
            }
          },
          "description": "an object representing all information needed for algorithm execution request",
          "required": true
        },
        "responses": {
          "200": {
            "description": "pipeline execution data",
            "content": {
              "application/json": {
                "schema": {
                  "type": "object",
                  "properties": {
                    "jobId": {
                      "type": "string",
                      "description": "Unique identifier representing pipeline execution"
                    }
                  },
                  "required": [
                    "jobId"
                  ]
                }
              }
            }
          },
          "400": {
            "description": "bad request",
            "content": {
              "application/json": {
                "schema": {
                  "type": "object",
                  "properties": {
                    "code": {
                      "type": "integer",
                      "format": "int32"
                    },
                    "message": {
                      "type": "string"
                    }
                  }
                }
              }
            }
          },
          "404": {
            "description": "algorithm Not Found",
            "content": {
              "application/json": {
                "schema": {
                  "type": "object",
                  "properties": {
                    "code": {
                      "type": "integer",
                      "format": "int32"
                    },
                    "message": {
                      "type": "string"
                    }
                  }
                }
              }
            }
          },
          "default": {
            "description": "Unexpected error",
            "content": {
              "application/json": {
                "schema": {
                  "type": "object",
                  "properties": {
                    "code": {
                      "type": "integer",
                      "format": "int32"
                    },
                    "message": {
                      "type": "string"
                    }
                  }
                }
              }
            }
          }
        }
      }
    },
    "/exec/stop": {
      "post": {
        "tags": [
          "Execution"
        ],
        "summary": "Stop pipeline",
        "description": "Call to stop pipeline execution",
        "requestBody": {
          "content": {
            "application/json": {
              "schema": {
                "type": "object",
                "properties": {
                  "jobId": {
                    "type": "string",
                    "description": "Unique identifier representing pipeline execution"
                  },
                  "reason": {
                    "type": "string",
                    "default": "requested by user",
                    "description": "reason for stop pipeline"
                  }
                },
                "required": [
                  "jobId"
                ]
              }
            }
          },
          "required": true
        },
        "responses": {
          "200": {
            "description": "the OK string",
            "content": {
              "application/json": {
                "schema": {
                  "type": "object",
                  "properties": {
                    "message": {
                      "type": "string"
                    }
                  }
                }
              }
            }
          },
          "400": {
            "description": "bad request",
            "content": {
              "application/json": {
                "schema": {
                  "type": "object",
                  "properties": {
                    "code": {
                      "type": "integer",
                      "format": "int32"
                    },
                    "message": {
                      "type": "string"
                    }
                  }
                }
              }
            }
          },
          "404": {
            "description": "jobId Not Found",
            "content": {
              "application/json": {
                "schema": {
                  "type": "object",
                  "properties": {
                    "code": {
                      "type": "integer",
                      "format": "int32"
                    },
                    "message": {
                      "type": "string"
                    }
                  }
                }
              }
            }
          },
          "default": {
            "description": "Unexpected error",
            "content": {
              "application/json": {
                "schema": {
                  "type": "object",
                  "properties": {
                    "code": {
                      "type": "integer",
                      "format": "int32"
                    },
                    "message": {
                      "type": "string"
                    }
                  }
                }
              }
            }
          }
        }
      }
    },
    "/exec/pause": {
      "post": {
        "tags": [
          "Execution"
        ],
        "summary": "Pause pipeline",
        "description": "Call to pause pipeline execution",
        "requestBody": {
          "content": {
            "application/json": {
              "schema": {
                "type": "object",
                "properties": {
                  "jobId": {
                    "type": "string",
                    "description": "Unique identifier representing pipeline execution"
                  }
                },
                "required": [
                  "jobId"
                ]
              }
            }
          },
          "required": true
        },
        "responses": {
          "200": {
            "description": "the OK string",
            "content": {
              "application/json": {
                "schema": {
                  "type": "object",
                  "properties": {
                    "message": {
                      "type": "string"
                    }
                  }
                }
              }
            }
          },
          "400": {
            "description": "bad request",
            "content": {
              "application/json": {
                "schema": {
                  "type": "object",
                  "properties": {
                    "code": {
                      "type": "integer",
                      "format": "int32"
                    },
                    "message": {
                      "type": "string"
                    }
                  }
                }
              }
            }
          },
          "404": {
            "description": "jobId Not Found",
            "content": {
              "application/json": {
                "schema": {
                  "type": "object",
                  "properties": {
                    "code": {
                      "type": "integer",
                      "format": "int32"
                    },
                    "message": {
                      "type": "string"
                    }
                  }
                }
              }
            }
          },
          "default": {
            "description": "Unexpected error",
            "content": {
              "application/json": {
                "schema": {
                  "type": "object",
                  "properties": {
                    "code": {
                      "type": "integer",
                      "format": "int32"
                    },
                    "message": {
                      "type": "string"
                    }
                  }
                }
              }
            }
          }
        }
      }
    },
    "/exec/resume": {
      "post": {
        "tags": [
          "Execution"
        ],
        "summary": "Resume pipeline",
        "description": "Call to resume pipeline execution",
        "requestBody": {
          "content": {
            "application/json": {
              "schema": {
                "type": "object",
                "properties": {
                  "jobId": {
                    "type": "string",
                    "description": "Unique identifier representing pipeline execution"
                  }
                },
                "required": [
                  "jobId"
                ]
              }
            }
          },
          "required": true
        },
        "responses": {
          "200": {
            "description": "the OK string",
            "content": {
              "application/json": {
                "schema": {
                  "type": "object",
                  "properties": {
                    "message": {
                      "type": "string"
                    }
                  }
                }
              }
            }
          },
          "400": {
            "description": "bad request",
            "content": {
              "application/json": {
                "schema": {
                  "type": "object",
                  "properties": {
                    "code": {
                      "type": "integer",
                      "format": "int32"
                    },
                    "message": {
                      "type": "string"
                    }
                  }
                }
              }
            }
          },
          "404": {
            "description": "jobId Not Found",
            "content": {
              "application/json": {
                "schema": {
                  "type": "object",
                  "properties": {
                    "code": {
                      "type": "integer",
                      "format": "int32"
                    },
                    "message": {
                      "type": "string"
                    }
                  }
                }
              }
            }
          },
          "default": {
            "description": "Unexpected error",
            "content": {
              "application/json": {
                "schema": {
                  "type": "object",
                  "properties": {
                    "code": {
                      "type": "integer",
                      "format": "int32"
                    },
                    "message": {
                      "type": "string"
                    }
                  }
                }
              }
            }
          }
        }
      }
    },
    "/exec/pipelines/{jobId}": {
      "get": {
        "tags": [
          "Execution"
        ],
        "summary": "Get pipeline data",
        "description": "Returns the executed pipeline data",
        "parameters": [
          {
            "name": "jobId",
            "in": "path",
            "description": "Unique identifier representing pipeline execution",
            "required": true,
            "schema": {
              "type": "string"
            }
          }
        ],
        "responses": {
          "200": {
            "description": "pipeline data",
            "content": {
              "application/json": {
                "schema": {
                  "type": "object",
                  "properties": {
                    "name": {
                      "type": "string",
                      "description": "Unique identifier representing a specific pipeline",
                      "minLength": 1,
                      "format": "pipeline-name"
                    },
                    "kind": {
                      "type": "string",
                      "default": "batch",
                      "example": "batch",
                      "enum": [
                        "batch",
                        "stream"
                      ]
                    },
                    "experimentName": {
                      "type": "string",
                      "description": "experiment name",
                      "default": "main",
                      "minLength": 1,
                      "maxLength": 32,
                      "format": "experiment-name"
                    },
                    "description": {
                      "type": "string",
                      "description": "pipeline description"
                    },
                    "nodes": {
                      "type": "array",
                      "description": "Array of nodes",
                      "items": {
                        "type": "object",
                        "properties": {
                          "nodeName": {
                            "type": "string",
                            "description": "Unique node identifier",
                            "minLength": 1
                          },
                          "algorithmName": {
                            "type": "string",
                            "description": "Unique identifier representing a specific algorithm",
                            "minLength": 1,
                            "maxLength": 32,
                            "format": "algorithm-name"
                          },
                          "pipelineName": {
                            "type": "string",
                            "description": "Unique identifier representing a specific pipeline",
                            "minLength": 1,
                            "format": "pipeline-name"
                          },
                          "input": {
                            "type": "array",
                            "description": "The input for the algorithm",
                            "items": {},
                            "default": []
                          },
                          "ttl": {
                            "type": "integer",
                            "description": "Algorithm execution time to live in seconds. 0 to disable",
                            "minimum": 0,
                            "example": 0
                          },
                          "includeInResult": {
                            "type": "boolean"
                          },
                          "metrics": {
                            "type": "object",
                            "properties": {
                              "tensorboard": {
                                "type": "boolean",
                                "description": "Should tensorboard metrics be collected."
                              }
                            }
                          },
                          "retry": {
                            "type": "object",
                            "properties": {
                              "policy": {
                                "type": "string",
                                "default": "OnCrash",
                                "enum": [
                                  "Never",
                                  "Always",
                                  "OnError",
                                  "OnCrash"
                                ]
                              },
                              "limit": {
                                "type": "integer",
                                "minimum": 1,
                                "default": 3,
                                "example": 1
                              }
                            }
                          },
                          "batchOperation": {
                            "type": "string",
                            "enum": [
                              "indexed",
                              "cartesian"
                            ]
                          },
                          "stateType": {
                            "type": "string",
                            "enum": [
                              "stateless",
                              "stateful"
                            ]
                          }
                        },
                        "required": [
                          "nodeName"
                        ]
                      }
                    },
                    "flowInput": {
                      "type": "object",
                      "description": "input object"
                    },
                    "webhooks": {
                      "type": "object",
                      "properties": {
                        "progress": {
                          "type": "string",
                          "format": "url",
                          "minLength": 1,
                          "description": "url to activate upon progress",
                          "example": "http://my-url-to-progress"
                        },
                        "result": {
                          "type": "string",
                          "format": "url",
                          "minLength": 1,
                          "description": "url to activate upon result",
                          "example": "http://my-url-to-result"
                        }
                      },
                      "additionalProperties": false
                    },
                    "options": {
                      "default": {},
                      "type": "object",
                      "properties": {
                        "ttl": {
                          "type": "integer",
                          "description": "pipeline time to live in seconds",
                          "minimum": 1,
                          "default": 3600,
                          "example": 3600
                        },
                        "batchTolerance": {
                          "type": "integer",
                          "minimum": 0,
                          "maximum": 100,
                          "default": 80,
                          "example": 80
                        },
                        "concurrentPipelines": {
                          "type": "object",
                          "properties": {
                            "amount": {
                              "type": "integer",
                              "minimum": 1,
                              "maximum": 10000,
                              "example": 1
                            },
                            "rejectOnFailure": {
                              "type": "boolean",
                              "default": true
                            }
                          },
                          "additionalProperties": false
                        },
                        "progressVerbosityLevel": {
                          "type": "string",
                          "default": "info",
                          "example": "info",
                          "enum": [
                            "trace",
                            "debug",
                            "info",
                            "warn",
                            "error",
                            "critical"
                          ]
                        }
                      },
                      "description": "optional properties"
                    },
                    "priority": {
                      "default": 3,
                      "type": "integer",
                      "minimum": 1,
                      "maximum": 5,
                      "example": 3
                    },
                    "triggers": {
                      "type": "object",
                      "properties": {
                        "pipelines": {
                          "type": "array",
                          "description": "pipelines to activate upon result",
                          "items": {
                            "type": "string",
                            "minLength": 1
                          },
                          "uniqueItems": true
                        },
                        "cron": {
                          "type": "object",
                          "properties": {
                            "pattern": {
                              "type": "string",
                              "description": "cron job",
                              "minLength": 1,
                              "format": "cron"
                            },
                            "enabled": {
                              "type": "boolean",
                              "description": "enable or disable cron job",
                              "default": false
                            }
                          }
                        }
                      },
                      "additionalProperties": false
                    },
                    "tags": {
                      "type": "array",
                      "description": "Array of tags",
                      "items": {
                        "type": "string",
                        "description": "Unique identifier representing a specific tag",
                        "minLength": 1,
                        "maxLength": 32
                      }
                    },
                    "rootJobId": {
                      "type": "string",
                      "description": "the root job id of the current tree"
                    },
                    "streaming": {
                      "type": "object",
                      "description": "streaming options",
                      "properties": {
                        "defaultFlow": {
                          "type": "string",
                          "description": "the name of the default stream flow"
                        },
                        "flows": {
                          "type": "object",
<<<<<<< HEAD
                          "description": "define streaming flow in simple syntax",
                          "example": "node A stream to B and C, node B stream to D will be like \"A >> B&C , B >> D\""
=======
                          "description": "define streaming flow in simple syntax, if node A stream to B and C, node B stream to D will be like \"A >> B&C , B >> D",
                          "example": {
                            "main": "A >> B&C , B >> D",
                            "second": "A >> B >> C"
                          }
>>>>>>> 31e1c609
                        }
                      }
                    },
                    "edges": {
                      "type": "array",
                      "description": "edges define relation between nodes",
                      "items": {},
                      "example": [
                        {
                          "source": "A",
                          "target": "B"
                        }
                      ]
                    }
                  },
                  "required": [
                    "name"
                  ]
                }
              }
            }
          },
          "400": {
            "description": "bad request",
            "content": {
              "application/json": {
                "schema": {
                  "type": "object",
                  "properties": {
                    "code": {
                      "type": "integer",
                      "format": "int32"
                    },
                    "message": {
                      "type": "string"
                    }
                  }
                }
              }
            }
          },
          "404": {
            "description": "jobId Not Found",
            "content": {
              "application/json": {
                "schema": {
                  "type": "object",
                  "properties": {
                    "code": {
                      "type": "integer",
                      "format": "int32"
                    },
                    "message": {
                      "type": "string"
                    }
                  }
                }
              }
            }
          },
          "default": {
            "description": "Unexpected error",
            "content": {
              "application/json": {
                "schema": {
                  "type": "object",
                  "properties": {
                    "code": {
                      "type": "integer",
                      "format": "int32"
                    },
                    "message": {
                      "type": "string"
                    }
                  }
                }
              }
            }
          }
        }
      }
    },
    "/exec/pipeline/list": {
      "get": {
        "tags": [
          "Execution"
        ],
        "summary": "Get current running pipelines",
        "description": "Returns the current running pipelines data",
        "responses": {
          "200": {
            "description": "pipeline data",
            "content": {
              "application/json": {
                "schema": {
                  "type": "object",
                  "properties": {
                    "name": {
                      "type": "string",
                      "description": "Unique identifier representing a specific pipeline",
                      "minLength": 1,
                      "format": "pipeline-name"
                    },
                    "kind": {
                      "type": "string",
                      "default": "batch",
                      "example": "batch",
                      "enum": [
                        "batch",
                        "stream"
                      ]
                    },
                    "experimentName": {
                      "type": "string",
                      "description": "experiment name",
                      "default": "main",
                      "minLength": 1,
                      "maxLength": 32,
                      "format": "experiment-name"
                    },
                    "description": {
                      "type": "string",
                      "description": "pipeline description"
                    },
                    "nodes": {
                      "type": "array",
                      "description": "Array of nodes",
                      "items": {
                        "type": "object",
                        "properties": {
                          "nodeName": {
                            "type": "string",
                            "description": "Unique node identifier",
                            "minLength": 1
                          },
                          "algorithmName": {
                            "type": "string",
                            "description": "Unique identifier representing a specific algorithm",
                            "minLength": 1,
                            "maxLength": 32,
                            "format": "algorithm-name"
                          },
                          "pipelineName": {
                            "type": "string",
                            "description": "Unique identifier representing a specific pipeline",
                            "minLength": 1,
                            "format": "pipeline-name"
                          },
                          "input": {
                            "type": "array",
                            "description": "The input for the algorithm",
                            "items": {},
                            "default": []
                          },
                          "ttl": {
                            "type": "integer",
                            "description": "Algorithm execution time to live in seconds. 0 to disable",
                            "minimum": 0,
                            "example": 0
                          },
                          "includeInResult": {
                            "type": "boolean"
                          },
                          "metrics": {
                            "type": "object",
                            "properties": {
                              "tensorboard": {
                                "type": "boolean",
                                "description": "Should tensorboard metrics be collected."
                              }
                            }
                          },
                          "retry": {
                            "type": "object",
                            "properties": {
                              "policy": {
                                "type": "string",
                                "default": "OnCrash",
                                "enum": [
                                  "Never",
                                  "Always",
                                  "OnError",
                                  "OnCrash"
                                ]
                              },
                              "limit": {
                                "type": "integer",
                                "minimum": 1,
                                "default": 3,
                                "example": 1
                              }
                            }
                          },
                          "batchOperation": {
                            "type": "string",
                            "enum": [
                              "indexed",
                              "cartesian"
                            ]
                          },
                          "stateType": {
                            "type": "string",
                            "enum": [
                              "stateless",
                              "stateful"
                            ]
                          }
                        },
                        "required": [
                          "nodeName"
                        ]
                      }
                    },
                    "flowInput": {
                      "type": "object",
                      "description": "input object"
                    },
                    "webhooks": {
                      "type": "object",
                      "properties": {
                        "progress": {
                          "type": "string",
                          "format": "url",
                          "minLength": 1,
                          "description": "url to activate upon progress",
                          "example": "http://my-url-to-progress"
                        },
                        "result": {
                          "type": "string",
                          "format": "url",
                          "minLength": 1,
                          "description": "url to activate upon result",
                          "example": "http://my-url-to-result"
                        }
                      },
                      "additionalProperties": false
                    },
                    "options": {
                      "default": {},
                      "type": "object",
                      "properties": {
                        "ttl": {
                          "type": "integer",
                          "description": "pipeline time to live in seconds",
                          "minimum": 1,
                          "default": 3600,
                          "example": 3600
                        },
                        "batchTolerance": {
                          "type": "integer",
                          "minimum": 0,
                          "maximum": 100,
                          "default": 80,
                          "example": 80
                        },
                        "concurrentPipelines": {
                          "type": "object",
                          "properties": {
                            "amount": {
                              "type": "integer",
                              "minimum": 1,
                              "maximum": 10000,
                              "example": 1
                            },
                            "rejectOnFailure": {
                              "type": "boolean",
                              "default": true
                            }
                          },
                          "additionalProperties": false
                        },
                        "progressVerbosityLevel": {
                          "type": "string",
                          "default": "info",
                          "example": "info",
                          "enum": [
                            "trace",
                            "debug",
                            "info",
                            "warn",
                            "error",
                            "critical"
                          ]
                        }
                      },
                      "description": "optional properties"
                    },
                    "priority": {
                      "default": 3,
                      "type": "integer",
                      "minimum": 1,
                      "maximum": 5,
                      "example": 3
                    },
                    "triggers": {
                      "type": "object",
                      "properties": {
                        "pipelines": {
                          "type": "array",
                          "description": "pipelines to activate upon result",
                          "items": {
                            "type": "string",
                            "minLength": 1
                          },
                          "uniqueItems": true
                        },
                        "cron": {
                          "type": "object",
                          "properties": {
                            "pattern": {
                              "type": "string",
                              "description": "cron job",
                              "minLength": 1,
                              "format": "cron"
                            },
                            "enabled": {
                              "type": "boolean",
                              "description": "enable or disable cron job",
                              "default": false
                            }
                          }
                        }
                      },
                      "additionalProperties": false
                    },
                    "tags": {
                      "type": "array",
                      "description": "Array of tags",
                      "items": {
                        "type": "string",
                        "description": "Unique identifier representing a specific tag",
                        "minLength": 1,
                        "maxLength": 32
                      }
                    },
                    "rootJobId": {
                      "type": "string",
                      "description": "the root job id of the current tree"
                    },
                    "streaming": {
                      "type": "object",
                      "description": "streaming options",
                      "properties": {
                        "defaultFlow": {
                          "type": "string",
                          "description": "the name of the default stream flow"
                        },
                        "flows": {
                          "type": "object",
<<<<<<< HEAD
                          "description": "define streaming flow in simple syntax",
                          "example": "node A stream to B and C, node B stream to D will be like \"A >> B&C , B >> D\""
=======
                          "description": "define streaming flow in simple syntax, if node A stream to B and C, node B stream to D will be like \"A >> B&C , B >> D",
                          "example": {
                            "main": "A >> B&C , B >> D",
                            "second": "A >> B >> C"
                          }
>>>>>>> 31e1c609
                        }
                      }
                    },
                    "edges": {
                      "type": "array",
                      "description": "edges define relation between nodes",
                      "items": {},
                      "example": [
                        {
                          "source": "A",
                          "target": "B"
                        }
                      ]
                    }
                  },
                  "required": [
                    "name"
                  ]
                }
              }
            }
          },
          "400": {
            "description": "bad request",
            "content": {
              "application/json": {
                "schema": {
                  "type": "object",
                  "properties": {
                    "code": {
                      "type": "integer",
                      "format": "int32"
                    },
                    "message": {
                      "type": "string"
                    }
                  }
                }
              }
            }
          },
          "default": {
            "description": "Unexpected error",
            "content": {
              "application/json": {
                "schema": {
                  "type": "object",
                  "properties": {
                    "code": {
                      "type": "integer",
                      "format": "int32"
                    },
                    "message": {
                      "type": "string"
                    }
                  }
                }
              }
            }
          }
        }
      }
    },
    "/exec/status/{jobId}": {
      "get": {
        "tags": [
          "Execution"
        ],
        "summary": "Get pipeline status",
        "description": "Returns a status for the current pipeline.",
        "parameters": [
          {
            "name": "jobId",
            "in": "path",
            "description": "Unique identifier representing pipeline execution",
            "required": true,
            "schema": {
              "type": "string"
            }
          }
        ],
        "responses": {
          "200": {
            "description": "pipeline result",
            "content": {
              "application/json": {
                "schema": {
                  "type": "object",
                  "properties": {
                    "jobId": {
                      "type": "string",
                      "description": "Unique identifier representing pipeline execution"
                    },
                    "timestamp": {
                      "type": "string"
                    },
                    "pipeline": {
                      "type": "string"
                    },
                    "data": {
                      "type": "array",
                      "items": {}
                    },
                    "status": {
                      "type": "string"
                    },
                    "timeTook": {
                      "type": "number"
                    },
                    "storageModule": {
                      "type": "string"
                    }
                  }
                }
              }
            }
          },
          "400": {
            "description": "bad request",
            "content": {
              "application/json": {
                "schema": {
                  "type": "object",
                  "properties": {
                    "code": {
                      "type": "integer",
                      "format": "int32"
                    },
                    "message": {
                      "type": "string"
                    }
                  }
                }
              }
            }
          },
          "404": {
            "description": "jobId Not Found",
            "content": {
              "application/json": {
                "schema": {
                  "type": "object",
                  "properties": {
                    "code": {
                      "type": "integer",
                      "format": "int32"
                    },
                    "message": {
                      "type": "string"
                    }
                  }
                }
              }
            }
          },
          "default": {
            "description": "Unexpected error",
            "content": {
              "application/json": {
                "schema": {
                  "type": "object",
                  "properties": {
                    "code": {
                      "type": "integer",
                      "format": "int32"
                    },
                    "message": {
                      "type": "string"
                    }
                  }
                }
              }
            }
          }
        }
      }
    },
    "/exec/results/{jobId}": {
      "get": {
        "tags": [
          "Execution"
        ],
        "summary": "Get pipeline result",
        "description": "returns result for the execution of a specific pipeline run. if called before result is determined - returns error.",
        "parameters": [
          {
            "name": "jobId",
            "in": "path",
            "description": "Unique identifier representing workflow execution - is given in response to calling pipeline run method .",
            "required": true,
            "schema": {
              "type": "string"
            }
          }
        ],
        "responses": {
          "200": {
            "description": "action summery",
            "content": {
              "application/json": {
                "schema": {
                  "type": "object",
                  "properties": {
                    "jobId": {
                      "type": "string",
                      "description": "Unique identifier representing pipeline execution"
                    },
                    "timestamp": {
                      "type": "string"
                    },
                    "pipeline": {
                      "type": "string"
                    },
                    "data": {
                      "type": "array",
                      "items": {}
                    },
                    "status": {
                      "type": "string"
                    },
                    "timeTook": {
                      "type": "number"
                    },
                    "storageModule": {
                      "type": "string"
                    }
                  }
                }
              }
            }
          },
          "400": {
            "description": "bad request",
            "content": {
              "application/json": {
                "schema": {
                  "type": "object",
                  "properties": {
                    "code": {
                      "type": "integer",
                      "format": "int32"
                    },
                    "message": {
                      "type": "string"
                    }
                  }
                }
              }
            }
          },
          "404": {
            "description": "jobId Not Found",
            "content": {
              "application/json": {
                "schema": {
                  "type": "object",
                  "properties": {
                    "code": {
                      "type": "integer",
                      "format": "int32"
                    },
                    "message": {
                      "type": "string"
                    }
                  }
                }
              }
            }
          },
          "default": {
            "description": "Unexpected error",
            "content": {
              "application/json": {
                "schema": {
                  "type": "object",
                  "properties": {
                    "code": {
                      "type": "integer",
                      "format": "int32"
                    },
                    "message": {
                      "type": "string"
                    }
                  }
                }
              }
            }
          }
        }
      }
    },
    "/exec/tree/{jobId}": {
      "get": {
        "tags": [
          "Execution"
        ],
        "summary": "Pipeline execution tree",
        "description": "Returns a tree of pipelines, usually a triggered pipelines",
        "parameters": [
          {
            "name": "jobId",
            "in": "path",
            "description": "Unique identifier representing pipeline execution",
            "required": true,
            "schema": {
              "type": "string"
            }
          }
        ],
        "responses": {
          "200": {
            "description": "pipeline tree",
            "content": {
              "application/json": {
                "schema": {
                  "type": "array",
                  "items": {
                    "type": "object",
                    "properties": {
                      "name": {
                        "type": "string",
                        "description": "Pipeline name"
                      },
                      "jobId": {
                        "type": "string",
                        "description": "Unique identifier representing pipeline execution"
                      }
                    }
                  }
                }
              }
            }
          },
          "400": {
            "description": "bad request",
            "content": {
              "application/json": {
                "schema": {
                  "type": "object",
                  "properties": {
                    "code": {
                      "type": "integer",
                      "format": "int32"
                    },
                    "message": {
                      "type": "string"
                    }
                  }
                }
              }
            }
          },
          "404": {
            "description": "jobId Not Found",
            "content": {
              "application/json": {
                "schema": {
                  "type": "object",
                  "properties": {
                    "code": {
                      "type": "integer",
                      "format": "int32"
                    },
                    "message": {
                      "type": "string"
                    }
                  }
                }
              }
            }
          },
          "default": {
            "description": "Unexpected error",
            "content": {
              "application/json": {
                "schema": {
                  "type": "object",
                  "properties": {
                    "code": {
                      "type": "integer",
                      "format": "int32"
                    },
                    "message": {
                      "type": "string"
                    }
                  }
                }
              }
            }
          }
        }
      }
    },
    "/pipelines/results": {
      "get": {
        "tags": [
          "Pipelines"
        ],
        "summary": "Get stored pipeline results",
        "description": "return results of stored pipelines by given pipeline name",
        "parameters": [
          {
            "name": "name",
            "in": "query",
            "description": "pipeline name",
            "schema": {
              "type": "string"
            }
          },
          {
            "name": "experimentName",
            "in": "query",
            "description": "experiment name",
            "schema": {
              "type": "string"
            }
          },
          {
            "name": "sort",
            "in": "query",
            "description": "sort by asc or desc",
            "schema": {
              "type": "string"
            }
          },
          {
            "name": "order",
            "in": "query",
            "description": "order by",
            "schema": {
              "type": "string"
            }
          },
          {
            "name": "limit",
            "in": "query",
            "description": "limit",
            "schema": {
              "type": "integer"
            }
          }
        ],
        "responses": {
          "200": {
            "description": "action summery",
            "content": {
              "application/json": {
                "schema": {
                  "type": "array",
                  "items": {
                    "type": "object",
                    "properties": {
                      "jobId": {
                        "type": "string",
                        "description": "Unique identifier representing pipeline execution"
                      },
                      "timestamp": {
                        "type": "string"
                      },
                      "pipeline": {
                        "type": "string"
                      },
                      "data": {
                        "type": "array",
                        "items": {}
                      },
                      "status": {
                        "type": "string"
                      },
                      "timeTook": {
                        "type": "number"
                      },
                      "storageModule": {
                        "type": "string"
                      }
                    }
                  }
                }
              }
            }
          },
          "400": {
            "description": "bad request",
            "content": {
              "application/json": {
                "schema": {
                  "type": "object",
                  "properties": {
                    "code": {
                      "type": "integer",
                      "format": "int32"
                    },
                    "message": {
                      "type": "string"
                    }
                  }
                }
              }
            }
          },
          "404": {
            "description": "pipelines Not Found",
            "content": {
              "application/json": {
                "schema": {
                  "type": "object",
                  "properties": {
                    "code": {
                      "type": "integer",
                      "format": "int32"
                    },
                    "message": {
                      "type": "string"
                    }
                  }
                }
              }
            }
          },
          "default": {
            "description": "Unexpected error",
            "content": {
              "application/json": {
                "schema": {
                  "type": "object",
                  "properties": {
                    "code": {
                      "type": "integer",
                      "format": "int32"
                    },
                    "message": {
                      "type": "string"
                    }
                  }
                }
              }
            }
          }
        }
      }
    },
    "/pipelines/status": {
      "get": {
        "tags": [
          "Pipelines"
        ],
        "summary": "Get pipeline status",
        "description": "return status of pipelines by given pipeline name",
        "parameters": [
          {
            "name": "name",
            "in": "query",
            "description": "pipeline name",
            "schema": {
              "type": "string"
            }
          },
          {
            "name": "experimentName",
            "in": "query",
            "description": "experiment name",
            "schema": {
              "type": "string"
            }
          },
          {
            "name": "sort",
            "in": "query",
            "description": "sort by asc or desc",
            "schema": {
              "type": "string"
            }
          },
          {
            "name": "order",
            "in": "query",
            "description": "order by",
            "schema": {
              "type": "string"
            }
          },
          {
            "name": "limit",
            "in": "query",
            "description": "limit",
            "schema": {
              "type": "integer"
            }
          }
        ],
        "responses": {
          "200": {
            "description": "action summery",
            "content": {
              "application/json": {
                "schema": {
                  "type": "array",
                  "items": {
                    "type": "object",
                    "properties": {
                      "jobId": {
                        "type": "string",
                        "description": "Unique identifier representing pipeline execution"
                      },
                      "timestamp": {
                        "type": "string"
                      },
                      "pipeline": {
                        "type": "string"
                      },
                      "data": {
                        "type": "array",
                        "items": {}
                      },
                      "status": {
                        "type": "string"
                      },
                      "timeTook": {
                        "type": "number"
                      },
                      "storageModule": {
                        "type": "string"
                      }
                    }
                  }
                }
              }
            }
          },
          "400": {
            "description": "bad request",
            "content": {
              "application/json": {
                "schema": {
                  "type": "object",
                  "properties": {
                    "code": {
                      "type": "integer",
                      "format": "int32"
                    },
                    "message": {
                      "type": "string"
                    }
                  }
                }
              }
            }
          },
          "404": {
            "description": "pipelines Not Found",
            "content": {
              "application/json": {
                "schema": {
                  "type": "object",
                  "properties": {
                    "code": {
                      "type": "integer",
                      "format": "int32"
                    },
                    "message": {
                      "type": "string"
                    }
                  }
                }
              }
            }
          },
          "default": {
            "description": "Unexpected error",
            "content": {
              "application/json": {
                "schema": {
                  "type": "object",
                  "properties": {
                    "code": {
                      "type": "integer",
                      "format": "int32"
                    },
                    "message": {
                      "type": "string"
                    }
                  }
                }
              }
            }
          }
        }
      }
    },
    "/pipelines/triggers/tree": {
      "get": {
        "tags": [
          "Pipelines"
        ],
        "summary": "Get pipelines triggers",
        "description": "Get tree of pipelines triggers by given name or for all pipelines",
        "parameters": [
          {
            "name": "name",
            "in": "query",
            "description": "pipeline name",
            "schema": {
              "type": "string"
            }
          }
        ],
        "responses": {
          "200": {
            "description": "action summery",
            "content": {
              "application/json": {
                "schema": {
                  "type": "array",
                  "items": {
                    "type": "array",
                    "items": {
                      "type": "object",
                      "properties": {
                        "name": {
                          "type": "string",
                          "description": "Pipeline name"
                        },
                        "children": {
                          "type": "array",
                          "items": {}
                        }
                      }
                    }
                  }
                }
              }
            }
          },
          "400": {
            "description": "bad request",
            "content": {
              "application/json": {
                "schema": {
                  "type": "object",
                  "properties": {
                    "code": {
                      "type": "integer",
                      "format": "int32"
                    },
                    "message": {
                      "type": "string"
                    }
                  }
                }
              }
            }
          },
          "404": {
            "description": "pipelines Not Found",
            "content": {
              "application/json": {
                "schema": {
                  "type": "object",
                  "properties": {
                    "code": {
                      "type": "integer",
                      "format": "int32"
                    },
                    "message": {
                      "type": "string"
                    }
                  }
                }
              }
            }
          },
          "default": {
            "description": "Unexpected error",
            "content": {
              "application/json": {
                "schema": {
                  "type": "object",
                  "properties": {
                    "code": {
                      "type": "integer",
                      "format": "int32"
                    },
                    "message": {
                      "type": "string"
                    }
                  }
                }
              }
            }
          }
        }
      }
    },
    "/cron/results": {
      "get": {
        "tags": [
          "Cron"
        ],
        "summary": "Get pipeline cron result",
        "description": "return cron results by given pipeline name",
        "parameters": [
          {
            "name": "name",
            "in": "query",
            "description": "pipeline name",
            "schema": {
              "type": "string"
            }
          },
          {
            "name": "experimentName",
            "in": "query",
            "description": "experiment name",
            "schema": {
              "type": "string"
            }
          },
          {
            "name": "sort",
            "in": "query",
            "description": "sort by asc or desc",
            "schema": {
              "type": "string"
            }
          },
          {
            "name": "order",
            "in": "query",
            "description": "order by",
            "schema": {
              "type": "string"
            }
          },
          {
            "name": "limit",
            "in": "query",
            "description": "limit",
            "schema": {
              "type": "integer"
            }
          }
        ],
        "responses": {
          "200": {
            "description": "action summery",
            "content": {
              "application/json": {
                "schema": {
                  "type": "array",
                  "items": {
                    "type": "object",
                    "properties": {
                      "jobId": {
                        "type": "string",
                        "description": "Unique identifier representing pipeline execution"
                      },
                      "timestamp": {
                        "type": "string"
                      },
                      "pipeline": {
                        "type": "string"
                      },
                      "data": {
                        "type": "array",
                        "items": {}
                      },
                      "status": {
                        "type": "string"
                      },
                      "timeTook": {
                        "type": "number"
                      },
                      "storageModule": {
                        "type": "string"
                      }
                    }
                  }
                }
              }
            }
          },
          "400": {
            "description": "bad request",
            "content": {
              "application/json": {
                "schema": {
                  "type": "object",
                  "properties": {
                    "code": {
                      "type": "integer",
                      "format": "int32"
                    },
                    "message": {
                      "type": "string"
                    }
                  }
                }
              }
            }
          },
          "404": {
            "description": "results Not Found",
            "content": {
              "application/json": {
                "schema": {
                  "type": "object",
                  "properties": {
                    "code": {
                      "type": "integer",
                      "format": "int32"
                    },
                    "message": {
                      "type": "string"
                    }
                  }
                }
              }
            }
          },
          "default": {
            "description": "Unexpected error",
            "content": {
              "application/json": {
                "schema": {
                  "type": "object",
                  "properties": {
                    "code": {
                      "type": "integer",
                      "format": "int32"
                    },
                    "message": {
                      "type": "string"
                    }
                  }
                }
              }
            }
          }
        }
      }
    },
    "/cron/status": {
      "get": {
        "tags": [
          "Cron"
        ],
        "summary": "Get pipeline cron status",
        "description": "return cron status by given pipeline name",
        "parameters": [
          {
            "name": "name",
            "in": "query",
            "description": "pipeline name",
            "schema": {
              "type": "string"
            }
          },
          {
            "name": "experimentName",
            "in": "query",
            "description": "experiment name",
            "schema": {
              "type": "string"
            }
          },
          {
            "name": "sort",
            "in": "query",
            "description": "sort by asc or desc",
            "schema": {
              "type": "string"
            }
          },
          {
            "name": "order",
            "in": "query",
            "description": "order by",
            "schema": {
              "type": "string"
            }
          },
          {
            "name": "limit",
            "in": "query",
            "description": "limit",
            "schema": {
              "type": "integer"
            }
          }
        ],
        "responses": {
          "200": {
            "description": "action summery",
            "content": {
              "application/json": {
                "schema": {
                  "type": "array",
                  "items": {
                    "type": "object",
                    "properties": {
                      "jobId": {
                        "type": "string",
                        "description": "Unique identifier representing pipeline execution"
                      },
                      "timestamp": {
                        "type": "string"
                      },
                      "pipeline": {
                        "type": "string"
                      },
                      "data": {
                        "type": "array",
                        "items": {}
                      },
                      "status": {
                        "type": "string"
                      },
                      "timeTook": {
                        "type": "number"
                      },
                      "storageModule": {
                        "type": "string"
                      }
                    }
                  }
                }
              }
            }
          },
          "400": {
            "description": "bad request",
            "content": {
              "application/json": {
                "schema": {
                  "type": "object",
                  "properties": {
                    "code": {
                      "type": "integer",
                      "format": "int32"
                    },
                    "message": {
                      "type": "string"
                    }
                  }
                }
              }
            }
          },
          "404": {
            "description": "status Not Found",
            "content": {
              "application/json": {
                "schema": {
                  "type": "object",
                  "properties": {
                    "code": {
                      "type": "integer",
                      "format": "int32"
                    },
                    "message": {
                      "type": "string"
                    }
                  }
                }
              }
            }
          },
          "default": {
            "description": "Unexpected error",
            "content": {
              "application/json": {
                "schema": {
                  "type": "object",
                  "properties": {
                    "code": {
                      "type": "integer",
                      "format": "int32"
                    },
                    "message": {
                      "type": "string"
                    }
                  }
                }
              }
            }
          }
        }
      }
    },
    "/cron/list": {
      "get": {
        "tags": [
          "Cron"
        ],
        "summary": "Get cron list",
        "description": "return cron list of all stored pipeline",
        "parameters": [
          {
            "name": "sort",
            "in": "query",
            "description": "sort by asc or desc",
            "schema": {
              "type": "string"
            }
          },
          {
            "name": "order",
            "in": "query",
            "description": "order by",
            "schema": {
              "type": "string"
            }
          },
          {
            "name": "limit",
            "in": "query",
            "description": "limit",
            "schema": {
              "type": "integer"
            }
          }
        ],
        "responses": {
          "200": {
            "description": "action summery",
            "content": {
              "application/json": {
                "schema": {
                  "type": "array",
                  "items": {
                    "type": "object",
                    "properties": {
                      "jobId": {
                        "type": "string",
                        "description": "Unique identifier representing pipeline execution"
                      },
                      "timestamp": {
                        "type": "string"
                      },
                      "pipeline": {
                        "type": "string"
                      },
                      "data": {
                        "type": "array",
                        "items": {}
                      },
                      "status": {
                        "type": "string"
                      },
                      "timeTook": {
                        "type": "number"
                      },
                      "storageModule": {
                        "type": "string"
                      }
                    }
                  }
                }
              }
            }
          },
          "400": {
            "description": "bad request",
            "content": {
              "application/json": {
                "schema": {
                  "type": "object",
                  "properties": {
                    "code": {
                      "type": "integer",
                      "format": "int32"
                    },
                    "message": {
                      "type": "string"
                    }
                  }
                }
              }
            }
          },
          "404": {
            "description": "cron Not Found",
            "content": {
              "application/json": {
                "schema": {
                  "type": "object",
                  "properties": {
                    "code": {
                      "type": "integer",
                      "format": "int32"
                    },
                    "message": {
                      "type": "string"
                    }
                  }
                }
              }
            }
          },
          "default": {
            "description": "Unexpected error",
            "content": {
              "application/json": {
                "schema": {
                  "type": "object",
                  "properties": {
                    "code": {
                      "type": "integer",
                      "format": "int32"
                    },
                    "message": {
                      "type": "string"
                    }
                  }
                }
              }
            }
          }
        }
      }
    },
    "/cron/start": {
      "post": {
        "tags": [
          "Cron"
        ],
        "summary": "Start cron",
        "description": "Start cron by given pipeline name",
        "requestBody": {
          "content": {
            "application/json": {
              "schema": {
                "type": "object",
                "properties": {
                  "name": {
                    "type": "string",
                    "description": "Unique identifier representing a specific pipeline",
                    "minLength": 1,
                    "format": "pipeline-name"
                  },
                  "pattern": {
                    "type": "string",
                    "description": "cron job",
                    "minLength": 1,
                    "format": "cron"
                  }
                },
                "required": [
                  "name"
                ]
              }
            }
          },
          "required": true
        },
        "responses": {
          "200": {
            "description": "action summery",
            "content": {
              "application/json": {
                "schema": {
                  "type": "object",
                  "properties": {
                    "message": {
                      "type": "string"
                    }
                  }
                }
              }
            }
          },
          "400": {
            "description": "bad request",
            "content": {
              "application/json": {
                "schema": {
                  "type": "object",
                  "properties": {
                    "code": {
                      "type": "integer",
                      "format": "int32"
                    },
                    "message": {
                      "type": "string"
                    }
                  }
                }
              }
            }
          },
          "404": {
            "description": "pipeline Not Found",
            "content": {
              "application/json": {
                "schema": {
                  "type": "object",
                  "properties": {
                    "code": {
                      "type": "integer",
                      "format": "int32"
                    },
                    "message": {
                      "type": "string"
                    }
                  }
                }
              }
            }
          },
          "default": {
            "description": "Unexpected error",
            "content": {
              "application/json": {
                "schema": {
                  "type": "object",
                  "properties": {
                    "code": {
                      "type": "integer",
                      "format": "int32"
                    },
                    "message": {
                      "type": "string"
                    }
                  }
                }
              }
            }
          }
        }
      }
    },
    "/cron/stop": {
      "post": {
        "tags": [
          "Cron"
        ],
        "summary": "Stop cron",
        "description": "Stop cron by given pipeline name",
        "requestBody": {
          "content": {
            "application/json": {
              "schema": {
                "type": "object",
                "properties": {
                  "name": {
                    "type": "string",
                    "description": "Unique identifier representing a specific pipeline",
                    "minLength": 1,
                    "format": "pipeline-name"
                  },
                  "pattern": {
                    "type": "string",
                    "description": "cron job",
                    "minLength": 1,
                    "format": "cron"
                  }
                },
                "required": [
                  "name"
                ]
              }
            }
          },
          "required": true
        },
        "responses": {
          "200": {
            "description": "action summery",
            "content": {
              "application/json": {
                "schema": {
                  "type": "object",
                  "properties": {
                    "message": {
                      "type": "string"
                    }
                  }
                }
              }
            }
          },
          "400": {
            "description": "bad request",
            "content": {
              "application/json": {
                "schema": {
                  "type": "object",
                  "properties": {
                    "code": {
                      "type": "integer",
                      "format": "int32"
                    },
                    "message": {
                      "type": "string"
                    }
                  }
                }
              }
            }
          },
          "404": {
            "description": "pipeline Not Found",
            "content": {
              "application/json": {
                "schema": {
                  "type": "object",
                  "properties": {
                    "code": {
                      "type": "integer",
                      "format": "int32"
                    },
                    "message": {
                      "type": "string"
                    }
                  }
                }
              }
            }
          },
          "default": {
            "description": "Unexpected error",
            "content": {
              "application/json": {
                "schema": {
                  "type": "object",
                  "properties": {
                    "code": {
                      "type": "integer",
                      "format": "int32"
                    },
                    "message": {
                      "type": "string"
                    }
                  }
                }
              }
            }
          }
        }
      }
    },
    "/store/algorithms/{name}": {
      "get": {
        "tags": [
          "StoreAlgorithms"
        ],
        "summary": "Get algorithm",
        "description": "get specific algorithm from store",
        "parameters": [
          {
            "name": "name",
            "in": "path",
            "description": "algorithm name to get from the store",
            "required": true,
            "schema": {
              "type": "string"
            }
          }
        ],
        "responses": {
          "200": {
            "description": "action summery",
            "content": {
              "application/json": {
                "schema": {
                  "type": "object",
                  "properties": {
                    "name": {
                      "type": "string",
                      "description": "Unique identifier representing a specific algorithm",
                      "minLength": 1,
                      "maxLength": 32,
                      "format": "algorithm-name"
                    },
                    "env": {
                      "type": "string",
                      "enum": [
                        "nodejs",
                        "python",
                        "java"
                      ]
                    },
                    "algorithmImage": {
                      "type": "string",
                      "description": "image name as in the docker registry",
                      "format": "algorithm-image"
                    },
                    "cpu": {
                      "type": "number",
                      "default": 0.1,
                      "minimum": 0,
                      "description": "algorithm cpu"
                    },
                    "gpu": {
                      "type": "number",
                      "minimum": 0,
                      "description": "algorithm gpu"
                    },
                    "mem": {
                      "type": "string",
                      "description": "algorithm memory",
                      "format": "algorithm-memory",
                      "default": "256Mi",
                      "example": "512Mi"
                    },
                    "reservedMemory": {
                      "type": "string",
                      "description": "Reserved memory for HKube's operations such as in-memory cache, higher value means faster data retrieval and less algorithm memory, lower value means slower data retrieval and more algorithm memory",
                      "format": "memory",
                      "example": "512Mi"
                    },
                    "options": {
                      "type": "object",
                      "properties": {
                        "debug": {
                          "type": "boolean",
                          "description": "debug algorithm locally",
                          "default": false
                        },
                        "devMode": {
                          "type": "boolean",
                          "description": "runs algorithm with mounted sources to allow rapid development cycles"
                        },
                        "pending": {
                          "type": "boolean",
                          "description": "pending algorithm",
                          "default": false
                        },
                        "opengl": {
                          "type": "boolean",
                          "description": "should algorithm support XGL context creation (mount X socket)"
                        }
                      },
                      "default": {}
                    },
                    "version": {
                      "type": "string",
                      "description": "Hkube's auto increment semantic versioning",
                      "readOnly": true
                    },
                    "mounts": {
                      "type": "array",
                      "description": "a list of volumes to mount into the algorithm",
                      "items": {
                        "type": "object",
                        "properties": {
                          "pvcName": {
                            "type": "string",
                            "format": "algorithm-mount-pvc",
                            "minLength": 1,
                            "description": "name of an existing kubernetes pvc (persistent volume claim)"
                          },
                          "path": {
                            "type": "string",
                            "format": "path",
                            "minLength": 1,
                            "description": "the mount path in the algorithm container"
                          }
                        },
                        "required": [
                          "pvcName",
                          "path"
                        ]
                      },
                      "uniqueItems": true,
                      "example": []
                    },
                    "gitRepository": {
                      "type": "object",
                      "properties": {
                        "url": {
                          "type": "string",
                          "description": "a url for the git repository",
                          "format": "url"
                        },
                        "commit": {
                          "type": "object",
                          "description": "commit details",
                          "properties": {
                            "id": {
                              "type": "string",
                              "description": "commit id"
                            },
                            "timestamp": {
                              "type": "string",
                              "description": "commit time"
                            },
                            "message": {
                              "type": "string",
                              "description": "commit message"
                            }
                          },
                          "required": [
                            "id"
                          ]
                        },
                        "branchName": {
                          "type": "string",
                          "default": "master",
                          "description": "the branch name you wish to create a build from"
                        },
                        "tag": {
                          "type": "string",
                          "description": "a specific tag which will trigger the build"
                        },
                        "token": {
                          "type": "string",
                          "description": "a token which allows hkube's build system to access private repositories more information https://help.github.com/en/articles/creating-a-personal-access-token-for-the-command-line"
                        },
                        "gitKind": {
                          "type": "string",
                          "enum": [
                            "github",
                            "gitlab"
                          ],
                          "default": "github"
                        }
                      },
                      "required": [
                        "url"
                      ]
                    },
                    "entryPoint": {
                      "type": "string"
                    },
                    "baseImage": {
                      "type": "string",
                      "description": "Custom docker image to be used as base to the newly built algorithm image"
                    },
                    "minHotWorkers": {
                      "type": "integer",
                      "description": "how many live algorithm instances will always run",
                      "minimum": 0,
                      "default": 0
                    },
                    "quotaGuarantee": {
                      "type": "integer",
                      "description": "The amount of algorithms required to be scheduled first in a case of cluster pressure",
                      "minimum": 0
                    },
                    "algorithmEnv": {
                      "type": "object",
                      "description": "key value environment variables for algorithm"
                    },
                    "workerEnv": {
                      "type": "object",
                      "description": "key value environment variables for worker"
                    },
                    "nodeSelector": {
                      "type": "object",
                      "description": "key value labels for nodes constraint",
                      "additionalProperties": {
                        "type": "string"
                      }
                    },
                    "type": {
                      "type": "string",
                      "description": "type of algorithm code resource",
                      "enum": [
                        "Git",
                        "Code",
                        "Image"
                      ],
                      "default": "Image"
                    },
                    "downloadFileExt": {
                      "type": "string",
                      "description": "the extension name that will be attached to a file when downloading algorithm result"
                    }
                  },
                  "required": [
                    "name"
                  ]
                }
              }
            }
          },
          "400": {
            "description": "bad request",
            "content": {
              "application/json": {
                "schema": {
                  "type": "object",
                  "properties": {
                    "code": {
                      "type": "integer",
                      "format": "int32"
                    },
                    "message": {
                      "type": "string"
                    }
                  }
                }
              }
            }
          },
          "404": {
            "description": "algorithm Not Found",
            "content": {
              "application/json": {
                "schema": {
                  "type": "object",
                  "properties": {
                    "code": {
                      "type": "integer",
                      "format": "int32"
                    },
                    "message": {
                      "type": "string"
                    }
                  }
                }
              }
            }
          },
          "default": {
            "description": "Unexpected error",
            "content": {
              "application/json": {
                "schema": {
                  "type": "object",
                  "properties": {
                    "code": {
                      "type": "integer",
                      "format": "int32"
                    },
                    "message": {
                      "type": "string"
                    }
                  }
                }
              }
            }
          }
        }
      },
      "delete": {
        "tags": [
          "StoreAlgorithms"
        ],
        "summary": "Delete algorithm",
        "description": "Delete existing algorithm from store",
        "parameters": [
          {
            "name": "name",
            "in": "path",
            "description": "algorithm name to get from the store",
            "required": true,
            "schema": {
              "type": "string"
            }
          },
          {
            "name": "force",
            "in": "query",
            "description": "should also delete all related data, e.g. pipelines, builds, versions.",
            "required": false,
            "schema": {
              "type": "boolean"
            }
          }
        ],
        "responses": {
          "200": {
            "description": "action summery",
            "content": {
              "application/json": {
                "schema": {
                  "type": "object",
                  "properties": {
                    "message": {
                      "type": "string"
                    }
                  }
                }
              }
            }
          },
          "400": {
            "description": "bad request",
            "content": {
              "application/json": {
                "schema": {
                  "type": "object",
                  "properties": {
                    "code": {
                      "type": "integer",
                      "format": "int32"
                    },
                    "message": {
                      "type": "string"
                    }
                  }
                }
              }
            }
          },
          "404": {
            "description": "algorithm Not Found",
            "content": {
              "application/json": {
                "schema": {
                  "type": "object",
                  "properties": {
                    "code": {
                      "type": "integer",
                      "format": "int32"
                    },
                    "message": {
                      "type": "string"
                    }
                  }
                }
              }
            }
          },
          "default": {
            "description": "Unexpected error",
            "content": {
              "application/json": {
                "schema": {
                  "type": "object",
                  "properties": {
                    "code": {
                      "type": "integer",
                      "format": "int32"
                    },
                    "message": {
                      "type": "string"
                    }
                  }
                }
              }
            }
          }
        }
      }
    },
    "/store/algorithms/debug/{name}": {
      "delete": {
        "tags": [
          "StoreAlgorithms"
        ],
        "summary": "Delete debug algorithm",
        "description": "Delete existing algorithm from store",
        "parameters": [
          {
            "name": "name",
            "in": "path",
            "description": "algorithm name to get from the store",
            "required": true,
            "schema": {
              "type": "string"
            }
          }
        ],
        "responses": {
          "200": {
            "description": "action summery",
            "content": {
              "application/json": {
                "schema": {
                  "type": "object",
                  "properties": {
                    "message": {
                      "type": "string"
                    }
                  }
                }
              }
            }
          },
          "400": {
            "description": "bad request",
            "content": {
              "application/json": {
                "schema": {
                  "type": "object",
                  "properties": {
                    "code": {
                      "type": "integer",
                      "format": "int32"
                    },
                    "message": {
                      "type": "string"
                    }
                  }
                }
              }
            }
          },
          "404": {
            "description": "algorithm Not Found",
            "content": {
              "application/json": {
                "schema": {
                  "type": "object",
                  "properties": {
                    "code": {
                      "type": "integer",
                      "format": "int32"
                    },
                    "message": {
                      "type": "string"
                    }
                  }
                }
              }
            }
          },
          "default": {
            "description": "Unexpected error",
            "content": {
              "application/json": {
                "schema": {
                  "type": "object",
                  "properties": {
                    "code": {
                      "type": "integer",
                      "format": "int32"
                    },
                    "message": {
                      "type": "string"
                    }
                  }
                }
              }
            }
          }
        }
      }
    },
    "/store/algorithms/debug": {
      "post": {
        "tags": [
          "StoreAlgorithms"
        ],
        "summary": "Insert debug algorithm",
        "description": "Insert new debug algorithm to store if not exists",
        "requestBody": {
          "content": {
            "application/json": {
              "schema": {
                "type": "object",
                "properties": {
                  "name": {
                    "type": "string",
                    "description": "Unique identifier representing a specific algorithm",
                    "minLength": 1,
                    "maxLength": 32,
                    "format": "algorithm-name"
                  }
                },
                "required": [
                  "name"
                ]
              }
            }
          },
          "description": "algorithm descriptor to be added to the store",
          "required": true
        },
        "responses": {
          "201": {
            "description": "algorithm created",
            "content": {
              "application/json": {
                "schema": {
                  "type": "object",
                  "properties": {
                    "message": {
                      "type": "string"
                    }
                  }
                }
              }
            }
          },
          "400": {
            "description": "bad request",
            "content": {
              "application/json": {
                "schema": {
                  "type": "object",
                  "properties": {
                    "code": {
                      "type": "integer",
                      "format": "int32"
                    },
                    "message": {
                      "type": "string"
                    }
                  }
                }
              }
            }
          },
          "409": {
            "description": "pipeline conflict",
            "content": {
              "application/json": {
                "schema": {
                  "type": "object",
                  "properties": {
                    "code": {
                      "type": "integer",
                      "format": "int32"
                    },
                    "message": {
                      "type": "string"
                    }
                  }
                }
              }
            }
          },
          "default": {
            "description": "Unexpected error",
            "content": {
              "application/json": {
                "schema": {
                  "type": "object",
                  "properties": {
                    "code": {
                      "type": "integer",
                      "format": "int32"
                    },
                    "message": {
                      "type": "string"
                    }
                  }
                }
              }
            }
          }
        }
      }
    },
    "/store/algorithms": {
      "get": {
        "tags": [
          "StoreAlgorithms"
        ],
        "summary": "Get all algorithms",
        "description": "Get all available algorithms from store",
        "parameters": [
          {
            "name": "sort",
            "in": "query",
            "description": "sort by",
            "schema": {
              "type": "string"
            }
          }
        ],
        "responses": {
          "200": {
            "description": "action summery",
            "content": {
              "application/json": {
                "schema": {
                  "items": {
                    "type": "object",
                    "properties": {
                      "name": {
                        "type": "string",
                        "description": "Unique identifier representing a specific algorithm",
                        "minLength": 1,
                        "maxLength": 32,
                        "format": "algorithm-name"
                      },
                      "env": {
                        "type": "string",
                        "enum": [
                          "nodejs",
                          "python",
                          "java"
                        ]
                      },
                      "algorithmImage": {
                        "type": "string",
                        "description": "image name as in the docker registry",
                        "format": "algorithm-image"
                      },
                      "cpu": {
                        "type": "number",
                        "default": 0.1,
                        "minimum": 0,
                        "description": "algorithm cpu"
                      },
                      "gpu": {
                        "type": "number",
                        "minimum": 0,
                        "description": "algorithm gpu"
                      },
                      "mem": {
                        "type": "string",
                        "description": "algorithm memory",
                        "format": "algorithm-memory",
                        "default": "256Mi",
                        "example": "512Mi"
                      },
                      "reservedMemory": {
                        "type": "string",
                        "description": "Reserved memory for HKube's operations such as in-memory cache, higher value means faster data retrieval and less algorithm memory, lower value means slower data retrieval and more algorithm memory",
                        "format": "memory",
                        "example": "512Mi"
                      },
                      "options": {
                        "type": "object",
                        "properties": {
                          "debug": {
                            "type": "boolean",
                            "description": "debug algorithm locally",
                            "default": false
                          },
                          "devMode": {
                            "type": "boolean",
                            "description": "runs algorithm with mounted sources to allow rapid development cycles"
                          },
                          "pending": {
                            "type": "boolean",
                            "description": "pending algorithm",
                            "default": false
                          },
                          "opengl": {
                            "type": "boolean",
                            "description": "should algorithm support XGL context creation (mount X socket)"
                          }
                        },
                        "default": {}
                      },
                      "version": {
                        "type": "string",
                        "description": "Hkube's auto increment semantic versioning",
                        "readOnly": true
                      },
                      "mounts": {
                        "type": "array",
                        "description": "a list of volumes to mount into the algorithm",
                        "items": {
                          "type": "object",
                          "properties": {
                            "pvcName": {
                              "type": "string",
                              "format": "algorithm-mount-pvc",
                              "minLength": 1,
                              "description": "name of an existing kubernetes pvc (persistent volume claim)"
                            },
                            "path": {
                              "type": "string",
                              "format": "path",
                              "minLength": 1,
                              "description": "the mount path in the algorithm container"
                            }
                          },
                          "required": [
                            "pvcName",
                            "path"
                          ]
                        },
                        "uniqueItems": true,
                        "example": []
                      },
                      "gitRepository": {
                        "type": "object",
                        "properties": {
                          "url": {
                            "type": "string",
                            "description": "a url for the git repository",
                            "format": "url"
                          },
                          "commit": {
                            "type": "object",
                            "description": "commit details",
                            "properties": {
                              "id": {
                                "type": "string",
                                "description": "commit id"
                              },
                              "timestamp": {
                                "type": "string",
                                "description": "commit time"
                              },
                              "message": {
                                "type": "string",
                                "description": "commit message"
                              }
                            },
                            "required": [
                              "id"
                            ]
                          },
                          "branchName": {
                            "type": "string",
                            "default": "master",
                            "description": "the branch name you wish to create a build from"
                          },
                          "tag": {
                            "type": "string",
                            "description": "a specific tag which will trigger the build"
                          },
                          "token": {
                            "type": "string",
                            "description": "a token which allows hkube's build system to access private repositories more information https://help.github.com/en/articles/creating-a-personal-access-token-for-the-command-line"
                          },
                          "gitKind": {
                            "type": "string",
                            "enum": [
                              "github",
                              "gitlab"
                            ],
                            "default": "github"
                          }
                        },
                        "required": [
                          "url"
                        ]
                      },
                      "entryPoint": {
                        "type": "string"
                      },
                      "baseImage": {
                        "type": "string",
                        "description": "Custom docker image to be used as base to the newly built algorithm image"
                      },
                      "minHotWorkers": {
                        "type": "integer",
                        "description": "how many live algorithm instances will always run",
                        "minimum": 0,
                        "default": 0
                      },
                      "quotaGuarantee": {
                        "type": "integer",
                        "description": "The amount of algorithms required to be scheduled first in a case of cluster pressure",
                        "minimum": 0
                      },
                      "algorithmEnv": {
                        "type": "object",
                        "description": "key value environment variables for algorithm"
                      },
                      "workerEnv": {
                        "type": "object",
                        "description": "key value environment variables for worker"
                      },
                      "nodeSelector": {
                        "type": "object",
                        "description": "key value labels for nodes constraint",
                        "additionalProperties": {
                          "type": "string"
                        }
                      },
                      "type": {
                        "type": "string",
                        "description": "type of algorithm code resource",
                        "enum": [
                          "Git",
                          "Code",
                          "Image"
                        ],
                        "default": "Image"
                      },
                      "downloadFileExt": {
                        "type": "string",
                        "description": "the extension name that will be attached to a file when downloading algorithm result"
                      }
                    },
                    "required": [
                      "name"
                    ]
                  }
                }
              }
            }
          },
          "default": {
            "description": "Unexpected error",
            "content": {
              "application/json": {
                "schema": {
                  "type": "object",
                  "properties": {
                    "code": {
                      "type": "integer",
                      "format": "int32"
                    },
                    "message": {
                      "type": "string"
                    }
                  }
                }
              }
            }
          }
        }
      },
      "post": {
        "tags": [
          "StoreAlgorithms"
        ],
        "summary": "Insert algorithm",
        "description": "Insert new algorithm to store if not exists",
        "requestBody": {
          "content": {
            "application/json": {
              "schema": {
                "type": "object",
                "properties": {
                  "name": {
                    "type": "string",
                    "description": "Unique identifier representing a specific algorithm",
                    "minLength": 1,
                    "maxLength": 32,
                    "format": "algorithm-name"
                  },
                  "env": {
                    "type": "string",
                    "enum": [
                      "nodejs",
                      "python",
                      "java"
                    ]
                  },
                  "algorithmImage": {
                    "type": "string",
                    "description": "image name as in the docker registry",
                    "format": "algorithm-image"
                  },
                  "cpu": {
                    "type": "number",
                    "default": 0.1,
                    "minimum": 0,
                    "description": "algorithm cpu"
                  },
                  "gpu": {
                    "type": "number",
                    "minimum": 0,
                    "description": "algorithm gpu"
                  },
                  "mem": {
                    "type": "string",
                    "description": "algorithm memory",
                    "format": "algorithm-memory",
                    "default": "256Mi",
                    "example": "512Mi"
                  },
                  "reservedMemory": {
                    "type": "string",
                    "description": "Reserved memory for HKube's operations such as in-memory cache, higher value means faster data retrieval and less algorithm memory, lower value means slower data retrieval and more algorithm memory",
                    "format": "memory",
                    "example": "512Mi"
                  },
                  "options": {
                    "type": "object",
                    "properties": {
                      "debug": {
                        "type": "boolean",
                        "description": "debug algorithm locally",
                        "default": false
                      },
                      "devMode": {
                        "type": "boolean",
                        "description": "runs algorithm with mounted sources to allow rapid development cycles"
                      },
                      "pending": {
                        "type": "boolean",
                        "description": "pending algorithm",
                        "default": false
                      },
                      "opengl": {
                        "type": "boolean",
                        "description": "should algorithm support XGL context creation (mount X socket)"
                      }
                    },
                    "default": {}
                  },
                  "version": {
                    "type": "string",
                    "description": "Hkube's auto increment semantic versioning",
                    "readOnly": true
                  },
                  "mounts": {
                    "type": "array",
                    "description": "a list of volumes to mount into the algorithm",
                    "items": {
                      "type": "object",
                      "properties": {
                        "pvcName": {
                          "type": "string",
                          "format": "algorithm-mount-pvc",
                          "minLength": 1,
                          "description": "name of an existing kubernetes pvc (persistent volume claim)"
                        },
                        "path": {
                          "type": "string",
                          "format": "path",
                          "minLength": 1,
                          "description": "the mount path in the algorithm container"
                        }
                      },
                      "required": [
                        "pvcName",
                        "path"
                      ]
                    },
                    "uniqueItems": true,
                    "example": []
                  },
                  "gitRepository": {
                    "type": "object",
                    "properties": {
                      "url": {
                        "type": "string",
                        "description": "a url for the git repository",
                        "format": "url"
                      },
                      "commit": {
                        "type": "object",
                        "description": "commit details",
                        "properties": {
                          "id": {
                            "type": "string",
                            "description": "commit id"
                          },
                          "timestamp": {
                            "type": "string",
                            "description": "commit time"
                          },
                          "message": {
                            "type": "string",
                            "description": "commit message"
                          }
                        },
                        "required": [
                          "id"
                        ]
                      },
                      "branchName": {
                        "type": "string",
                        "default": "master",
                        "description": "the branch name you wish to create a build from"
                      },
                      "tag": {
                        "type": "string",
                        "description": "a specific tag which will trigger the build"
                      },
                      "token": {
                        "type": "string",
                        "description": "a token which allows hkube's build system to access private repositories more information https://help.github.com/en/articles/creating-a-personal-access-token-for-the-command-line"
                      },
                      "gitKind": {
                        "type": "string",
                        "enum": [
                          "github",
                          "gitlab"
                        ],
                        "default": "github"
                      }
                    },
                    "required": [
                      "url"
                    ]
                  },
                  "entryPoint": {
                    "type": "string"
                  },
                  "baseImage": {
                    "type": "string",
                    "description": "Custom docker image to be used as base to the newly built algorithm image"
                  },
                  "minHotWorkers": {
                    "type": "integer",
                    "description": "how many live algorithm instances will always run",
                    "minimum": 0,
                    "default": 0
                  },
                  "quotaGuarantee": {
                    "type": "integer",
                    "description": "The amount of algorithms required to be scheduled first in a case of cluster pressure",
                    "minimum": 0
                  },
                  "algorithmEnv": {
                    "type": "object",
                    "description": "key value environment variables for algorithm"
                  },
                  "workerEnv": {
                    "type": "object",
                    "description": "key value environment variables for worker"
                  },
                  "nodeSelector": {
                    "type": "object",
                    "description": "key value labels for nodes constraint",
                    "additionalProperties": {
                      "type": "string"
                    }
                  },
                  "type": {
                    "type": "string",
                    "description": "type of algorithm code resource",
                    "enum": [
                      "Git",
                      "Code",
                      "Image"
                    ],
                    "default": "Image"
                  },
                  "downloadFileExt": {
                    "type": "string",
                    "description": "the extension name that will be attached to a file when downloading algorithm result"
                  }
                },
                "required": [
                  "name"
                ]
              }
            }
          },
          "description": "algorithm descriptor to be added to the store",
          "required": true
        },
        "responses": {
          "201": {
            "description": "algorithm created",
            "content": {
              "application/json": {
                "schema": {
                  "type": "object",
                  "properties": {
                    "message": {
                      "type": "string"
                    }
                  }
                }
              }
            }
          },
          "400": {
            "description": "bad request",
            "content": {
              "application/json": {
                "schema": {
                  "type": "object",
                  "properties": {
                    "code": {
                      "type": "integer",
                      "format": "int32"
                    },
                    "message": {
                      "type": "string"
                    }
                  }
                }
              }
            }
          },
          "409": {
            "description": "pipeline conflict",
            "content": {
              "application/json": {
                "schema": {
                  "type": "object",
                  "properties": {
                    "code": {
                      "type": "integer",
                      "format": "int32"
                    },
                    "message": {
                      "type": "string"
                    }
                  }
                }
              }
            }
          },
          "default": {
            "description": "Unexpected error",
            "content": {
              "application/json": {
                "schema": {
                  "type": "object",
                  "properties": {
                    "code": {
                      "type": "integer",
                      "format": "int32"
                    },
                    "message": {
                      "type": "string"
                    }
                  }
                }
              }
            }
          }
        }
      },
      "put": {
        "tags": [
          "StoreAlgorithms"
        ],
        "summary": "Update algorithm",
        "description": "Update existing algorithm",
        "requestBody": {
          "content": {
            "application/json": {
              "schema": {
                "type": "object",
                "properties": {
                  "name": {
                    "type": "string",
                    "description": "Unique identifier representing a specific algorithm",
                    "minLength": 1,
                    "maxLength": 32,
                    "format": "algorithm-name"
                  },
                  "env": {
                    "type": "string",
                    "enum": [
                      "nodejs",
                      "python",
                      "java"
                    ]
                  },
                  "algorithmImage": {
                    "type": "string",
                    "description": "image name as in the docker registry",
                    "format": "algorithm-image"
                  },
                  "cpu": {
                    "type": "number",
                    "default": 0.1,
                    "minimum": 0,
                    "description": "algorithm cpu"
                  },
                  "gpu": {
                    "type": "number",
                    "minimum": 0,
                    "description": "algorithm gpu"
                  },
                  "mem": {
                    "type": "string",
                    "description": "algorithm memory",
                    "format": "algorithm-memory",
                    "default": "256Mi",
                    "example": "512Mi"
                  },
                  "reservedMemory": {
                    "type": "string",
                    "description": "Reserved memory for HKube's operations such as in-memory cache, higher value means faster data retrieval and less algorithm memory, lower value means slower data retrieval and more algorithm memory",
                    "format": "memory",
                    "example": "512Mi"
                  },
                  "options": {
                    "type": "object",
                    "properties": {
                      "debug": {
                        "type": "boolean",
                        "description": "debug algorithm locally",
                        "default": false
                      },
                      "devMode": {
                        "type": "boolean",
                        "description": "runs algorithm with mounted sources to allow rapid development cycles"
                      },
                      "pending": {
                        "type": "boolean",
                        "description": "pending algorithm",
                        "default": false
                      },
                      "opengl": {
                        "type": "boolean",
                        "description": "should algorithm support XGL context creation (mount X socket)"
                      }
                    },
                    "default": {}
                  },
                  "version": {
                    "type": "string",
                    "description": "Hkube's auto increment semantic versioning",
                    "readOnly": true
                  },
                  "mounts": {
                    "type": "array",
                    "description": "a list of volumes to mount into the algorithm",
                    "items": {
                      "type": "object",
                      "properties": {
                        "pvcName": {
                          "type": "string",
                          "format": "algorithm-mount-pvc",
                          "minLength": 1,
                          "description": "name of an existing kubernetes pvc (persistent volume claim)"
                        },
                        "path": {
                          "type": "string",
                          "format": "path",
                          "minLength": 1,
                          "description": "the mount path in the algorithm container"
                        }
                      },
                      "required": [
                        "pvcName",
                        "path"
                      ]
                    },
                    "uniqueItems": true,
                    "example": []
                  },
                  "gitRepository": {
                    "type": "object",
                    "properties": {
                      "url": {
                        "type": "string",
                        "description": "a url for the git repository",
                        "format": "url"
                      },
                      "commit": {
                        "type": "object",
                        "description": "commit details",
                        "properties": {
                          "id": {
                            "type": "string",
                            "description": "commit id"
                          },
                          "timestamp": {
                            "type": "string",
                            "description": "commit time"
                          },
                          "message": {
                            "type": "string",
                            "description": "commit message"
                          }
                        },
                        "required": [
                          "id"
                        ]
                      },
                      "branchName": {
                        "type": "string",
                        "default": "master",
                        "description": "the branch name you wish to create a build from"
                      },
                      "tag": {
                        "type": "string",
                        "description": "a specific tag which will trigger the build"
                      },
                      "token": {
                        "type": "string",
                        "description": "a token which allows hkube's build system to access private repositories more information https://help.github.com/en/articles/creating-a-personal-access-token-for-the-command-line"
                      },
                      "gitKind": {
                        "type": "string",
                        "enum": [
                          "github",
                          "gitlab"
                        ],
                        "default": "github"
                      }
                    },
                    "required": [
                      "url"
                    ]
                  },
                  "entryPoint": {
                    "type": "string"
                  },
                  "baseImage": {
                    "type": "string",
                    "description": "Custom docker image to be used as base to the newly built algorithm image"
                  },
                  "minHotWorkers": {
                    "type": "integer",
                    "description": "how many live algorithm instances will always run",
                    "minimum": 0,
                    "default": 0
                  },
                  "quotaGuarantee": {
                    "type": "integer",
                    "description": "The amount of algorithms required to be scheduled first in a case of cluster pressure",
                    "minimum": 0
                  },
                  "algorithmEnv": {
                    "type": "object",
                    "description": "key value environment variables for algorithm"
                  },
                  "workerEnv": {
                    "type": "object",
                    "description": "key value environment variables for worker"
                  },
                  "nodeSelector": {
                    "type": "object",
                    "description": "key value labels for nodes constraint",
                    "additionalProperties": {
                      "type": "string"
                    }
                  },
                  "type": {
                    "type": "string",
                    "description": "type of algorithm code resource",
                    "enum": [
                      "Git",
                      "Code",
                      "Image"
                    ],
                    "default": "Image"
                  },
                  "downloadFileExt": {
                    "type": "string",
                    "description": "the extension name that will be attached to a file when downloading algorithm result"
                  }
                },
                "required": [
                  "name"
                ]
              }
            }
          },
          "description": "algorithm descriptor to be added to the store",
          "required": true
        },
        "responses": {
          "200": {
            "description": "action summery",
            "content": {
              "application/json": {
                "schema": {
                  "type": "object",
                  "properties": {
                    "message": {
                      "type": "string"
                    }
                  }
                }
              }
            }
          },
          "404": {
            "description": "algorithm Not Found",
            "content": {
              "application/json": {
                "schema": {
                  "type": "object",
                  "properties": {
                    "code": {
                      "type": "integer",
                      "format": "int32"
                    },
                    "message": {
                      "type": "string"
                    }
                  }
                }
              }
            }
          },
          "default": {
            "description": "Unexpected error",
            "content": {
              "application/json": {
                "schema": {
                  "type": "object",
                  "properties": {
                    "code": {
                      "type": "integer",
                      "format": "int32"
                    },
                    "message": {
                      "type": "string"
                    }
                  }
                }
              }
            }
          }
        }
      }
    },
    "/store/algorithms/apply": {
      "post": {
        "tags": [
          "StoreAlgorithms"
        ],
        "summary": "Apply algorithm",
        "description": "create or update algorithm, build id will be returned if build was triggered",
        "requestBody": {
          "content": {
            "multipart/form-data": {
              "schema": {
                "type": "object",
                "properties": {
                  "payload": {
                    "type": "object",
                    "properties": {
                      "name": {
                        "type": "string",
                        "description": "Unique identifier representing a specific algorithm",
                        "minLength": 1,
                        "maxLength": 32,
                        "format": "algorithm-name"
                      },
                      "env": {
                        "type": "string",
                        "enum": [
                          "nodejs",
                          "python",
                          "java"
                        ]
                      },
                      "algorithmImage": {
                        "type": "string",
                        "description": "image name as in the docker registry",
                        "format": "algorithm-image"
                      },
                      "cpu": {
                        "type": "number",
                        "default": 0.1,
                        "minimum": 0,
                        "description": "algorithm cpu"
                      },
                      "gpu": {
                        "type": "number",
                        "minimum": 0,
                        "description": "algorithm gpu"
                      },
                      "mem": {
                        "type": "string",
                        "description": "algorithm memory",
                        "format": "algorithm-memory",
                        "default": "256Mi",
                        "example": "512Mi"
                      },
                      "reservedMemory": {
                        "type": "string",
                        "description": "Reserved memory for HKube's operations such as in-memory cache, higher value means faster data retrieval and less algorithm memory, lower value means slower data retrieval and more algorithm memory",
                        "format": "memory",
                        "example": "512Mi"
                      },
                      "options": {
                        "type": "object",
                        "properties": {
                          "debug": {
                            "type": "boolean",
                            "description": "debug algorithm locally",
                            "default": false
                          },
                          "devMode": {
                            "type": "boolean",
                            "description": "runs algorithm with mounted sources to allow rapid development cycles"
                          },
                          "pending": {
                            "type": "boolean",
                            "description": "pending algorithm",
                            "default": false
                          },
                          "opengl": {
                            "type": "boolean",
                            "description": "should algorithm support XGL context creation (mount X socket)"
                          }
                        },
                        "default": {}
                      },
                      "version": {
                        "type": "string",
                        "description": "Hkube's auto increment semantic versioning",
                        "readOnly": true
                      },
                      "mounts": {
                        "type": "array",
                        "description": "a list of volumes to mount into the algorithm",
                        "items": {
                          "type": "object",
                          "properties": {
                            "pvcName": {
                              "type": "string",
                              "format": "algorithm-mount-pvc",
                              "minLength": 1,
                              "description": "name of an existing kubernetes pvc (persistent volume claim)"
                            },
                            "path": {
                              "type": "string",
                              "format": "path",
                              "minLength": 1,
                              "description": "the mount path in the algorithm container"
                            }
                          },
                          "required": [
                            "pvcName",
                            "path"
                          ]
                        },
                        "uniqueItems": true,
                        "example": []
                      },
                      "gitRepository": {
                        "type": "object",
                        "properties": {
                          "url": {
                            "type": "string",
                            "description": "a url for the git repository",
                            "format": "url"
                          },
                          "commit": {
                            "type": "object",
                            "description": "commit details",
                            "properties": {
                              "id": {
                                "type": "string",
                                "description": "commit id"
                              },
                              "timestamp": {
                                "type": "string",
                                "description": "commit time"
                              },
                              "message": {
                                "type": "string",
                                "description": "commit message"
                              }
                            },
                            "required": [
                              "id"
                            ]
                          },
                          "branchName": {
                            "type": "string",
                            "default": "master",
                            "description": "the branch name you wish to create a build from"
                          },
                          "tag": {
                            "type": "string",
                            "description": "a specific tag which will trigger the build"
                          },
                          "token": {
                            "type": "string",
                            "description": "a token which allows hkube's build system to access private repositories more information https://help.github.com/en/articles/creating-a-personal-access-token-for-the-command-line"
                          },
                          "gitKind": {
                            "type": "string",
                            "enum": [
                              "github",
                              "gitlab"
                            ],
                            "default": "github"
                          }
                        },
                        "required": [
                          "url"
                        ]
                      },
                      "entryPoint": {
                        "type": "string"
                      },
                      "baseImage": {
                        "type": "string",
                        "description": "Custom docker image to be used as base to the newly built algorithm image"
                      },
                      "minHotWorkers": {
                        "type": "integer",
                        "description": "how many live algorithm instances will always run",
                        "minimum": 0,
                        "default": 0
                      },
                      "quotaGuarantee": {
                        "type": "integer",
                        "description": "The amount of algorithms required to be scheduled first in a case of cluster pressure",
                        "minimum": 0
                      },
                      "algorithmEnv": {
                        "type": "object",
                        "description": "key value environment variables for algorithm"
                      },
                      "workerEnv": {
                        "type": "object",
                        "description": "key value environment variables for worker"
                      },
                      "nodeSelector": {
                        "type": "object",
                        "description": "key value labels for nodes constraint",
                        "additionalProperties": {
                          "type": "string"
                        }
                      },
                      "type": {
                        "type": "string",
                        "description": "type of algorithm code resource",
                        "enum": [
                          "Git",
                          "Code",
                          "Image"
                        ],
                        "default": "Image"
                      },
                      "downloadFileExt": {
                        "type": "string",
                        "description": "the extension name that will be attached to a file when downloading algorithm result"
                      }
                    },
                    "required": [
                      "name"
                    ]
                  },
                  "options": {
                    "type": "object",
                    "properties": {
                      "setAsCurrent": {
                        "type": "boolean",
                        "description": "should set the newly created version as current",
                        "default": false
                      }
                    }
                  },
                  "file": {
                    "type": "string",
                    "format": "binary",
                    "description": "the algorithm source code (file types: zip, tar.gz)"
                  }
                }
              }
            }
          },
          "description": "algorithm descriptor to be added to the store",
          "required": true
        },
        "responses": {
          "200": {
            "description": "algorithm applied",
            "content": {
              "application/json": {
                "schema": {
                  "type": "object",
                  "properties": {
                    "buildId": {
                      "type": "string",
                      "description": "Pipeline name"
                    },
                    "algorithm": {
                      "type": "object",
                      "properties": {
                        "name": {
                          "type": "string",
                          "description": "Unique identifier representing a specific algorithm",
                          "minLength": 1,
                          "maxLength": 32,
                          "format": "algorithm-name"
                        },
                        "env": {
                          "type": "string",
                          "enum": [
                            "nodejs",
                            "python",
                            "java"
                          ]
                        },
                        "algorithmImage": {
                          "type": "string",
                          "description": "image name as in the docker registry",
                          "format": "algorithm-image"
                        },
                        "cpu": {
                          "type": "number",
                          "default": 0.1,
                          "minimum": 0,
                          "description": "algorithm cpu"
                        },
                        "gpu": {
                          "type": "number",
                          "minimum": 0,
                          "description": "algorithm gpu"
                        },
                        "mem": {
                          "type": "string",
                          "description": "algorithm memory",
                          "format": "algorithm-memory",
                          "default": "256Mi",
                          "example": "512Mi"
                        },
                        "reservedMemory": {
                          "type": "string",
                          "description": "Reserved memory for HKube's operations such as in-memory cache, higher value means faster data retrieval and less algorithm memory, lower value means slower data retrieval and more algorithm memory",
                          "format": "memory",
                          "example": "512Mi"
                        },
                        "options": {
                          "type": "object",
                          "properties": {
                            "debug": {
                              "type": "boolean",
                              "description": "debug algorithm locally",
                              "default": false
                            },
                            "devMode": {
                              "type": "boolean",
                              "description": "runs algorithm with mounted sources to allow rapid development cycles"
                            },
                            "pending": {
                              "type": "boolean",
                              "description": "pending algorithm",
                              "default": false
                            },
                            "opengl": {
                              "type": "boolean",
                              "description": "should algorithm support XGL context creation (mount X socket)"
                            }
                          },
                          "default": {}
                        },
                        "version": {
                          "type": "string",
                          "description": "Hkube's auto increment semantic versioning",
                          "readOnly": true
                        },
                        "mounts": {
                          "type": "array",
                          "description": "a list of volumes to mount into the algorithm",
                          "items": {
                            "type": "object",
                            "properties": {
                              "pvcName": {
                                "type": "string",
                                "format": "algorithm-mount-pvc",
                                "minLength": 1,
                                "description": "name of an existing kubernetes pvc (persistent volume claim)"
                              },
                              "path": {
                                "type": "string",
                                "format": "path",
                                "minLength": 1,
                                "description": "the mount path in the algorithm container"
                              }
                            },
                            "required": [
                              "pvcName",
                              "path"
                            ]
                          },
                          "uniqueItems": true,
                          "example": []
                        },
                        "gitRepository": {
                          "type": "object",
                          "properties": {
                            "url": {
                              "type": "string",
                              "description": "a url for the git repository",
                              "format": "url"
                            },
                            "commit": {
                              "type": "object",
                              "description": "commit details",
                              "properties": {
                                "id": {
                                  "type": "string",
                                  "description": "commit id"
                                },
                                "timestamp": {
                                  "type": "string",
                                  "description": "commit time"
                                },
                                "message": {
                                  "type": "string",
                                  "description": "commit message"
                                }
                              },
                              "required": [
                                "id"
                              ]
                            },
                            "branchName": {
                              "type": "string",
                              "default": "master",
                              "description": "the branch name you wish to create a build from"
                            },
                            "tag": {
                              "type": "string",
                              "description": "a specific tag which will trigger the build"
                            },
                            "token": {
                              "type": "string",
                              "description": "a token which allows hkube's build system to access private repositories more information https://help.github.com/en/articles/creating-a-personal-access-token-for-the-command-line"
                            },
                            "gitKind": {
                              "type": "string",
                              "enum": [
                                "github",
                                "gitlab"
                              ],
                              "default": "github"
                            }
                          },
                          "required": [
                            "url"
                          ]
                        },
                        "entryPoint": {
                          "type": "string"
                        },
                        "baseImage": {
                          "type": "string",
                          "description": "Custom docker image to be used as base to the newly built algorithm image"
                        },
                        "minHotWorkers": {
                          "type": "integer",
                          "description": "how many live algorithm instances will always run",
                          "minimum": 0,
                          "default": 0
                        },
                        "quotaGuarantee": {
                          "type": "integer",
                          "description": "The amount of algorithms required to be scheduled first in a case of cluster pressure",
                          "minimum": 0
                        },
                        "algorithmEnv": {
                          "type": "object",
                          "description": "key value environment variables for algorithm"
                        },
                        "workerEnv": {
                          "type": "object",
                          "description": "key value environment variables for worker"
                        },
                        "nodeSelector": {
                          "type": "object",
                          "description": "key value labels for nodes constraint",
                          "additionalProperties": {
                            "type": "string"
                          }
                        },
                        "type": {
                          "type": "string",
                          "description": "type of algorithm code resource",
                          "enum": [
                            "Git",
                            "Code",
                            "Image"
                          ],
                          "default": "Image"
                        },
                        "downloadFileExt": {
                          "type": "string",
                          "description": "the extension name that will be attached to a file when downloading algorithm result"
                        }
                      },
                      "required": [
                        "name"
                      ]
                    },
                    "status": {
                      "type": "string"
                    },
                    "timestamp": {
                      "type": "string"
                    }
                  }
                }
              }
            }
          },
          "400": {
            "description": "bad request",
            "content": {
              "application/json": {
                "schema": {
                  "type": "object",
                  "properties": {
                    "code": {
                      "type": "integer",
                      "format": "int32"
                    },
                    "message": {
                      "type": "string"
                    }
                  }
                }
              }
            }
          },
          "default": {
            "description": "Unexpected error",
            "content": {
              "application/json": {
                "schema": {
                  "type": "object",
                  "properties": {
                    "code": {
                      "type": "integer",
                      "format": "int32"
                    },
                    "message": {
                      "type": "string"
                    }
                  }
                }
              }
            }
          }
        }
      }
    },
    "/store/pipelines/{name}": {
      "get": {
        "tags": [
          "StorePipelines"
        ],
        "summary": "Get pipeline",
        "description": "Get specific pipeline from store",
        "parameters": [
          {
            "name": "name",
            "in": "path",
            "description": "pipeline name to get from the store",
            "required": true,
            "schema": {
              "type": "string"
            }
          }
        ],
        "responses": {
          "200": {
            "description": "action summery",
            "content": {
              "application/json": {
                "schema": {
                  "type": "object",
                  "properties": {
                    "name": {
                      "type": "string",
                      "description": "Unique identifier representing a specific pipeline",
                      "minLength": 1,
                      "format": "pipeline-name"
                    },
                    "kind": {
                      "type": "string",
                      "default": "batch",
                      "example": "batch",
                      "enum": [
                        "batch",
                        "stream"
                      ]
                    },
                    "experimentName": {
                      "type": "string",
                      "description": "experiment name",
                      "default": "main",
                      "minLength": 1,
                      "maxLength": 32,
                      "format": "experiment-name"
                    },
                    "description": {
                      "type": "string",
                      "description": "pipeline description"
                    },
                    "nodes": {
                      "type": "array",
                      "description": "Array of nodes",
                      "items": {
                        "type": "object",
                        "properties": {
                          "nodeName": {
                            "type": "string",
                            "description": "Unique node identifier",
                            "minLength": 1
                          },
                          "algorithmName": {
                            "type": "string",
                            "description": "Unique identifier representing a specific algorithm",
                            "minLength": 1,
                            "maxLength": 32,
                            "format": "algorithm-name"
                          },
                          "pipelineName": {
                            "type": "string",
                            "description": "Unique identifier representing a specific pipeline",
                            "minLength": 1,
                            "format": "pipeline-name"
                          },
                          "input": {
                            "type": "array",
                            "description": "The input for the algorithm",
                            "items": {},
                            "default": []
                          },
                          "ttl": {
                            "type": "integer",
                            "description": "Algorithm execution time to live in seconds. 0 to disable",
                            "minimum": 0,
                            "example": 0
                          },
                          "includeInResult": {
                            "type": "boolean"
                          },
                          "metrics": {
                            "type": "object",
                            "properties": {
                              "tensorboard": {
                                "type": "boolean",
                                "description": "Should tensorboard metrics be collected."
                              }
                            }
                          },
                          "retry": {
                            "type": "object",
                            "properties": {
                              "policy": {
                                "type": "string",
                                "default": "OnCrash",
                                "enum": [
                                  "Never",
                                  "Always",
                                  "OnError",
                                  "OnCrash"
                                ]
                              },
                              "limit": {
                                "type": "integer",
                                "minimum": 1,
                                "default": 3,
                                "example": 1
                              }
                            }
                          },
                          "batchOperation": {
                            "type": "string",
                            "enum": [
                              "indexed",
                              "cartesian"
                            ]
                          },
                          "stateType": {
                            "type": "string",
                            "enum": [
                              "stateless",
                              "stateful"
                            ]
                          }
                        },
                        "required": [
                          "nodeName"
                        ]
                      }
                    },
                    "flowInput": {
                      "type": "object",
                      "description": "input object"
                    },
                    "webhooks": {
                      "type": "object",
                      "properties": {
                        "progress": {
                          "type": "string",
                          "format": "url",
                          "minLength": 1,
                          "description": "url to activate upon progress",
                          "example": "http://my-url-to-progress"
                        },
                        "result": {
                          "type": "string",
                          "format": "url",
                          "minLength": 1,
                          "description": "url to activate upon result",
                          "example": "http://my-url-to-result"
                        }
                      },
                      "additionalProperties": false
                    },
                    "options": {
                      "default": {},
                      "type": "object",
                      "properties": {
                        "ttl": {
                          "type": "integer",
                          "description": "pipeline time to live in seconds",
                          "minimum": 1,
                          "default": 3600,
                          "example": 3600
                        },
                        "batchTolerance": {
                          "type": "integer",
                          "minimum": 0,
                          "maximum": 100,
                          "default": 80,
                          "example": 80
                        },
                        "concurrentPipelines": {
                          "type": "object",
                          "properties": {
                            "amount": {
                              "type": "integer",
                              "minimum": 1,
                              "maximum": 10000,
                              "example": 1
                            },
                            "rejectOnFailure": {
                              "type": "boolean",
                              "default": true
                            }
                          },
                          "additionalProperties": false
                        },
                        "progressVerbosityLevel": {
                          "type": "string",
                          "default": "info",
                          "example": "info",
                          "enum": [
                            "trace",
                            "debug",
                            "info",
                            "warn",
                            "error",
                            "critical"
                          ]
                        }
                      },
                      "description": "optional properties"
                    },
                    "priority": {
                      "default": 3,
                      "type": "integer",
                      "minimum": 1,
                      "maximum": 5,
                      "example": 3
                    },
                    "triggers": {
                      "type": "object",
                      "properties": {
                        "pipelines": {
                          "type": "array",
                          "description": "pipelines to activate upon result",
                          "items": {
                            "type": "string",
                            "minLength": 1
                          },
                          "uniqueItems": true
                        },
                        "cron": {
                          "type": "object",
                          "properties": {
                            "pattern": {
                              "type": "string",
                              "description": "cron job",
                              "minLength": 1,
                              "format": "cron"
                            },
                            "enabled": {
                              "type": "boolean",
                              "description": "enable or disable cron job",
                              "default": false
                            }
                          }
                        }
                      },
                      "additionalProperties": false
                    },
                    "tags": {
                      "type": "array",
                      "description": "Array of tags",
                      "items": {
                        "type": "string",
                        "description": "Unique identifier representing a specific tag",
                        "minLength": 1,
                        "maxLength": 32
                      }
                    },
                    "rootJobId": {
                      "type": "string",
                      "description": "the root job id of the current tree"
                    },
                    "streaming": {
                      "type": "object",
                      "description": "streaming options",
                      "properties": {
                        "defaultFlow": {
                          "type": "string",
                          "description": "the name of the default stream flow"
                        },
                        "flows": {
                          "type": "object",
<<<<<<< HEAD
                          "description": "define streaming flow in simple syntax",
                          "example": "node A stream to B and C, node B stream to D will be like \"A >> B&C , B >> D\""
=======
                          "description": "define streaming flow in simple syntax, if node A stream to B and C, node B stream to D will be like \"A >> B&C , B >> D",
                          "example": {
                            "main": "A >> B&C , B >> D",
                            "second": "A >> B >> C"
                          }
>>>>>>> 31e1c609
                        }
                      }
                    },
                    "edges": {
                      "type": "array",
                      "description": "edges define relation between nodes",
                      "items": {},
                      "example": [
                        {
                          "source": "A",
                          "target": "B"
                        }
                      ]
                    }
                  },
                  "required": [
                    "name"
                  ]
                }
              }
            }
          },
          "400": {
            "description": "bad request",
            "content": {
              "application/json": {
                "schema": {
                  "type": "object",
                  "properties": {
                    "code": {
                      "type": "integer",
                      "format": "int32"
                    },
                    "message": {
                      "type": "string"
                    }
                  }
                }
              }
            }
          },
          "404": {
            "description": "pipeline Not Found",
            "content": {
              "application/json": {
                "schema": {
                  "type": "object",
                  "properties": {
                    "code": {
                      "type": "integer",
                      "format": "int32"
                    },
                    "message": {
                      "type": "string"
                    }
                  }
                }
              }
            }
          },
          "default": {
            "description": "Unexpected error",
            "content": {
              "application/json": {
                "schema": {
                  "type": "object",
                  "properties": {
                    "code": {
                      "type": "integer",
                      "format": "int32"
                    },
                    "message": {
                      "type": "string"
                    }
                  }
                }
              }
            }
          }
        }
      },
      "delete": {
        "tags": [
          "StorePipelines"
        ],
        "summary": "Delete pipeline",
        "description": "Delete existing pipeline from store",
        "parameters": [
          {
            "name": "name",
            "in": "path",
            "description": "pipeline name to get from the store",
            "required": true,
            "schema": {
              "type": "string"
            }
          }
        ],
        "responses": {
          "200": {
            "description": "action summery",
            "content": {
              "application/json": {
                "schema": {
                  "type": "object",
                  "properties": {
                    "message": {
                      "type": "string"
                    }
                  }
                }
              }
            }
          },
          "400": {
            "description": "bad request",
            "content": {
              "application/json": {
                "schema": {
                  "type": "object",
                  "properties": {
                    "code": {
                      "type": "integer",
                      "format": "int32"
                    },
                    "message": {
                      "type": "string"
                    }
                  }
                }
              }
            }
          },
          "404": {
            "description": "pipeline Not Found",
            "content": {
              "application/json": {
                "schema": {
                  "type": "object",
                  "properties": {
                    "code": {
                      "type": "integer",
                      "format": "int32"
                    },
                    "message": {
                      "type": "string"
                    }
                  }
                }
              }
            }
          },
          "default": {
            "description": "Unexpected error",
            "content": {
              "application/json": {
                "schema": {
                  "type": "object",
                  "properties": {
                    "code": {
                      "type": "integer",
                      "format": "int32"
                    },
                    "message": {
                      "type": "string"
                    }
                  }
                }
              }
            }
          }
        }
      }
    },
    "/store/pipelines": {
      "get": {
        "tags": [
          "StorePipelines"
        ],
        "summary": "Get all pipelines",
        "description": "Get all pipelines from store",
        "parameters": [
          {
            "name": "sort",
            "in": "query",
            "description": "sort by",
            "schema": {
              "type": "string"
            }
          }
        ],
        "responses": {
          "200": {
            "description": "action summery",
            "content": {
              "application/json": {
                "schema": {
                  "items": {
                    "type": "object",
                    "properties": {
                      "name": {
                        "type": "string",
                        "description": "Unique identifier representing a specific pipeline",
                        "minLength": 1,
                        "format": "pipeline-name"
                      },
                      "kind": {
                        "type": "string",
                        "default": "batch",
                        "example": "batch",
                        "enum": [
                          "batch",
                          "stream"
                        ]
                      },
                      "experimentName": {
                        "type": "string",
                        "description": "experiment name",
                        "default": "main",
                        "minLength": 1,
                        "maxLength": 32,
                        "format": "experiment-name"
                      },
                      "description": {
                        "type": "string",
                        "description": "pipeline description"
                      },
                      "nodes": {
                        "type": "array",
                        "description": "Array of nodes",
                        "items": {
                          "type": "object",
                          "properties": {
                            "nodeName": {
                              "type": "string",
                              "description": "Unique node identifier",
                              "minLength": 1
                            },
                            "algorithmName": {
                              "type": "string",
                              "description": "Unique identifier representing a specific algorithm",
                              "minLength": 1,
                              "maxLength": 32,
                              "format": "algorithm-name"
                            },
                            "pipelineName": {
                              "type": "string",
                              "description": "Unique identifier representing a specific pipeline",
                              "minLength": 1,
                              "format": "pipeline-name"
                            },
                            "input": {
                              "type": "array",
                              "description": "The input for the algorithm",
                              "items": {},
                              "default": []
                            },
                            "ttl": {
                              "type": "integer",
                              "description": "Algorithm execution time to live in seconds. 0 to disable",
                              "minimum": 0,
                              "example": 0
                            },
                            "includeInResult": {
                              "type": "boolean"
                            },
                            "metrics": {
                              "type": "object",
                              "properties": {
                                "tensorboard": {
                                  "type": "boolean",
                                  "description": "Should tensorboard metrics be collected."
                                }
                              }
                            },
                            "retry": {
                              "type": "object",
                              "properties": {
                                "policy": {
                                  "type": "string",
                                  "default": "OnCrash",
                                  "enum": [
                                    "Never",
                                    "Always",
                                    "OnError",
                                    "OnCrash"
                                  ]
                                },
                                "limit": {
                                  "type": "integer",
                                  "minimum": 1,
                                  "default": 3,
                                  "example": 1
                                }
                              }
                            },
                            "batchOperation": {
                              "type": "string",
                              "enum": [
                                "indexed",
                                "cartesian"
                              ]
                            },
                            "stateType": {
                              "type": "string",
                              "enum": [
                                "stateless",
                                "stateful"
                              ]
                            }
                          },
                          "required": [
                            "nodeName"
                          ]
                        }
                      },
                      "flowInput": {
                        "type": "object",
                        "description": "input object"
                      },
                      "webhooks": {
                        "type": "object",
                        "properties": {
                          "progress": {
                            "type": "string",
                            "format": "url",
                            "minLength": 1,
                            "description": "url to activate upon progress",
                            "example": "http://my-url-to-progress"
                          },
                          "result": {
                            "type": "string",
                            "format": "url",
                            "minLength": 1,
                            "description": "url to activate upon result",
                            "example": "http://my-url-to-result"
                          }
                        },
                        "additionalProperties": false
                      },
                      "options": {
                        "default": {},
                        "type": "object",
                        "properties": {
                          "ttl": {
                            "type": "integer",
                            "description": "pipeline time to live in seconds",
                            "minimum": 1,
                            "default": 3600,
                            "example": 3600
                          },
                          "batchTolerance": {
                            "type": "integer",
                            "minimum": 0,
                            "maximum": 100,
                            "default": 80,
                            "example": 80
                          },
                          "concurrentPipelines": {
                            "type": "object",
                            "properties": {
                              "amount": {
                                "type": "integer",
                                "minimum": 1,
                                "maximum": 10000,
                                "example": 1
                              },
                              "rejectOnFailure": {
                                "type": "boolean",
                                "default": true
                              }
                            },
                            "additionalProperties": false
                          },
                          "progressVerbosityLevel": {
                            "type": "string",
                            "default": "info",
                            "example": "info",
                            "enum": [
                              "trace",
                              "debug",
                              "info",
                              "warn",
                              "error",
                              "critical"
                            ]
                          }
                        },
                        "description": "optional properties"
                      },
                      "priority": {
                        "default": 3,
                        "type": "integer",
                        "minimum": 1,
                        "maximum": 5,
                        "example": 3
                      },
                      "triggers": {
                        "type": "object",
                        "properties": {
                          "pipelines": {
                            "type": "array",
                            "description": "pipelines to activate upon result",
                            "items": {
                              "type": "string",
                              "minLength": 1
                            },
                            "uniqueItems": true
                          },
                          "cron": {
                            "type": "object",
                            "properties": {
                              "pattern": {
                                "type": "string",
                                "description": "cron job",
                                "minLength": 1,
                                "format": "cron"
                              },
                              "enabled": {
                                "type": "boolean",
                                "description": "enable or disable cron job",
                                "default": false
                              }
                            }
                          }
                        },
                        "additionalProperties": false
                      },
                      "tags": {
                        "type": "array",
                        "description": "Array of tags",
                        "items": {
                          "type": "string",
                          "description": "Unique identifier representing a specific tag",
                          "minLength": 1,
                          "maxLength": 32
                        }
                      },
                      "rootJobId": {
                        "type": "string",
                        "description": "the root job id of the current tree"
                      },
                      "streaming": {
                        "type": "object",
                        "description": "streaming options",
                        "properties": {
                          "defaultFlow": {
                            "type": "string",
                            "description": "the name of the default stream flow"
                          },
                          "flows": {
                            "type": "object",
<<<<<<< HEAD
                            "description": "define streaming flow in simple syntax",
                            "example": "node A stream to B and C, node B stream to D will be like \"A >> B&C , B >> D\""
=======
                            "description": "define streaming flow in simple syntax, if node A stream to B and C, node B stream to D will be like \"A >> B&C , B >> D",
                            "example": {
                              "main": "A >> B&C , B >> D",
                              "second": "A >> B >> C"
                            }
>>>>>>> 31e1c609
                          }
                        }
                      },
                      "edges": {
                        "type": "array",
                        "description": "edges define relation between nodes",
                        "items": {},
                        "example": [
                          {
                            "source": "A",
                            "target": "B"
                          }
                        ]
                      }
                    },
                    "required": [
                      "name"
                    ]
                  }
                }
              }
            }
          },
          "default": {
            "description": "Unexpected error",
            "content": {
              "application/json": {
                "schema": {
                  "type": "object",
                  "properties": {
                    "code": {
                      "type": "integer",
                      "format": "int32"
                    },
                    "message": {
                      "type": "string"
                    }
                  }
                }
              }
            }
          }
        }
      },
      "post": {
        "tags": [
          "StorePipelines"
        ],
        "summary": "Insert pipeline",
        "description": "Insert new pipeline to store if not exist",
        "requestBody": {
          "content": {
            "application/json": {
              "schema": {
                "type": "object",
                "properties": {
                  "name": {
                    "type": "string",
                    "description": "Unique identifier representing a specific pipeline",
                    "minLength": 1,
                    "format": "pipeline-name"
                  },
                  "kind": {
                    "type": "string",
                    "default": "batch",
                    "example": "batch",
                    "enum": [
                      "batch",
                      "stream"
                    ]
                  },
                  "experimentName": {
                    "type": "string",
                    "description": "experiment name",
                    "default": "main",
                    "minLength": 1,
                    "maxLength": 32,
                    "format": "experiment-name"
                  },
                  "description": {
                    "type": "string",
                    "description": "pipeline description"
                  },
                  "nodes": {
                    "type": "array",
                    "description": "Array of nodes",
                    "items": {
                      "type": "object",
                      "properties": {
                        "nodeName": {
                          "type": "string",
                          "description": "Unique node identifier",
                          "minLength": 1
                        },
                        "algorithmName": {
                          "type": "string",
                          "description": "Unique identifier representing a specific algorithm",
                          "minLength": 1,
                          "maxLength": 32,
                          "format": "algorithm-name"
                        },
                        "pipelineName": {
                          "type": "string",
                          "description": "Unique identifier representing a specific pipeline",
                          "minLength": 1,
                          "format": "pipeline-name"
                        },
                        "input": {
                          "type": "array",
                          "description": "The input for the algorithm",
                          "items": {},
                          "default": []
                        },
                        "ttl": {
                          "type": "integer",
                          "description": "Algorithm execution time to live in seconds. 0 to disable",
                          "minimum": 0,
                          "example": 0
                        },
                        "includeInResult": {
                          "type": "boolean"
                        },
                        "metrics": {
                          "type": "object",
                          "properties": {
                            "tensorboard": {
                              "type": "boolean",
                              "description": "Should tensorboard metrics be collected."
                            }
                          }
                        },
                        "retry": {
                          "type": "object",
                          "properties": {
                            "policy": {
                              "type": "string",
                              "default": "OnCrash",
                              "enum": [
                                "Never",
                                "Always",
                                "OnError",
                                "OnCrash"
                              ]
                            },
                            "limit": {
                              "type": "integer",
                              "minimum": 1,
                              "default": 3,
                              "example": 1
                            }
                          }
                        },
                        "batchOperation": {
                          "type": "string",
                          "enum": [
                            "indexed",
                            "cartesian"
                          ]
                        },
                        "stateType": {
                          "type": "string",
                          "enum": [
                            "stateless",
                            "stateful"
                          ]
                        }
                      },
                      "required": [
                        "nodeName"
                      ]
                    }
                  },
                  "flowInput": {
                    "type": "object",
                    "description": "input object"
                  },
                  "webhooks": {
                    "type": "object",
                    "properties": {
                      "progress": {
                        "type": "string",
                        "format": "url",
                        "minLength": 1,
                        "description": "url to activate upon progress",
                        "example": "http://my-url-to-progress"
                      },
                      "result": {
                        "type": "string",
                        "format": "url",
                        "minLength": 1,
                        "description": "url to activate upon result",
                        "example": "http://my-url-to-result"
                      }
                    },
                    "additionalProperties": false
                  },
                  "options": {
                    "default": {},
                    "type": "object",
                    "properties": {
                      "ttl": {
                        "type": "integer",
                        "description": "pipeline time to live in seconds",
                        "minimum": 1,
                        "default": 3600,
                        "example": 3600
                      },
                      "batchTolerance": {
                        "type": "integer",
                        "minimum": 0,
                        "maximum": 100,
                        "default": 80,
                        "example": 80
                      },
                      "concurrentPipelines": {
                        "type": "object",
                        "properties": {
                          "amount": {
                            "type": "integer",
                            "minimum": 1,
                            "maximum": 10000,
                            "example": 1
                          },
                          "rejectOnFailure": {
                            "type": "boolean",
                            "default": true
                          }
                        },
                        "additionalProperties": false
                      },
                      "progressVerbosityLevel": {
                        "type": "string",
                        "default": "info",
                        "example": "info",
                        "enum": [
                          "trace",
                          "debug",
                          "info",
                          "warn",
                          "error",
                          "critical"
                        ]
                      }
                    },
                    "description": "optional properties"
                  },
                  "priority": {
                    "default": 3,
                    "type": "integer",
                    "minimum": 1,
                    "maximum": 5,
                    "example": 3
                  },
                  "triggers": {
                    "type": "object",
                    "properties": {
                      "pipelines": {
                        "type": "array",
                        "description": "pipelines to activate upon result",
                        "items": {
                          "type": "string",
                          "minLength": 1
                        },
                        "uniqueItems": true
                      },
                      "cron": {
                        "type": "object",
                        "properties": {
                          "pattern": {
                            "type": "string",
                            "description": "cron job",
                            "minLength": 1,
                            "format": "cron"
                          },
                          "enabled": {
                            "type": "boolean",
                            "description": "enable or disable cron job",
                            "default": false
                          }
                        }
                      }
                    },
                    "additionalProperties": false
                  },
                  "tags": {
                    "type": "array",
                    "description": "Array of tags",
                    "items": {
                      "type": "string",
                      "description": "Unique identifier representing a specific tag",
                      "minLength": 1,
                      "maxLength": 32
                    }
                  },
                  "rootJobId": {
                    "type": "string",
                    "description": "the root job id of the current tree"
                  },
                  "streaming": {
                    "type": "object",
                    "description": "streaming options",
                    "properties": {
                      "defaultFlow": {
                        "type": "string",
                        "description": "the name of the default stream flow"
                      },
                      "flows": {
                        "type": "object",
<<<<<<< HEAD
                        "description": "define streaming flow in simple syntax",
                        "example": "node A stream to B and C, node B stream to D will be like \"A >> B&C , B >> D\""
=======
                        "description": "define streaming flow in simple syntax, if node A stream to B and C, node B stream to D will be like \"A >> B&C , B >> D",
                        "example": {
                          "main": "A >> B&C , B >> D",
                          "second": "A >> B >> C"
                        }
>>>>>>> 31e1c609
                      }
                    }
                  },
                  "edges": {
                    "type": "array",
                    "description": "edges define relation between nodes",
                    "items": {},
                    "example": [
                      {
                        "source": "A",
                        "target": "B"
                      }
                    ]
                  }
                },
                "required": [
                  "name"
                ]
              }
            }
          },
          "description": "an object representing all information needed for pipeline execution",
          "required": true
        },
        "responses": {
          "201": {
            "description": "pipeline created",
            "content": {
              "application/json": {
                "schema": {
                  "type": "object",
                  "properties": {
                    "name": {
                      "type": "string",
                      "description": "Unique identifier representing a specific pipeline",
                      "minLength": 1,
                      "format": "pipeline-name"
                    },
                    "kind": {
                      "type": "string",
                      "default": "batch",
                      "example": "batch",
                      "enum": [
                        "batch",
                        "stream"
                      ]
                    },
                    "experimentName": {
                      "type": "string",
                      "description": "experiment name",
                      "default": "main",
                      "minLength": 1,
                      "maxLength": 32,
                      "format": "experiment-name"
                    },
                    "description": {
                      "type": "string",
                      "description": "pipeline description"
                    },
                    "nodes": {
                      "type": "array",
                      "description": "Array of nodes",
                      "items": {
                        "type": "object",
                        "properties": {
                          "nodeName": {
                            "type": "string",
                            "description": "Unique node identifier",
                            "minLength": 1
                          },
                          "algorithmName": {
                            "type": "string",
                            "description": "Unique identifier representing a specific algorithm",
                            "minLength": 1,
                            "maxLength": 32,
                            "format": "algorithm-name"
                          },
                          "pipelineName": {
                            "type": "string",
                            "description": "Unique identifier representing a specific pipeline",
                            "minLength": 1,
                            "format": "pipeline-name"
                          },
                          "input": {
                            "type": "array",
                            "description": "The input for the algorithm",
                            "items": {},
                            "default": []
                          },
                          "ttl": {
                            "type": "integer",
                            "description": "Algorithm execution time to live in seconds. 0 to disable",
                            "minimum": 0,
                            "example": 0
                          },
                          "includeInResult": {
                            "type": "boolean"
                          },
                          "metrics": {
                            "type": "object",
                            "properties": {
                              "tensorboard": {
                                "type": "boolean",
                                "description": "Should tensorboard metrics be collected."
                              }
                            }
                          },
                          "retry": {
                            "type": "object",
                            "properties": {
                              "policy": {
                                "type": "string",
                                "default": "OnCrash",
                                "enum": [
                                  "Never",
                                  "Always",
                                  "OnError",
                                  "OnCrash"
                                ]
                              },
                              "limit": {
                                "type": "integer",
                                "minimum": 1,
                                "default": 3,
                                "example": 1
                              }
                            }
                          },
                          "batchOperation": {
                            "type": "string",
                            "enum": [
                              "indexed",
                              "cartesian"
                            ]
                          },
                          "stateType": {
                            "type": "string",
                            "enum": [
                              "stateless",
                              "stateful"
                            ]
                          }
                        },
                        "required": [
                          "nodeName"
                        ]
                      }
                    },
                    "flowInput": {
                      "type": "object",
                      "description": "input object"
                    },
                    "webhooks": {
                      "type": "object",
                      "properties": {
                        "progress": {
                          "type": "string",
                          "format": "url",
                          "minLength": 1,
                          "description": "url to activate upon progress",
                          "example": "http://my-url-to-progress"
                        },
                        "result": {
                          "type": "string",
                          "format": "url",
                          "minLength": 1,
                          "description": "url to activate upon result",
                          "example": "http://my-url-to-result"
                        }
                      },
                      "additionalProperties": false
                    },
                    "options": {
                      "default": {},
                      "type": "object",
                      "properties": {
                        "ttl": {
                          "type": "integer",
                          "description": "pipeline time to live in seconds",
                          "minimum": 1,
                          "default": 3600,
                          "example": 3600
                        },
                        "batchTolerance": {
                          "type": "integer",
                          "minimum": 0,
                          "maximum": 100,
                          "default": 80,
                          "example": 80
                        },
                        "concurrentPipelines": {
                          "type": "object",
                          "properties": {
                            "amount": {
                              "type": "integer",
                              "minimum": 1,
                              "maximum": 10000,
                              "example": 1
                            },
                            "rejectOnFailure": {
                              "type": "boolean",
                              "default": true
                            }
                          },
                          "additionalProperties": false
                        },
                        "progressVerbosityLevel": {
                          "type": "string",
                          "default": "info",
                          "example": "info",
                          "enum": [
                            "trace",
                            "debug",
                            "info",
                            "warn",
                            "error",
                            "critical"
                          ]
                        }
                      },
                      "description": "optional properties"
                    },
                    "priority": {
                      "default": 3,
                      "type": "integer",
                      "minimum": 1,
                      "maximum": 5,
                      "example": 3
                    },
                    "triggers": {
                      "type": "object",
                      "properties": {
                        "pipelines": {
                          "type": "array",
                          "description": "pipelines to activate upon result",
                          "items": {
                            "type": "string",
                            "minLength": 1
                          },
                          "uniqueItems": true
                        },
                        "cron": {
                          "type": "object",
                          "properties": {
                            "pattern": {
                              "type": "string",
                              "description": "cron job",
                              "minLength": 1,
                              "format": "cron"
                            },
                            "enabled": {
                              "type": "boolean",
                              "description": "enable or disable cron job",
                              "default": false
                            }
                          }
                        }
                      },
                      "additionalProperties": false
                    },
                    "tags": {
                      "type": "array",
                      "description": "Array of tags",
                      "items": {
                        "type": "string",
                        "description": "Unique identifier representing a specific tag",
                        "minLength": 1,
                        "maxLength": 32
                      }
                    },
                    "rootJobId": {
                      "type": "string",
                      "description": "the root job id of the current tree"
                    },
                    "streaming": {
                      "type": "object",
                      "description": "streaming options",
                      "properties": {
                        "defaultFlow": {
                          "type": "string",
                          "description": "the name of the default stream flow"
                        },
                        "flows": {
                          "type": "object",
<<<<<<< HEAD
                          "description": "define streaming flow in simple syntax",
                          "example": "node A stream to B and C, node B stream to D will be like \"A >> B&C , B >> D\""
=======
                          "description": "define streaming flow in simple syntax, if node A stream to B and C, node B stream to D will be like \"A >> B&C , B >> D",
                          "example": {
                            "main": "A >> B&C , B >> D",
                            "second": "A >> B >> C"
                          }
>>>>>>> 31e1c609
                        }
                      }
                    },
                    "edges": {
                      "type": "array",
                      "description": "edges define relation between nodes",
                      "items": {},
                      "example": [
                        {
                          "source": "A",
                          "target": "B"
                        }
                      ]
                    }
                  },
                  "required": [
                    "name"
                  ]
                }
              }
            }
          },
          "400": {
            "description": "bad request",
            "content": {
              "application/json": {
                "schema": {
                  "type": "object",
                  "properties": {
                    "code": {
                      "type": "integer",
                      "format": "int32"
                    },
                    "message": {
                      "type": "string"
                    }
                  }
                }
              }
            }
          },
          "409": {
            "description": "pipeline conflict",
            "content": {
              "application/json": {
                "schema": {
                  "type": "object",
                  "properties": {
                    "code": {
                      "type": "integer",
                      "format": "int32"
                    },
                    "message": {
                      "type": "string"
                    }
                  }
                }
              }
            }
          },
          "default": {
            "description": "Unexpected error",
            "content": {
              "application/json": {
                "schema": {
                  "type": "object",
                  "properties": {
                    "code": {
                      "type": "integer",
                      "format": "int32"
                    },
                    "message": {
                      "type": "string"
                    }
                  }
                }
              }
            }
          }
        }
      },
      "put": {
        "tags": [
          "StorePipelines"
        ],
        "summary": "Update pipeline",
        "description": "Update existing pipeline",
        "requestBody": {
          "content": {
            "application/json": {
              "schema": {
                "type": "object",
                "properties": {
                  "name": {
                    "type": "string",
                    "description": "Unique identifier representing a specific pipeline",
                    "minLength": 1,
                    "format": "pipeline-name"
                  },
                  "kind": {
                    "type": "string",
                    "default": "batch",
                    "example": "batch",
                    "enum": [
                      "batch",
                      "stream"
                    ]
                  },
                  "experimentName": {
                    "type": "string",
                    "description": "experiment name",
                    "default": "main",
                    "minLength": 1,
                    "maxLength": 32,
                    "format": "experiment-name"
                  },
                  "description": {
                    "type": "string",
                    "description": "pipeline description"
                  },
                  "nodes": {
                    "type": "array",
                    "description": "Array of nodes",
                    "items": {
                      "type": "object",
                      "properties": {
                        "nodeName": {
                          "type": "string",
                          "description": "Unique node identifier",
                          "minLength": 1
                        },
                        "algorithmName": {
                          "type": "string",
                          "description": "Unique identifier representing a specific algorithm",
                          "minLength": 1,
                          "maxLength": 32,
                          "format": "algorithm-name"
                        },
                        "pipelineName": {
                          "type": "string",
                          "description": "Unique identifier representing a specific pipeline",
                          "minLength": 1,
                          "format": "pipeline-name"
                        },
                        "input": {
                          "type": "array",
                          "description": "The input for the algorithm",
                          "items": {},
                          "default": []
                        },
                        "ttl": {
                          "type": "integer",
                          "description": "Algorithm execution time to live in seconds. 0 to disable",
                          "minimum": 0,
                          "example": 0
                        },
                        "includeInResult": {
                          "type": "boolean"
                        },
                        "metrics": {
                          "type": "object",
                          "properties": {
                            "tensorboard": {
                              "type": "boolean",
                              "description": "Should tensorboard metrics be collected."
                            }
                          }
                        },
                        "retry": {
                          "type": "object",
                          "properties": {
                            "policy": {
                              "type": "string",
                              "default": "OnCrash",
                              "enum": [
                                "Never",
                                "Always",
                                "OnError",
                                "OnCrash"
                              ]
                            },
                            "limit": {
                              "type": "integer",
                              "minimum": 1,
                              "default": 3,
                              "example": 1
                            }
                          }
                        },
                        "batchOperation": {
                          "type": "string",
                          "enum": [
                            "indexed",
                            "cartesian"
                          ]
                        },
                        "stateType": {
                          "type": "string",
                          "enum": [
                            "stateless",
                            "stateful"
                          ]
                        }
                      },
                      "required": [
                        "nodeName"
                      ]
                    }
                  },
                  "flowInput": {
                    "type": "object",
                    "description": "input object"
                  },
                  "webhooks": {
                    "type": "object",
                    "properties": {
                      "progress": {
                        "type": "string",
                        "format": "url",
                        "minLength": 1,
                        "description": "url to activate upon progress",
                        "example": "http://my-url-to-progress"
                      },
                      "result": {
                        "type": "string",
                        "format": "url",
                        "minLength": 1,
                        "description": "url to activate upon result",
                        "example": "http://my-url-to-result"
                      }
                    },
                    "additionalProperties": false
                  },
                  "options": {
                    "default": {},
                    "type": "object",
                    "properties": {
                      "ttl": {
                        "type": "integer",
                        "description": "pipeline time to live in seconds",
                        "minimum": 1,
                        "default": 3600,
                        "example": 3600
                      },
                      "batchTolerance": {
                        "type": "integer",
                        "minimum": 0,
                        "maximum": 100,
                        "default": 80,
                        "example": 80
                      },
                      "concurrentPipelines": {
                        "type": "object",
                        "properties": {
                          "amount": {
                            "type": "integer",
                            "minimum": 1,
                            "maximum": 10000,
                            "example": 1
                          },
                          "rejectOnFailure": {
                            "type": "boolean",
                            "default": true
                          }
                        },
                        "additionalProperties": false
                      },
                      "progressVerbosityLevel": {
                        "type": "string",
                        "default": "info",
                        "example": "info",
                        "enum": [
                          "trace",
                          "debug",
                          "info",
                          "warn",
                          "error",
                          "critical"
                        ]
                      }
                    },
                    "description": "optional properties"
                  },
                  "priority": {
                    "default": 3,
                    "type": "integer",
                    "minimum": 1,
                    "maximum": 5,
                    "example": 3
                  },
                  "triggers": {
                    "type": "object",
                    "properties": {
                      "pipelines": {
                        "type": "array",
                        "description": "pipelines to activate upon result",
                        "items": {
                          "type": "string",
                          "minLength": 1
                        },
                        "uniqueItems": true
                      },
                      "cron": {
                        "type": "object",
                        "properties": {
                          "pattern": {
                            "type": "string",
                            "description": "cron job",
                            "minLength": 1,
                            "format": "cron"
                          },
                          "enabled": {
                            "type": "boolean",
                            "description": "enable or disable cron job",
                            "default": false
                          }
                        }
                      }
                    },
                    "additionalProperties": false
                  },
                  "tags": {
                    "type": "array",
                    "description": "Array of tags",
                    "items": {
                      "type": "string",
                      "description": "Unique identifier representing a specific tag",
                      "minLength": 1,
                      "maxLength": 32
                    }
                  },
                  "rootJobId": {
                    "type": "string",
                    "description": "the root job id of the current tree"
                  },
                  "streaming": {
                    "type": "object",
                    "description": "streaming options",
                    "properties": {
                      "defaultFlow": {
                        "type": "string",
                        "description": "the name of the default stream flow"
                      },
                      "flows": {
                        "type": "object",
<<<<<<< HEAD
                        "description": "define streaming flow in simple syntax",
                        "example": "node A stream to B and C, node B stream to D will be like \"A >> B&C , B >> D\""
=======
                        "description": "define streaming flow in simple syntax, if node A stream to B and C, node B stream to D will be like \"A >> B&C , B >> D",
                        "example": {
                          "main": "A >> B&C , B >> D",
                          "second": "A >> B >> C"
                        }
>>>>>>> 31e1c609
                      }
                    }
                  },
                  "edges": {
                    "type": "array",
                    "description": "edges define relation between nodes",
                    "items": {},
                    "example": [
                      {
                        "source": "A",
                        "target": "B"
                      }
                    ]
                  }
                },
                "required": [
                  "name"
                ]
              }
            }
          },
          "description": "an object representing all information needed for pipeline execution",
          "required": true
        },
        "responses": {
          "200": {
            "description": "action summery",
            "content": {
              "application/json": {
                "schema": {
                  "type": "object",
                  "properties": {
                    "name": {
                      "type": "string",
                      "description": "Unique identifier representing a specific pipeline",
                      "minLength": 1,
                      "format": "pipeline-name"
                    },
                    "kind": {
                      "type": "string",
                      "default": "batch",
                      "example": "batch",
                      "enum": [
                        "batch",
                        "stream"
                      ]
                    },
                    "experimentName": {
                      "type": "string",
                      "description": "experiment name",
                      "default": "main",
                      "minLength": 1,
                      "maxLength": 32,
                      "format": "experiment-name"
                    },
                    "description": {
                      "type": "string",
                      "description": "pipeline description"
                    },
                    "nodes": {
                      "type": "array",
                      "description": "Array of nodes",
                      "items": {
                        "type": "object",
                        "properties": {
                          "nodeName": {
                            "type": "string",
                            "description": "Unique node identifier",
                            "minLength": 1
                          },
                          "algorithmName": {
                            "type": "string",
                            "description": "Unique identifier representing a specific algorithm",
                            "minLength": 1,
                            "maxLength": 32,
                            "format": "algorithm-name"
                          },
                          "pipelineName": {
                            "type": "string",
                            "description": "Unique identifier representing a specific pipeline",
                            "minLength": 1,
                            "format": "pipeline-name"
                          },
                          "input": {
                            "type": "array",
                            "description": "The input for the algorithm",
                            "items": {},
                            "default": []
                          },
                          "ttl": {
                            "type": "integer",
                            "description": "Algorithm execution time to live in seconds. 0 to disable",
                            "minimum": 0,
                            "example": 0
                          },
                          "includeInResult": {
                            "type": "boolean"
                          },
                          "metrics": {
                            "type": "object",
                            "properties": {
                              "tensorboard": {
                                "type": "boolean",
                                "description": "Should tensorboard metrics be collected."
                              }
                            }
                          },
                          "retry": {
                            "type": "object",
                            "properties": {
                              "policy": {
                                "type": "string",
                                "default": "OnCrash",
                                "enum": [
                                  "Never",
                                  "Always",
                                  "OnError",
                                  "OnCrash"
                                ]
                              },
                              "limit": {
                                "type": "integer",
                                "minimum": 1,
                                "default": 3,
                                "example": 1
                              }
                            }
                          },
                          "batchOperation": {
                            "type": "string",
                            "enum": [
                              "indexed",
                              "cartesian"
                            ]
                          },
                          "stateType": {
                            "type": "string",
                            "enum": [
                              "stateless",
                              "stateful"
                            ]
                          }
                        },
                        "required": [
                          "nodeName"
                        ]
                      }
                    },
                    "flowInput": {
                      "type": "object",
                      "description": "input object"
                    },
                    "webhooks": {
                      "type": "object",
                      "properties": {
                        "progress": {
                          "type": "string",
                          "format": "url",
                          "minLength": 1,
                          "description": "url to activate upon progress",
                          "example": "http://my-url-to-progress"
                        },
                        "result": {
                          "type": "string",
                          "format": "url",
                          "minLength": 1,
                          "description": "url to activate upon result",
                          "example": "http://my-url-to-result"
                        }
                      },
                      "additionalProperties": false
                    },
                    "options": {
                      "default": {},
                      "type": "object",
                      "properties": {
                        "ttl": {
                          "type": "integer",
                          "description": "pipeline time to live in seconds",
                          "minimum": 1,
                          "default": 3600,
                          "example": 3600
                        },
                        "batchTolerance": {
                          "type": "integer",
                          "minimum": 0,
                          "maximum": 100,
                          "default": 80,
                          "example": 80
                        },
                        "concurrentPipelines": {
                          "type": "object",
                          "properties": {
                            "amount": {
                              "type": "integer",
                              "minimum": 1,
                              "maximum": 10000,
                              "example": 1
                            },
                            "rejectOnFailure": {
                              "type": "boolean",
                              "default": true
                            }
                          },
                          "additionalProperties": false
                        },
                        "progressVerbosityLevel": {
                          "type": "string",
                          "default": "info",
                          "example": "info",
                          "enum": [
                            "trace",
                            "debug",
                            "info",
                            "warn",
                            "error",
                            "critical"
                          ]
                        }
                      },
                      "description": "optional properties"
                    },
                    "priority": {
                      "default": 3,
                      "type": "integer",
                      "minimum": 1,
                      "maximum": 5,
                      "example": 3
                    },
                    "triggers": {
                      "type": "object",
                      "properties": {
                        "pipelines": {
                          "type": "array",
                          "description": "pipelines to activate upon result",
                          "items": {
                            "type": "string",
                            "minLength": 1
                          },
                          "uniqueItems": true
                        },
                        "cron": {
                          "type": "object",
                          "properties": {
                            "pattern": {
                              "type": "string",
                              "description": "cron job",
                              "minLength": 1,
                              "format": "cron"
                            },
                            "enabled": {
                              "type": "boolean",
                              "description": "enable or disable cron job",
                              "default": false
                            }
                          }
                        }
                      },
                      "additionalProperties": false
                    },
                    "tags": {
                      "type": "array",
                      "description": "Array of tags",
                      "items": {
                        "type": "string",
                        "description": "Unique identifier representing a specific tag",
                        "minLength": 1,
                        "maxLength": 32
                      }
                    },
                    "rootJobId": {
                      "type": "string",
                      "description": "the root job id of the current tree"
                    },
                    "streaming": {
                      "type": "object",
                      "description": "streaming options",
                      "properties": {
                        "defaultFlow": {
                          "type": "string",
                          "description": "the name of the default stream flow"
                        },
                        "flows": {
                          "type": "object",
<<<<<<< HEAD
                          "description": "define streaming flow in simple syntax",
                          "example": "node A stream to B and C, node B stream to D will be like \"A >> B&C , B >> D\""
=======
                          "description": "define streaming flow in simple syntax, if node A stream to B and C, node B stream to D will be like \"A >> B&C , B >> D",
                          "example": {
                            "main": "A >> B&C , B >> D",
                            "second": "A >> B >> C"
                          }
>>>>>>> 31e1c609
                        }
                      }
                    },
                    "edges": {
                      "type": "array",
                      "description": "edges define relation between nodes",
                      "items": {},
                      "example": [
                        {
                          "source": "A",
                          "target": "B"
                        }
                      ]
                    }
                  },
                  "required": [
                    "name"
                  ]
                }
              }
            }
          },
          "404": {
            "description": "pipeline Not Found",
            "content": {
              "application/json": {
                "schema": {
                  "type": "object",
                  "properties": {
                    "code": {
                      "type": "integer",
                      "format": "int32"
                    },
                    "message": {
                      "type": "string"
                    }
                  }
                }
              }
            }
          },
          "default": {
            "description": "Unexpected error",
            "content": {
              "application/json": {
                "schema": {
                  "type": "object",
                  "properties": {
                    "code": {
                      "type": "integer",
                      "format": "int32"
                    },
                    "message": {
                      "type": "string"
                    }
                  }
                }
              }
            }
          }
        }
      }
    },
    "/webhooks/status/{jobId}": {
      "get": {
        "tags": [
          "Webhooks"
        ],
        "summary": "Webhook status",
        "description": "Returns a webhook status for specific pipeline",
        "parameters": [
          {
            "name": "jobId",
            "in": "path",
            "description": "Unique identifier representing pipeline execution",
            "required": true,
            "schema": {
              "type": "string"
            }
          }
        ],
        "responses": {
          "200": {
            "description": "pipeline result",
            "content": {
              "application/json": {
                "schema": {
                  "type": "object",
                  "properties": {
                    "timestamp": {
                      "type": "string"
                    },
                    "url": {
                      "type": "string"
                    },
                    "pipelineStatus": {
                      "type": "string"
                    },
                    "responseStatus": {
                      "type": "string"
                    },
                    "httpResponse": {
                      "type": "object",
                      "properties": {
                        "statusCode": {
                          "type": "string"
                        },
                        "statusMessage": {
                          "type": "string"
                        }
                      }
                    },
                    "status": {
                      "type": "string"
                    }
                  }
                }
              }
            }
          },
          "400": {
            "description": "bad request",
            "content": {
              "application/json": {
                "schema": {
                  "type": "object",
                  "properties": {
                    "code": {
                      "type": "integer",
                      "format": "int32"
                    },
                    "message": {
                      "type": "string"
                    }
                  }
                }
              }
            }
          },
          "404": {
            "description": "jobId Not Found",
            "content": {
              "application/json": {
                "schema": {
                  "type": "object",
                  "properties": {
                    "code": {
                      "type": "integer",
                      "format": "int32"
                    },
                    "message": {
                      "type": "string"
                    }
                  }
                }
              }
            }
          },
          "default": {
            "description": "Unexpected error",
            "content": {
              "application/json": {
                "schema": {
                  "type": "object",
                  "properties": {
                    "code": {
                      "type": "integer",
                      "format": "int32"
                    },
                    "message": {
                      "type": "string"
                    }
                  }
                }
              }
            }
          }
        }
      }
    },
    "/webhooks/results/{jobId}": {
      "get": {
        "tags": [
          "Webhooks"
        ],
        "summary": "Webhook result",
        "description": "Returns a webhook result for specific pipeline",
        "parameters": [
          {
            "name": "jobId",
            "in": "path",
            "description": "Unique identifier representing pipeline execution",
            "required": true,
            "schema": {
              "type": "string"
            }
          }
        ],
        "responses": {
          "200": {
            "description": "action summery",
            "content": {
              "application/json": {
                "schema": {
                  "type": "object",
                  "properties": {
                    "timestamp": {
                      "type": "string"
                    },
                    "url": {
                      "type": "string"
                    },
                    "pipelineStatus": {
                      "type": "string"
                    },
                    "responseStatus": {
                      "type": "string"
                    },
                    "httpResponse": {
                      "type": "object",
                      "properties": {
                        "statusCode": {
                          "type": "string"
                        },
                        "statusMessage": {
                          "type": "string"
                        }
                      }
                    },
                    "status": {
                      "type": "string"
                    }
                  }
                }
              }
            }
          },
          "400": {
            "description": "bad request",
            "content": {
              "application/json": {
                "schema": {
                  "type": "object",
                  "properties": {
                    "code": {
                      "type": "integer",
                      "format": "int32"
                    },
                    "message": {
                      "type": "string"
                    }
                  }
                }
              }
            }
          },
          "404": {
            "description": "webhook Not Found",
            "content": {
              "application/json": {
                "schema": {
                  "type": "object",
                  "properties": {
                    "code": {
                      "type": "integer",
                      "format": "int32"
                    },
                    "message": {
                      "type": "string"
                    }
                  }
                }
              }
            }
          },
          "default": {
            "description": "Unexpected error",
            "content": {
              "application/json": {
                "schema": {
                  "type": "object",
                  "properties": {
                    "code": {
                      "type": "integer",
                      "format": "int32"
                    },
                    "message": {
                      "type": "string"
                    }
                  }
                }
              }
            }
          }
        }
      }
    },
    "/webhooks/list/{jobId}": {
      "get": {
        "tags": [
          "Webhooks"
        ],
        "summary": "Webhook list",
        "description": "Returns all webhooks for specific pipeline",
        "parameters": [
          {
            "name": "jobId",
            "in": "path",
            "description": "Unique identifier representing pipeline execution",
            "required": true,
            "schema": {
              "type": "string"
            }
          }
        ],
        "responses": {
          "200": {
            "description": "pipeline result",
            "content": {
              "application/json": {
                "schema": {
                  "type": "object",
                  "properties": {
                    "timestamp": {
                      "type": "string"
                    },
                    "url": {
                      "type": "string"
                    },
                    "pipelineStatus": {
                      "type": "string"
                    },
                    "responseStatus": {
                      "type": "string"
                    },
                    "httpResponse": {
                      "type": "object",
                      "properties": {
                        "statusCode": {
                          "type": "string"
                        },
                        "statusMessage": {
                          "type": "string"
                        }
                      }
                    },
                    "status": {
                      "type": "string"
                    }
                  }
                }
              }
            }
          },
          "400": {
            "description": "bad request",
            "content": {
              "application/json": {
                "schema": {
                  "type": "object",
                  "properties": {
                    "code": {
                      "type": "integer",
                      "format": "int32"
                    },
                    "message": {
                      "type": "string"
                    }
                  }
                }
              }
            }
          },
          "404": {
            "description": "webhook Not Found",
            "content": {
              "application/json": {
                "schema": {
                  "type": "object",
                  "properties": {
                    "code": {
                      "type": "integer",
                      "format": "int32"
                    },
                    "message": {
                      "type": "string"
                    }
                  }
                }
              }
            }
          },
          "default": {
            "description": "Unexpected error",
            "content": {
              "application/json": {
                "schema": {
                  "type": "object",
                  "properties": {
                    "code": {
                      "type": "integer",
                      "format": "int32"
                    },
                    "message": {
                      "type": "string"
                    }
                  }
                }
              }
            }
          }
        }
      }
    },
    "/boards/tensors": {
      "post": {
        "tags": [
          "Boards"
        ],
        "summary": "Start board",
        "description": "start board",
        "requestBody": {
          "content": {
            "application/json": {
              "schema": {
                "type": "object",
                "properties": {
                  "pipelineName": {
                    "type": "string",
                    "description": "Unique identifier representing a specific pipeline",
                    "minLength": 1,
                    "format": "pipeline-name"
                  },
                  "nodeName": {
                    "type": "string"
                  },
                  "jobId": {
                    "type": "string"
                  },
                  "taskId": {
                    "type": "string"
                  }
                }
              }
            }
          },
          "required": true
        },
        "responses": {
          "200": {
            "description": "start board response",
            "content": {
              "application/json": {
                "schema": {
                  "type": "object",
                  "properties": {
                    "id": {
                      "type": "string"
                    },
                    "message": {
                      "type": "string"
                    }
                  },
                  "required": [
                    "id"
                  ]
                }
              }
            }
          },
          "400": {
            "description": "bad request",
            "content": {
              "application/json": {
                "schema": {
                  "type": "object",
                  "properties": {
                    "code": {
                      "type": "integer",
                      "format": "int32"
                    },
                    "message": {
                      "type": "string"
                    }
                  }
                }
              }
            }
          },
          "default": {
            "description": "Unexpected error",
            "content": {
              "application/json": {
                "schema": {
                  "type": "object",
                  "properties": {
                    "code": {
                      "type": "integer",
                      "format": "int32"
                    },
                    "message": {
                      "type": "string"
                    }
                  }
                }
              }
            }
          }
        }
      }
    },
    "/boards/tensors/{id}": {
      "get": {
        "tags": [
          "Boards"
        ],
        "summary": "Board details",
        "description": "Board details",
        "parameters": [
          {
            "name": "id",
            "in": "path",
            "description": "Unique identifier representing board",
            "required": true,
            "schema": {
              "type": "string"
            }
          }
        ],
        "responses": {
          "200": {
            "description": "get board response",
            "content": {
              "application/json": {
                "schema": {
                  "type": "object",
                  "properties": {
                    "id": {
                      "type": "string"
                    },
                    "status": {
                      "type": "string"
                    },
                    "relativeUrl": {
                      "type": "string"
                    }
                  }
                }
              }
            }
          },
          "400": {
            "description": "bad request",
            "content": {
              "application/json": {
                "schema": {
                  "type": "object",
                  "properties": {
                    "code": {
                      "type": "integer",
                      "format": "int32"
                    },
                    "message": {
                      "type": "string"
                    }
                  }
                }
              }
            }
          },
          "404": {
            "description": "board Not Found",
            "content": {
              "application/json": {
                "schema": {
                  "type": "object",
                  "properties": {
                    "code": {
                      "type": "integer",
                      "format": "int32"
                    },
                    "message": {
                      "type": "string"
                    }
                  }
                }
              }
            }
          },
          "default": {
            "description": "Unexpected error",
            "content": {
              "application/json": {
                "schema": {
                  "type": "object",
                  "properties": {
                    "code": {
                      "type": "integer",
                      "format": "int32"
                    },
                    "message": {
                      "type": "string"
                    }
                  }
                }
              }
            }
          }
        }
      },
      "delete": {
        "tags": [
          "Boards"
        ],
        "summary": "Stop board",
        "description": "Stop board",
        "parameters": [
          {
            "name": "id",
            "in": "path",
            "description": "Unique identifier representing board",
            "required": true,
            "schema": {
              "type": "string"
            }
          }
        ],
        "responses": {
          "200": {
            "description": "delete board response",
            "content": {
              "application/json": {
                "schema": {
                  "type": "object",
                  "properties": {
                    "message": {
                      "type": "string"
                    }
                  }
                }
              }
            }
          },
          "400": {
            "description": "bad request",
            "content": {
              "application/json": {
                "schema": {
                  "type": "object",
                  "properties": {
                    "code": {
                      "type": "integer",
                      "format": "int32"
                    },
                    "message": {
                      "type": "string"
                    }
                  }
                }
              }
            }
          },
          "404": {
            "description": "board Not Found",
            "content": {
              "application/json": {
                "schema": {
                  "type": "object",
                  "properties": {
                    "code": {
                      "type": "integer",
                      "format": "int32"
                    },
                    "message": {
                      "type": "string"
                    }
                  }
                }
              }
            }
          },
          "default": {
            "description": "Unexpected error",
            "content": {
              "application/json": {
                "schema": {
                  "type": "object",
                  "properties": {
                    "code": {
                      "type": "integer",
                      "format": "int32"
                    },
                    "message": {
                      "type": "string"
                    }
                  }
                }
              }
            }
          }
        }
      }
    },
    "/boards/tensors/": {
      "get": {
        "tags": [
          "Boards"
        ],
        "summary": "Board list",
        "description": "Board list",
        "responses": {
          "200": {
            "description": "start board response",
            "content": {
              "application/json": {
                "schema": {
                  "type": "array",
                  "description": "Array of boards",
                  "items": {
                    "type": "object",
                    "properties": {
                      "id": {
                        "type": "string"
                      },
                      "status": {
                        "type": "string"
                      },
                      "relativeUrl": {
                        "type": "string"
                      }
                    }
                  }
                }
              }
            }
          },
          "400": {
            "description": "bad request",
            "content": {
              "application/json": {
                "schema": {
                  "type": "object",
                  "properties": {
                    "code": {
                      "type": "integer",
                      "format": "int32"
                    },
                    "message": {
                      "type": "string"
                    }
                  }
                }
              }
            }
          },
          "default": {
            "description": "Unexpected error",
            "content": {
              "application/json": {
                "schema": {
                  "type": "object",
                  "properties": {
                    "code": {
                      "type": "integer",
                      "format": "int32"
                    },
                    "message": {
                      "type": "string"
                    }
                  }
                }
              }
            }
          }
        }
      }
    },
    "/builds/status/{buildId}": {
      "get": {
        "tags": [
          "Builds"
        ],
        "summary": "Get build status",
        "description": "returns the build status by specific build id",
        "parameters": [
          {
            "name": "buildId",
            "in": "path",
            "description": "Unique identifier representing build for algorithm",
            "required": true,
            "schema": {
              "type": "string"
            }
          }
        ],
        "responses": {
          "200": {
            "description": "algorithm apply response",
            "content": {
              "application/json": {
                "schema": {
                  "type": "object",
                  "properties": {
                    "message": {
                      "type": "string"
                    }
                  }
                }
              }
            }
          },
          "400": {
            "description": "bad request",
            "content": {
              "application/json": {
                "schema": {
                  "type": "object",
                  "properties": {
                    "code": {
                      "type": "integer",
                      "format": "int32"
                    },
                    "message": {
                      "type": "string"
                    }
                  }
                }
              }
            }
          },
          "404": {
            "description": "build Not Found",
            "content": {
              "application/json": {
                "schema": {
                  "type": "object",
                  "properties": {
                    "code": {
                      "type": "integer",
                      "format": "int32"
                    },
                    "message": {
                      "type": "string"
                    }
                  }
                }
              }
            }
          },
          "default": {
            "description": "Unexpected error",
            "content": {
              "application/json": {
                "schema": {
                  "type": "object",
                  "properties": {
                    "code": {
                      "type": "integer",
                      "format": "int32"
                    },
                    "message": {
                      "type": "string"
                    }
                  }
                }
              }
            }
          }
        }
      }
    },
    "/builds/list/{name}": {
      "get": {
        "tags": [
          "Builds"
        ],
        "summary": "Get build list",
        "description": "returns all builds that related to algorithm",
        "parameters": [
          {
            "name": "name",
            "in": "path",
            "description": "algorithm name",
            "required": true,
            "schema": {
              "type": "string"
            }
          },
          {
            "name": "sort",
            "in": "query",
            "description": "sort by asc or desc",
            "schema": {
              "type": "string"
            }
          },
          {
            "name": "order",
            "in": "query",
            "description": "order by",
            "schema": {
              "type": "string"
            }
          },
          {
            "name": "limit",
            "in": "query",
            "description": "limit",
            "schema": {
              "type": "integer"
            }
          }
        ],
        "responses": {
          "200": {
            "description": "algorithm apply list response",
            "content": {
              "application/json": {
                "schema": {
                  "items": {
                    "type": "object",
                    "properties": {
                      "message": {
                        "type": "string"
                      }
                    }
                  }
                }
              }
            }
          },
          "400": {
            "description": "bad request",
            "content": {
              "application/json": {
                "schema": {
                  "type": "object",
                  "properties": {
                    "code": {
                      "type": "integer",
                      "format": "int32"
                    },
                    "message": {
                      "type": "string"
                    }
                  }
                }
              }
            }
          },
          "404": {
            "description": "build Not Found",
            "content": {
              "application/json": {
                "schema": {
                  "type": "object",
                  "properties": {
                    "code": {
                      "type": "integer",
                      "format": "int32"
                    },
                    "message": {
                      "type": "string"
                    }
                  }
                }
              }
            }
          },
          "default": {
            "description": "Unexpected error",
            "content": {
              "application/json": {
                "schema": {
                  "type": "object",
                  "properties": {
                    "code": {
                      "type": "integer",
                      "format": "int32"
                    },
                    "message": {
                      "type": "string"
                    }
                  }
                }
              }
            }
          }
        }
      }
    },
    "/builds/stop": {
      "post": {
        "tags": [
          "Builds"
        ],
        "summary": "Stop build",
        "description": "stop build",
        "requestBody": {
          "content": {
            "application/json": {
              "schema": {
                "type": "object",
                "properties": {
                  "buildId": {
                    "type": "string",
                    "description": "Unique identifier representing build id"
                  }
                },
                "required": [
                  "buildId"
                ]
              }
            }
          },
          "required": true
        },
        "responses": {
          "200": {
            "description": "stop build response",
            "content": {
              "application/json": {
                "schema": {
                  "type": "object",
                  "properties": {
                    "message": {
                      "type": "string"
                    }
                  }
                }
              }
            }
          },
          "400": {
            "description": "bad request",
            "content": {
              "application/json": {
                "schema": {
                  "type": "object",
                  "properties": {
                    "code": {
                      "type": "integer",
                      "format": "int32"
                    },
                    "message": {
                      "type": "string"
                    }
                  }
                }
              }
            }
          },
          "404": {
            "description": "build Not Found",
            "content": {
              "application/json": {
                "schema": {
                  "type": "object",
                  "properties": {
                    "code": {
                      "type": "integer",
                      "format": "int32"
                    },
                    "message": {
                      "type": "string"
                    }
                  }
                }
              }
            }
          },
          "default": {
            "description": "Unexpected error",
            "content": {
              "application/json": {
                "schema": {
                  "type": "object",
                  "properties": {
                    "code": {
                      "type": "integer",
                      "format": "int32"
                    },
                    "message": {
                      "type": "string"
                    }
                  }
                }
              }
            }
          }
        }
      }
    },
    "/builds/rerun": {
      "post": {
        "tags": [
          "Builds"
        ],
        "summary": "Rerun build",
        "description": "rerun build",
        "requestBody": {
          "content": {
            "application/json": {
              "schema": {
                "type": "object",
                "properties": {
                  "buildId": {
                    "type": "string",
                    "description": "Unique identifier representing build id"
                  }
                },
                "required": [
                  "buildId"
                ]
              }
            }
          },
          "required": true
        },
        "responses": {
          "200": {
            "description": "stop build response",
            "content": {
              "application/json": {
                "schema": {
                  "type": "object",
                  "properties": {
                    "message": {
                      "type": "string"
                    }
                  }
                }
              }
            }
          },
          "400": {
            "description": "bad request",
            "content": {
              "application/json": {
                "schema": {
                  "type": "object",
                  "properties": {
                    "code": {
                      "type": "integer",
                      "format": "int32"
                    },
                    "message": {
                      "type": "string"
                    }
                  }
                }
              }
            }
          },
          "404": {
            "description": "build Not Found",
            "content": {
              "application/json": {
                "schema": {
                  "type": "object",
                  "properties": {
                    "code": {
                      "type": "integer",
                      "format": "int32"
                    },
                    "message": {
                      "type": "string"
                    }
                  }
                }
              }
            }
          },
          "default": {
            "description": "Unexpected error",
            "content": {
              "application/json": {
                "schema": {
                  "type": "object",
                  "properties": {
                    "code": {
                      "type": "integer",
                      "format": "int32"
                    },
                    "message": {
                      "type": "string"
                    }
                  }
                }
              }
            }
          }
        }
      }
    },
    "/builds/webhook/github": {
      "post": {
        "tags": [
          "Builds"
        ],
        "summary": "Insert webhook for automating build after push",
        "description": "webhook for automating  build algorithm directly from github",
        "requestBody": {
          "content": {
            "application/x-www-from-urlencoded": {
              "schema": {
                "type": "object",
                "properties": {
                  "github": {
                    "type": "object",
                    "description": "github object which received after push for more information https://developer.github.com/webhooks/"
                  }
                }
              }
            }
          },
          "description": "github webhook data",
          "required": true
        },
        "responses": {
          "201": {
            "description": "webhook created",
            "content": {
              "application/json": {
                "schema": {
                  "type": "object",
                  "properties": {
                    "message": {
                      "type": "string"
                    }
                  }
                }
              }
            }
          },
          "400": {
            "description": "bad request",
            "content": {
              "application/json": {
                "schema": {
                  "type": "object",
                  "properties": {
                    "code": {
                      "type": "integer",
                      "format": "int32"
                    },
                    "message": {
                      "type": "string"
                    }
                  }
                }
              }
            }
          },
          "default": {
            "description": "Unexpected error",
            "content": {
              "application/json": {
                "schema": {
                  "type": "object",
                  "properties": {
                    "code": {
                      "type": "integer",
                      "format": "int32"
                    },
                    "message": {
                      "type": "string"
                    }
                  }
                }
              }
            }
          }
        }
      }
    },
    "/builds/webhook/gitlab": {
      "post": {
        "tags": [
          "Builds"
        ],
        "summary": "Insert webhook for automating build after push",
        "description": "webhook for automating  build algorithm directly from gitlab",
        "requestBody": {
          "content": {
            "application/json": {
              "schema": {
                "type": "object",
                "properties": {
                  "gitlab": {
                    "type": "object",
                    "description": "gitlab object which received after push for more information https://docs.gitlab.com/ee/user/project/integrations/webhooks.html"
                  }
                }
              }
            }
          },
          "description": "gitlab webhook data",
          "required": true
        },
        "responses": {
          "201": {
            "description": "webhook created",
            "content": {
              "application/json": {
                "schema": {
                  "type": "object",
                  "properties": {
                    "message": {
                      "type": "string"
                    }
                  }
                }
              }
            }
          },
          "400": {
            "description": "bad request",
            "content": {
              "application/json": {
                "schema": {
                  "type": "object",
                  "properties": {
                    "code": {
                      "type": "integer",
                      "format": "int32"
                    },
                    "message": {
                      "type": "string"
                    }
                  }
                }
              }
            }
          },
          "default": {
            "description": "Unexpected error",
            "content": {
              "application/json": {
                "schema": {
                  "type": "object",
                  "properties": {
                    "code": {
                      "type": "integer",
                      "format": "int32"
                    },
                    "message": {
                      "type": "string"
                    }
                  }
                }
              }
            }
          }
        }
      }
    },
    "/readme/algorithms/{name}": {
      "get": {
        "tags": [
          "Algorithm Readme"
        ],
        "summary": "Get stored readme by name",
        "description": "Get stored readme by name",
        "parameters": [
          {
            "name": "name",
            "in": "path",
            "description": "algorithm name",
            "required": true,
            "schema": {
              "type": "string"
            }
          }
        ],
        "responses": {
          "200": {
            "description": "action summery",
            "content": {
              "application/json": {
                "schema": {
                  "type": "object",
                  "properties": {
                    "message": {
                      "type": "string"
                    }
                  }
                }
              }
            }
          },
          "default": {
            "description": "Unexpected error",
            "content": {
              "application/json": {
                "schema": {
                  "type": "object",
                  "properties": {
                    "code": {
                      "type": "integer",
                      "format": "int32"
                    },
                    "message": {
                      "type": "string"
                    }
                  }
                }
              }
            }
          }
        }
      },
      "post": {
        "tags": [
          "Algorithm Readme"
        ],
        "summary": "Insert new readme to algorithm",
        "description": "Insert new algorithm to store if not exists",
        "parameters": [
          {
            "name": "name",
            "in": "path",
            "description": "algorithm name",
            "required": true,
            "schema": {
              "type": "string"
            }
          }
        ],
        "requestBody": {
          "content": {
            "multipart/form-data": {
              "schema": {
                "type": "object",
                "properties": {
                  "README.md": {
                    "type": "string",
                    "format": "binary",
                    "description": "the readme.md file name of the file must be README.md"
                  }
                }
              }
            }
          },
          "description": "algorithm readme to be added to the store",
          "required": true
        },
        "responses": {
          "201": {
            "description": "algorithm created",
            "content": {
              "application/json": {
                "schema": {
                  "type": "object",
                  "properties": {
                    "message": {
                      "type": "string"
                    }
                  }
                }
              }
            }
          },
          "400": {
            "description": "bad request",
            "content": {
              "application/json": {
                "schema": {
                  "type": "object",
                  "properties": {
                    "message": {
                      "type": "string"
                    }
                  }
                }
              }
            }
          },
          "409": {
            "description": "algorithm conflict",
            "content": {
              "application/json": {
                "schema": {
                  "type": "object",
                  "properties": {
                    "message": {
                      "type": "string"
                    }
                  }
                }
              }
            }
          },
          "default": {
            "description": "Unexpected error",
            "content": {
              "application/json": {
                "schema": {
                  "type": "object",
                  "properties": {
                    "code": {
                      "type": "integer",
                      "format": "int32"
                    },
                    "message": {
                      "type": "string"
                    }
                  }
                }
              }
            }
          }
        }
      },
      "put": {
        "tags": [
          "Algorithm Readme"
        ],
        "summary": "Update readme to algorithm",
        "description": "Update algorithm's store if not exists",
        "parameters": [
          {
            "name": "name",
            "in": "path",
            "description": "algorithm name",
            "required": true,
            "schema": {
              "type": "string"
            }
          }
        ],
        "requestBody": {
          "content": {
            "multipart/form-data": {
              "schema": {
                "type": "object",
                "properties": {
                  "README.md": {
                    "type": "string",
                    "format": "binary",
                    "description": "the readme.md file name of the file must be README.md"
                  }
                }
              }
            }
          },
          "description": "algorithm readme to be added to the store",
          "required": true
        },
        "responses": {
          "201": {
            "description": "algorithm readme updated",
            "content": {
              "application/json": {
                "schema": {
                  "type": "object",
                  "properties": {
                    "message": {
                      "type": "string"
                    }
                  }
                }
              }
            }
          },
          "400": {
            "description": "bad request",
            "content": {
              "application/json": {
                "schema": {
                  "type": "object",
                  "properties": {
                    "message": {
                      "type": "string"
                    }
                  }
                }
              }
            }
          },
          "409": {
            "description": "algorithm conflict",
            "content": {
              "application/json": {
                "schema": {
                  "type": "object",
                  "properties": {
                    "message": {
                      "type": "string"
                    }
                  }
                }
              }
            }
          },
          "default": {
            "description": "Unexpected error",
            "content": {
              "application/json": {
                "schema": {
                  "type": "object",
                  "properties": {
                    "code": {
                      "type": "integer",
                      "format": "int32"
                    },
                    "message": {
                      "type": "string"
                    }
                  }
                }
              }
            }
          }
        }
      },
      "delete": {
        "tags": [
          "Algorithm Readme"
        ],
        "summary": "Delete algorithm",
        "description": "Delete existing algorithm from store",
        "parameters": [
          {
            "name": "name",
            "in": "path",
            "description": "algorithm name to get from the store",
            "required": true,
            "schema": {
              "type": "string"
            }
          }
        ],
        "responses": {
          "200": {
            "description": "action summery",
            "content": {
              "application/json": {
                "schema": {
                  "type": "object",
                  "properties": {
                    "message": {
                      "type": "string"
                    }
                  }
                }
              }
            }
          },
          "400": {
            "description": "bad request",
            "content": {
              "application/json": {
                "schema": {
                  "type": "object",
                  "properties": {
                    "code": {
                      "type": "integer",
                      "format": "int32"
                    },
                    "message": {
                      "type": "string"
                    }
                  }
                }
              }
            }
          },
          "404": {
            "description": "algorithm Not Found",
            "content": {
              "application/json": {
                "schema": {
                  "type": "object",
                  "properties": {
                    "code": {
                      "type": "integer",
                      "format": "int32"
                    },
                    "message": {
                      "type": "string"
                    }
                  }
                }
              }
            }
          },
          "default": {
            "description": "Unexpected error",
            "content": {
              "application/json": {
                "schema": {
                  "type": "object",
                  "properties": {
                    "code": {
                      "type": "integer",
                      "format": "int32"
                    },
                    "message": {
                      "type": "string"
                    }
                  }
                }
              }
            }
          }
        }
      }
    },
    "/readme/pipelines/{name}": {
      "get": {
        "tags": [
          "Pipeline Readme"
        ],
        "summary": "Get stored readme by name",
        "description": "Get stored readme by name",
        "parameters": [
          {
            "name": "name",
            "in": "path",
            "description": "pipelines name",
            "required": true,
            "schema": {
              "type": "string"
            }
          }
        ],
        "responses": {
          "200": {
            "description": "action summery",
            "content": {
              "application/json": {
                "schema": {
                  "type": "object",
                  "properties": {
                    "message": {
                      "type": "string"
                    }
                  }
                }
              }
            }
          },
          "default": {
            "description": "Unexpected error",
            "content": {
              "application/json": {
                "schema": {
                  "type": "object",
                  "properties": {
                    "code": {
                      "type": "integer",
                      "format": "int32"
                    },
                    "message": {
                      "type": "string"
                    }
                  }
                }
              }
            }
          }
        }
      },
      "post": {
        "tags": [
          "Pipeline Readme"
        ],
        "summary": "Insert new readme to pipelines",
        "description": "Insert new pipeline to store if not exists",
        "parameters": [
          {
            "name": "name",
            "in": "path",
            "description": "pipeline name",
            "required": true,
            "schema": {
              "type": "string"
            }
          }
        ],
        "requestBody": {
          "content": {
            "multipart/form-data": {
              "schema": {
                "type": "object",
                "properties": {
                  "README.md": {
                    "type": "string",
                    "format": "binary",
                    "description": "the readme.md file name of the file must be README.md"
                  }
                }
              }
            }
          },
          "description": "pipeline readme to be added to the store",
          "required": true
        },
        "responses": {
          "201": {
            "description": "pipeline created",
            "content": {
              "application/json": {
                "schema": {
                  "type": "object",
                  "properties": {
                    "message": {
                      "type": "string"
                    }
                  }
                }
              }
            }
          },
          "400": {
            "description": "bad request",
            "content": {
              "application/json": {
                "schema": {
                  "type": "object",
                  "properties": {
                    "message": {
                      "type": "string"
                    }
                  }
                }
              }
            }
          },
          "409": {
            "description": "pipeline conflict",
            "content": {
              "application/json": {
                "schema": {
                  "type": "object",
                  "properties": {
                    "message": {
                      "type": "string"
                    }
                  }
                }
              }
            }
          },
          "default": {
            "description": "Unexpected error",
            "content": {
              "application/json": {
                "schema": {
                  "type": "object",
                  "properties": {
                    "code": {
                      "type": "integer",
                      "format": "int32"
                    },
                    "message": {
                      "type": "string"
                    }
                  }
                }
              }
            }
          }
        }
      },
      "put": {
        "tags": [
          "Pipeline Readme"
        ],
        "summary": "Update readme to pipeline",
        "description": "Update pipeline's store if not exists",
        "parameters": [
          {
            "name": "name",
            "in": "path",
            "description": "pipeline name",
            "required": true,
            "schema": {
              "type": "string"
            }
          }
        ],
        "requestBody": {
          "content": {
            "multipart/form-data": {
              "schema": {
                "type": "object",
                "properties": {
                  "README.md": {
                    "type": "string",
                    "format": "binary",
                    "description": "the readme.md file name of the file must be README.md"
                  }
                }
              }
            }
          },
          "description": "pipeline readme to be added to the store",
          "required": true
        },
        "responses": {
          "201": {
            "description": "pipeline readme updated",
            "content": {
              "application/json": {
                "schema": {
                  "type": "object",
                  "properties": {
                    "message": {
                      "type": "string"
                    }
                  }
                }
              }
            }
          },
          "400": {
            "description": "bad request",
            "content": {
              "application/json": {
                "schema": {
                  "type": "object",
                  "properties": {
                    "message": {
                      "type": "string"
                    }
                  }
                }
              }
            }
          },
          "409": {
            "description": "pipeline conflict",
            "content": {
              "application/json": {
                "schema": {
                  "type": "object",
                  "properties": {
                    "message": {
                      "type": "string"
                    }
                  }
                }
              }
            }
          },
          "default": {
            "description": "Unexpected error",
            "content": {
              "application/json": {
                "schema": {
                  "type": "object",
                  "properties": {
                    "code": {
                      "type": "integer",
                      "format": "int32"
                    },
                    "message": {
                      "type": "string"
                    }
                  }
                }
              }
            }
          }
        }
      },
      "delete": {
        "tags": [
          "Pipeline Readme"
        ],
        "summary": "Delete pipeline",
        "description": "Delete existing pipeline from store",
        "parameters": [
          {
            "name": "name",
            "in": "path",
            "description": "pipeline name to get from the store",
            "required": true,
            "schema": {
              "type": "string"
            }
          }
        ],
        "responses": {
          "200": {
            "description": "action summery",
            "content": {
              "application/json": {
                "schema": {
                  "type": "object",
                  "properties": {
                    "message": {
                      "type": "string"
                    }
                  }
                }
              }
            }
          },
          "400": {
            "description": "bad request",
            "content": {
              "application/json": {
                "schema": {
                  "type": "object",
                  "properties": {
                    "code": {
                      "type": "integer",
                      "format": "int32"
                    },
                    "message": {
                      "type": "string"
                    }
                  }
                }
              }
            }
          },
          "404": {
            "description": "pipeline Not Found",
            "content": {
              "application/json": {
                "schema": {
                  "type": "object",
                  "properties": {
                    "code": {
                      "type": "integer",
                      "format": "int32"
                    },
                    "message": {
                      "type": "string"
                    }
                  }
                }
              }
            }
          },
          "default": {
            "description": "Unexpected error",
            "content": {
              "application/json": {
                "schema": {
                  "type": "object",
                  "properties": {
                    "code": {
                      "type": "integer",
                      "format": "int32"
                    },
                    "message": {
                      "type": "string"
                    }
                  }
                }
              }
            }
          }
        }
      }
    },
    "/versions/algorithms/{name}": {
      "get": {
        "tags": [
          "Versions"
        ],
        "summary": "Get algorithm versions",
        "description": "returns list of algorithm versions.",
        "parameters": [
          {
            "name": "name",
            "in": "path",
            "description": "algorithm name",
            "required": true,
            "schema": {
              "type": "string",
              "description": "Unique identifier representing a specific algorithm",
              "minLength": 1,
              "maxLength": 32,
              "format": "algorithm-name"
            }
          },
          {
            "name": "sort",
            "in": "query",
            "description": "sort by asc or desc",
            "schema": {
              "type": "string"
            }
          },
          {
            "name": "order",
            "in": "query",
            "description": "order by",
            "schema": {
              "type": "string"
            }
          },
          {
            "name": "limit",
            "in": "query",
            "description": "limit",
            "schema": {
              "type": "integer"
            }
          }
        ],
        "responses": {
          "200": {
            "description": "action summery",
            "content": {
              "application/json": {
                "schema": {
                  "type": "array",
                  "items": {
                    "type": "object",
                    "properties": {
                      "name": {
                        "type": "string",
                        "description": "Unique identifier representing a specific algorithm",
                        "minLength": 1,
                        "maxLength": 32,
                        "format": "algorithm-name"
                      },
                      "env": {
                        "type": "string",
                        "enum": [
                          "nodejs",
                          "python",
                          "java"
                        ]
                      },
                      "algorithmImage": {
                        "type": "string",
                        "description": "image name as in the docker registry",
                        "format": "algorithm-image"
                      },
                      "cpu": {
                        "type": "number",
                        "default": 0.1,
                        "minimum": 0,
                        "description": "algorithm cpu"
                      },
                      "gpu": {
                        "type": "number",
                        "minimum": 0,
                        "description": "algorithm gpu"
                      },
                      "mem": {
                        "type": "string",
                        "description": "algorithm memory",
                        "format": "algorithm-memory",
                        "default": "256Mi",
                        "example": "512Mi"
                      },
                      "reservedMemory": {
                        "type": "string",
                        "description": "Reserved memory for HKube's operations such as in-memory cache, higher value means faster data retrieval and less algorithm memory, lower value means slower data retrieval and more algorithm memory",
                        "format": "memory",
                        "example": "512Mi"
                      },
                      "options": {
                        "type": "object",
                        "properties": {
                          "debug": {
                            "type": "boolean",
                            "description": "debug algorithm locally",
                            "default": false
                          },
                          "devMode": {
                            "type": "boolean",
                            "description": "runs algorithm with mounted sources to allow rapid development cycles"
                          },
                          "pending": {
                            "type": "boolean",
                            "description": "pending algorithm",
                            "default": false
                          },
                          "opengl": {
                            "type": "boolean",
                            "description": "should algorithm support XGL context creation (mount X socket)"
                          }
                        },
                        "default": {}
                      },
                      "version": {
                        "type": "string",
                        "description": "Hkube's auto increment semantic versioning",
                        "readOnly": true
                      },
                      "mounts": {
                        "type": "array",
                        "description": "a list of volumes to mount into the algorithm",
                        "items": {
                          "type": "object",
                          "properties": {
                            "pvcName": {
                              "type": "string",
                              "format": "algorithm-mount-pvc",
                              "minLength": 1,
                              "description": "name of an existing kubernetes pvc (persistent volume claim)"
                            },
                            "path": {
                              "type": "string",
                              "format": "path",
                              "minLength": 1,
                              "description": "the mount path in the algorithm container"
                            }
                          },
                          "required": [
                            "pvcName",
                            "path"
                          ]
                        },
                        "uniqueItems": true,
                        "example": []
                      },
                      "gitRepository": {
                        "type": "object",
                        "properties": {
                          "url": {
                            "type": "string",
                            "description": "a url for the git repository",
                            "format": "url"
                          },
                          "commit": {
                            "type": "object",
                            "description": "commit details",
                            "properties": {
                              "id": {
                                "type": "string",
                                "description": "commit id"
                              },
                              "timestamp": {
                                "type": "string",
                                "description": "commit time"
                              },
                              "message": {
                                "type": "string",
                                "description": "commit message"
                              }
                            },
                            "required": [
                              "id"
                            ]
                          },
                          "branchName": {
                            "type": "string",
                            "default": "master",
                            "description": "the branch name you wish to create a build from"
                          },
                          "tag": {
                            "type": "string",
                            "description": "a specific tag which will trigger the build"
                          },
                          "token": {
                            "type": "string",
                            "description": "a token which allows hkube's build system to access private repositories more information https://help.github.com/en/articles/creating-a-personal-access-token-for-the-command-line"
                          },
                          "gitKind": {
                            "type": "string",
                            "enum": [
                              "github",
                              "gitlab"
                            ],
                            "default": "github"
                          }
                        },
                        "required": [
                          "url"
                        ]
                      },
                      "entryPoint": {
                        "type": "string"
                      },
                      "baseImage": {
                        "type": "string",
                        "description": "Custom docker image to be used as base to the newly built algorithm image"
                      },
                      "minHotWorkers": {
                        "type": "integer",
                        "description": "how many live algorithm instances will always run",
                        "minimum": 0,
                        "default": 0
                      },
                      "quotaGuarantee": {
                        "type": "integer",
                        "description": "The amount of algorithms required to be scheduled first in a case of cluster pressure",
                        "minimum": 0
                      },
                      "algorithmEnv": {
                        "type": "object",
                        "description": "key value environment variables for algorithm"
                      },
                      "workerEnv": {
                        "type": "object",
                        "description": "key value environment variables for worker"
                      },
                      "nodeSelector": {
                        "type": "object",
                        "description": "key value labels for nodes constraint",
                        "additionalProperties": {
                          "type": "string"
                        }
                      },
                      "type": {
                        "type": "string",
                        "description": "type of algorithm code resource",
                        "enum": [
                          "Git",
                          "Code",
                          "Image"
                        ],
                        "default": "Image"
                      },
                      "downloadFileExt": {
                        "type": "string",
                        "description": "the extension name that will be attached to a file when downloading algorithm result"
                      }
                    },
                    "required": [
                      "name"
                    ]
                  }
                }
              }
            }
          },
          "400": {
            "description": "bad request",
            "content": {
              "application/json": {
                "schema": {
                  "type": "object",
                  "properties": {
                    "code": {
                      "type": "integer",
                      "format": "int32"
                    },
                    "message": {
                      "type": "string"
                    }
                  }
                }
              }
            }
          },
          "404": {
            "description": "algorithm Not Found",
            "content": {
              "application/json": {
                "schema": {
                  "type": "object",
                  "properties": {
                    "code": {
                      "type": "integer",
                      "format": "int32"
                    },
                    "message": {
                      "type": "string"
                    }
                  }
                }
              }
            }
          },
          "default": {
            "description": "Unexpected error",
            "content": {
              "application/json": {
                "schema": {
                  "type": "object",
                  "properties": {
                    "code": {
                      "type": "integer",
                      "format": "int32"
                    },
                    "message": {
                      "type": "string"
                    }
                  }
                }
              }
            }
          }
        }
      }
    },
    "/versions/algorithms/{name}/{version}": {
      "get": {
        "tags": [
          "Versions"
        ],
        "summary": "Get version",
        "description": "returns algorithm version",
        "parameters": [
          {
            "name": "name",
            "in": "path",
            "description": "algorithm name",
            "required": true,
            "schema": {
              "type": "string",
              "description": "Unique identifier representing a specific algorithm",
              "minLength": 1,
              "maxLength": 32,
              "format": "algorithm-name"
            }
          },
          {
            "name": "version",
            "in": "path",
            "description": "algorithm version",
            "required": true,
            "schema": {
              "type": "string"
            }
          }
        ],
        "responses": {
          "200": {
            "description": "action summery",
            "content": {
              "application/json": {
                "schema": {
                  "type": "array",
                  "items": {
                    "type": "object",
                    "properties": {
                      "name": {
                        "type": "string",
                        "description": "Unique identifier representing a specific algorithm",
                        "minLength": 1,
                        "maxLength": 32,
                        "format": "algorithm-name"
                      },
                      "env": {
                        "type": "string",
                        "enum": [
                          "nodejs",
                          "python",
                          "java"
                        ]
                      },
                      "algorithmImage": {
                        "type": "string",
                        "description": "image name as in the docker registry",
                        "format": "algorithm-image"
                      },
                      "cpu": {
                        "type": "number",
                        "default": 0.1,
                        "minimum": 0,
                        "description": "algorithm cpu"
                      },
                      "gpu": {
                        "type": "number",
                        "minimum": 0,
                        "description": "algorithm gpu"
                      },
                      "mem": {
                        "type": "string",
                        "description": "algorithm memory",
                        "format": "algorithm-memory",
                        "default": "256Mi",
                        "example": "512Mi"
                      },
                      "reservedMemory": {
                        "type": "string",
                        "description": "Reserved memory for HKube's operations such as in-memory cache, higher value means faster data retrieval and less algorithm memory, lower value means slower data retrieval and more algorithm memory",
                        "format": "memory",
                        "example": "512Mi"
                      },
                      "options": {
                        "type": "object",
                        "properties": {
                          "debug": {
                            "type": "boolean",
                            "description": "debug algorithm locally",
                            "default": false
                          },
                          "devMode": {
                            "type": "boolean",
                            "description": "runs algorithm with mounted sources to allow rapid development cycles"
                          },
                          "pending": {
                            "type": "boolean",
                            "description": "pending algorithm",
                            "default": false
                          },
                          "opengl": {
                            "type": "boolean",
                            "description": "should algorithm support XGL context creation (mount X socket)"
                          }
                        },
                        "default": {}
                      },
                      "version": {
                        "type": "string",
                        "description": "Hkube's auto increment semantic versioning",
                        "readOnly": true
                      },
                      "mounts": {
                        "type": "array",
                        "description": "a list of volumes to mount into the algorithm",
                        "items": {
                          "type": "object",
                          "properties": {
                            "pvcName": {
                              "type": "string",
                              "format": "algorithm-mount-pvc",
                              "minLength": 1,
                              "description": "name of an existing kubernetes pvc (persistent volume claim)"
                            },
                            "path": {
                              "type": "string",
                              "format": "path",
                              "minLength": 1,
                              "description": "the mount path in the algorithm container"
                            }
                          },
                          "required": [
                            "pvcName",
                            "path"
                          ]
                        },
                        "uniqueItems": true,
                        "example": []
                      },
                      "gitRepository": {
                        "type": "object",
                        "properties": {
                          "url": {
                            "type": "string",
                            "description": "a url for the git repository",
                            "format": "url"
                          },
                          "commit": {
                            "type": "object",
                            "description": "commit details",
                            "properties": {
                              "id": {
                                "type": "string",
                                "description": "commit id"
                              },
                              "timestamp": {
                                "type": "string",
                                "description": "commit time"
                              },
                              "message": {
                                "type": "string",
                                "description": "commit message"
                              }
                            },
                            "required": [
                              "id"
                            ]
                          },
                          "branchName": {
                            "type": "string",
                            "default": "master",
                            "description": "the branch name you wish to create a build from"
                          },
                          "tag": {
                            "type": "string",
                            "description": "a specific tag which will trigger the build"
                          },
                          "token": {
                            "type": "string",
                            "description": "a token which allows hkube's build system to access private repositories more information https://help.github.com/en/articles/creating-a-personal-access-token-for-the-command-line"
                          },
                          "gitKind": {
                            "type": "string",
                            "enum": [
                              "github",
                              "gitlab"
                            ],
                            "default": "github"
                          }
                        },
                        "required": [
                          "url"
                        ]
                      },
                      "entryPoint": {
                        "type": "string"
                      },
                      "baseImage": {
                        "type": "string",
                        "description": "Custom docker image to be used as base to the newly built algorithm image"
                      },
                      "minHotWorkers": {
                        "type": "integer",
                        "description": "how many live algorithm instances will always run",
                        "minimum": 0,
                        "default": 0
                      },
                      "quotaGuarantee": {
                        "type": "integer",
                        "description": "The amount of algorithms required to be scheduled first in a case of cluster pressure",
                        "minimum": 0
                      },
                      "algorithmEnv": {
                        "type": "object",
                        "description": "key value environment variables for algorithm"
                      },
                      "workerEnv": {
                        "type": "object",
                        "description": "key value environment variables for worker"
                      },
                      "nodeSelector": {
                        "type": "object",
                        "description": "key value labels for nodes constraint",
                        "additionalProperties": {
                          "type": "string"
                        }
                      },
                      "type": {
                        "type": "string",
                        "description": "type of algorithm code resource",
                        "enum": [
                          "Git",
                          "Code",
                          "Image"
                        ],
                        "default": "Image"
                      },
                      "downloadFileExt": {
                        "type": "string",
                        "description": "the extension name that will be attached to a file when downloading algorithm result"
                      }
                    },
                    "required": [
                      "name"
                    ]
                  }
                }
              }
            }
          },
          "400": {
            "description": "bad request",
            "content": {
              "application/json": {
                "schema": {
                  "type": "object",
                  "properties": {
                    "code": {
                      "type": "integer",
                      "format": "int32"
                    },
                    "message": {
                      "type": "string"
                    }
                  }
                }
              }
            }
          },
          "404": {
            "description": "algorithm Not Found",
            "content": {
              "application/json": {
                "schema": {
                  "type": "object",
                  "properties": {
                    "code": {
                      "type": "integer",
                      "format": "int32"
                    },
                    "message": {
                      "type": "string"
                    }
                  }
                }
              }
            }
          },
          "default": {
            "description": "Unexpected error",
            "content": {
              "application/json": {
                "schema": {
                  "type": "object",
                  "properties": {
                    "code": {
                      "type": "integer",
                      "format": "int32"
                    },
                    "message": {
                      "type": "string"
                    }
                  }
                }
              }
            }
          }
        }
      },
      "delete": {
        "tags": [
          "Versions"
        ],
        "summary": "Delete version",
        "description": "Delete existing algorithm version.",
        "parameters": [
          {
            "name": "name",
            "in": "path",
            "description": "algorithm name",
            "required": true,
            "schema": {
              "type": "string",
              "description": "Unique identifier representing a specific algorithm",
              "minLength": 1,
              "maxLength": 32,
              "format": "algorithm-name"
            }
          },
          {
            "name": "version",
            "in": "path",
            "description": "algorithm version",
            "required": true,
            "schema": {
              "type": "string"
            }
          }
        ],
        "responses": {
          "200": {
            "description": "action summery",
            "content": {
              "application/json": {
                "schema": {
                  "type": "object",
                  "properties": {
                    "message": {
                      "type": "string"
                    }
                  }
                }
              }
            }
          },
          "400": {
            "description": "bad request",
            "content": {
              "application/json": {
                "schema": {
                  "type": "object",
                  "properties": {
                    "code": {
                      "type": "integer",
                      "format": "int32"
                    },
                    "message": {
                      "type": "string"
                    }
                  }
                }
              }
            }
          },
          "404": {
            "description": "algorithm Not Found",
            "content": {
              "application/json": {
                "schema": {
                  "type": "object",
                  "properties": {
                    "code": {
                      "type": "integer",
                      "format": "int32"
                    },
                    "message": {
                      "type": "string"
                    }
                  }
                }
              }
            }
          },
          "default": {
            "description": "Unexpected error",
            "content": {
              "application/json": {
                "schema": {
                  "type": "object",
                  "properties": {
                    "code": {
                      "type": "integer",
                      "format": "int32"
                    },
                    "message": {
                      "type": "string"
                    }
                  }
                }
              }
            }
          }
        }
      }
    },
    "/versions/algorithms/apply": {
      "post": {
        "tags": [
          "Versions"
        ],
        "summary": "Apply algorithm version",
        "description": "Change the current algorithm version",
        "requestBody": {
          "content": {
            "application/json": {
              "schema": {
                "type": "object",
                "properties": {
                  "name": {
                    "type": "string",
                    "description": "Unique identifier representing a specific algorithm",
                    "minLength": 1,
                    "maxLength": 32,
                    "format": "algorithm-name"
                  },
                  "version": {
                    "type": "string",
                    "description": "Unique identifier representing version id",
                    "minLength": 1,
                    "maxLength": 10
                  },
                  "force": {
                    "type": "boolean",
                    "description": "should replace or not current algorithm version for running algorithm instances",
                    "default": false
                  }
                },
                "required": [
                  "name",
                  "version"
                ]
              }
            }
          },
          "description": "an object representing all information needed for stored pipeline execution",
          "required": true
        },
        "responses": {
          "200": {
            "description": "the OK string",
            "content": {
              "application/json": {
                "schema": {
                  "type": "object",
                  "properties": {
                    "message": {
                      "type": "string"
                    }
                  }
                }
              }
            }
          },
          "400": {
            "description": "bad request",
            "content": {
              "application/json": {
                "schema": {
                  "type": "object",
                  "properties": {
                    "code": {
                      "type": "integer",
                      "format": "int32"
                    },
                    "message": {
                      "type": "string"
                    }
                  }
                }
              }
            }
          },
          "404": {
            "description": "jobId Not Found",
            "content": {
              "application/json": {
                "schema": {
                  "type": "object",
                  "properties": {
                    "code": {
                      "type": "integer",
                      "format": "int32"
                    },
                    "message": {
                      "type": "string"
                    }
                  }
                }
              }
            }
          },
          "default": {
            "description": "Unexpected error",
            "content": {
              "application/json": {
                "schema": {
                  "type": "object",
                  "properties": {
                    "code": {
                      "type": "integer",
                      "format": "int32"
                    },
                    "message": {
                      "type": "string"
                    }
                  }
                }
              }
            }
          }
        }
      }
    },
    "/versions/algorithms/tag": {
      "post": {
        "tags": [
          "Versions"
        ],
        "summary": "Tag algorithm version",
        "description": "Tag algorithm version with pinned and tags",
        "requestBody": {
          "content": {
            "application/json": {
              "schema": {
                "type": "object",
                "properties": {
                  "name": {
                    "type": "string",
                    "description": "Unique identifier representing a specific algorithm",
                    "minLength": 1,
                    "maxLength": 32,
                    "format": "algorithm-name"
                  },
                  "version": {
                    "type": "string",
                    "description": "Unique identifier representing version id",
                    "minLength": 1,
                    "maxLength": 10
                  },
                  "pinned": {
                    "type": "boolean",
                    "description": "Should set the version as pinned",
                    "default": false
                  },
                  "tags": {
                    "type": "array",
                    "description": "Array of tags",
                    "items": {
                      "type": "string",
                      "description": "Unique identifier representing a specific tag",
                      "minLength": 1,
                      "maxLength": 32
                    }
                  }
                },
                "required": [
                  "name",
                  "version"
                ]
              }
            }
          },
          "description": "an object representing all information needed for stored pipeline execution",
          "required": true
        },
        "responses": {
          "200": {
            "description": "the OK string",
            "content": {
              "application/json": {
                "schema": {
                  "type": "object",
                  "properties": {
                    "message": {
                      "type": "string"
                    }
                  }
                }
              }
            }
          },
          "400": {
            "description": "bad request",
            "content": {
              "application/json": {
                "schema": {
                  "type": "object",
                  "properties": {
                    "code": {
                      "type": "integer",
                      "format": "int32"
                    },
                    "message": {
                      "type": "string"
                    }
                  }
                }
              }
            }
          },
          "404": {
            "description": "jobId Not Found",
            "content": {
              "application/json": {
                "schema": {
                  "type": "object",
                  "properties": {
                    "code": {
                      "type": "integer",
                      "format": "int32"
                    },
                    "message": {
                      "type": "string"
                    }
                  }
                }
              }
            }
          },
          "default": {
            "description": "Unexpected error",
            "content": {
              "application/json": {
                "schema": {
                  "type": "object",
                  "properties": {
                    "code": {
                      "type": "integer",
                      "format": "int32"
                    },
                    "message": {
                      "type": "string"
                    }
                  }
                }
              }
            }
          }
        }
      }
    },
    "/experiment/{name}": {
      "get": {
        "tags": [
          "Experiment"
        ],
        "summary": "get experiment details",
        "description": "get experiment details",
        "parameters": [
          {
            "name": "name",
            "in": "path",
            "description": "experiment name to get from the store",
            "required": true,
            "schema": {
              "type": "string"
            }
          }
        ],
        "responses": {
          "200": {
            "description": "action summery",
            "content": {
              "application/json": {
                "schema": {
                  "type": "object",
                  "properties": {
                    "name": {
                      "type": "string",
                      "description": "experiment name",
                      "default": "main",
                      "minLength": 1,
                      "maxLength": 32,
                      "format": "experiment-name"
                    },
                    "description": {
                      "type": "string",
                      "description": "describe the experiment"
                    }
                  }
                }
              }
            }
          },
          "400": {
            "description": "bad request",
            "content": {
              "application/json": {
                "schema": {
                  "type": "object",
                  "properties": {
                    "code": {
                      "type": "integer",
                      "format": "int32"
                    },
                    "message": {
                      "type": "string"
                    }
                  }
                }
              }
            }
          },
          "404": {
            "description": "pipeline Not Found",
            "content": {
              "application/json": {
                "schema": {
                  "type": "object",
                  "properties": {
                    "code": {
                      "type": "integer",
                      "format": "int32"
                    },
                    "message": {
                      "type": "string"
                    }
                  }
                }
              }
            }
          },
          "default": {
            "description": "Unexpected error",
            "content": {
              "application/json": {
                "schema": {
                  "type": "object",
                  "properties": {
                    "code": {
                      "type": "integer",
                      "format": "int32"
                    },
                    "message": {
                      "type": "string"
                    }
                  }
                }
              }
            }
          }
        }
      },
      "delete": {
        "tags": [
          "Experiment"
        ],
        "summary": "Delete experiment",
        "description": "Delete existing experiment from store",
        "parameters": [
          {
            "name": "name",
            "in": "path",
            "description": "experiment name to get from the store",
            "required": true,
            "schema": {
              "type": "string"
            }
          }
        ],
        "responses": {
          "200": {
            "description": "action summery",
            "content": {
              "application/json": {
                "schema": {
                  "type": "object",
                  "properties": {
                    "message": {
                      "type": "string"
                    },
                    "name": {
                      "type": "string"
                    }
                  }
                }
              }
            }
          },
          "400": {
            "description": "bad request",
            "content": {
              "application/json": {
                "schema": {
                  "type": "object",
                  "properties": {
                    "code": {
                      "type": "integer",
                      "format": "int32"
                    },
                    "message": {
                      "type": "string"
                    }
                  }
                }
              }
            }
          },
          "404": {
            "description": "experiment Not Found",
            "content": {
              "application/json": {
                "schema": {
                  "type": "object",
                  "properties": {
                    "code": {
                      "type": "integer",
                      "format": "int32"
                    },
                    "message": {
                      "type": "string"
                    }
                  }
                }
              }
            }
          },
          "default": {
            "description": "Unexpected error",
            "content": {
              "application/json": {
                "schema": {
                  "type": "object",
                  "properties": {
                    "code": {
                      "type": "integer",
                      "format": "int32"
                    },
                    "message": {
                      "type": "string"
                    }
                  }
                }
              }
            }
          }
        }
      }
    },
    "/experiment": {
      "get": {
        "tags": [
          "Experiment"
        ],
        "summary": "Get experiments list",
        "description": "Returns experiments list",
        "responses": {
          "200": {
            "description": "list of experiments",
            "content": {
              "application/json": {
                "schema": {
                  "type": "object",
                  "properties": {
                    "name": {
                      "type": "string",
                      "description": "experiment name",
                      "default": "main",
                      "minLength": 1,
                      "maxLength": 32,
                      "format": "experiment-name"
                    },
                    "description": {
                      "type": "string",
                      "description": "describe the experiment"
                    }
                  }
                }
              }
            }
          },
          "400": {
            "description": "bad request",
            "content": {
              "application/json": {
                "schema": {
                  "type": "object",
                  "properties": {
                    "code": {
                      "type": "integer",
                      "format": "int32"
                    },
                    "message": {
                      "type": "string"
                    }
                  }
                }
              }
            }
          },
          "default": {
            "description": "Unexpected error",
            "content": {
              "application/json": {
                "schema": {
                  "type": "object",
                  "properties": {
                    "code": {
                      "type": "integer",
                      "format": "int32"
                    },
                    "message": {
                      "type": "string"
                    }
                  }
                }
              }
            }
          }
        }
      },
      "post": {
        "tags": [
          "Experiment"
        ],
        "summary": "Insert experiment",
        "description": "Insert new experiment to store if not exists",
        "requestBody": {
          "content": {
            "application/json": {
              "schema": {
                "type": "object",
                "properties": {
                  "name": {
                    "type": "string",
                    "description": "experiment name",
                    "default": "main",
                    "minLength": 1,
                    "maxLength": 32,
                    "format": "experiment-name"
                  },
                  "description": {
                    "type": "string",
                    "description": "describe the experiment"
                  }
                }
              }
            }
          },
          "description": "experiment to be added to the store",
          "required": true
        },
        "responses": {
          "201": {
            "description": "experiment created",
            "content": {
              "application/json": {
                "schema": {
                  "type": "object",
                  "properties": {
                    "message": {
                      "type": "string"
                    },
                    "name": {
                      "type": "string"
                    }
                  }
                }
              }
            }
          },
          "400": {
            "description": "bad request",
            "content": {
              "application/json": {
                "schema": {
                  "type": "object",
                  "properties": {
                    "code": {
                      "type": "integer",
                      "format": "int32"
                    },
                    "message": {
                      "type": "string"
                    }
                  }
                }
              }
            }
          },
          "409": {
            "description": "pipeline conflict",
            "content": {
              "application/json": {
                "schema": {
                  "type": "object",
                  "properties": {
                    "code": {
                      "type": "integer",
                      "format": "int32"
                    },
                    "message": {
                      "type": "string"
                    }
                  }
                }
              }
            }
          },
          "default": {
            "description": "Unexpected error",
            "content": {
              "application/json": {
                "schema": {
                  "type": "object",
                  "properties": {
                    "code": {
                      "type": "integer",
                      "format": "int32"
                    },
                    "message": {
                      "type": "string"
                    }
                  }
                }
              }
            }
          }
        }
      }
    },
    "/graph/raw/{jobId}": {
      "get": {
        "tags": [
          "Graph"
        ],
        "summary": "Get graph as raw data",
        "description": "returns the graph data by jobId",
        "parameters": [
          {
            "name": "jobId",
            "in": "path",
            "description": "Unique identifier representing jobId",
            "required": true,
            "schema": {
              "type": "string"
            }
          }
        ],
        "responses": {
          "200": {
            "description": "algorithm apply response",
            "content": {
              "application/json": {
                "schema": {
                  "type": "object",
                  "properties": {
                    "jobId": {
                      "type": "string",
                      "description": "Unique identifier representing pipeline execution"
                    },
                    "timestamp": {
                      "type": "number"
                    },
                    "edges": {
                      "type": "array",
                      "description": "Array of edges"
                    },
                    "nodes": {
                      "type": "array",
                      "description": "Array of nodes"
                    }
                  }
                }
              }
            }
          },
          "400": {
            "description": "bad request",
            "content": {
              "application/json": {
                "schema": {
                  "type": "object",
                  "properties": {
                    "code": {
                      "type": "integer",
                      "format": "int32"
                    },
                    "message": {
                      "type": "string"
                    }
                  }
                }
              }
            }
          },
          "404": {
            "description": "build Not Found",
            "content": {
              "application/json": {
                "schema": {
                  "type": "object",
                  "properties": {
                    "code": {
                      "type": "integer",
                      "format": "int32"
                    },
                    "message": {
                      "type": "string"
                    }
                  }
                }
              }
            }
          },
          "default": {
            "description": "Unexpected error",
            "content": {
              "application/json": {
                "schema": {
                  "type": "object",
                  "properties": {
                    "code": {
                      "type": "integer",
                      "format": "int32"
                    },
                    "message": {
                      "type": "string"
                    }
                  }
                }
              }
            }
          }
        }
      }
    },
    "/graph/parsed/{jobId}": {
      "get": {
        "tags": [
          "Graph"
        ],
        "summary": "Query the pipeline graph",
        "description": "returns the graph data by jobId, node and tasks",
        "parameters": [
          {
            "name": "jobId",
            "in": "path",
            "description": "Unique identifier representing jobId",
            "required": true,
            "schema": {
              "type": "string"
            }
          },
          {
            "name": "node",
            "in": "query",
            "description": "the node name",
            "required": false,
            "schema": {
              "type": "string"
            }
          },
          {
            "name": "sort",
            "in": "query",
            "description": "sort by status, error or any other property",
            "required": false,
            "schema": {
              "type": "string"
            }
          },
          {
            "name": "order",
            "in": "query",
            "description": "order by asc or desc",
            "required": false,
            "schema": {
              "type": "string"
            }
          },
          {
            "name": "from",
            "in": "query",
            "description": "the start index",
            "required": false,
            "schema": {
              "type": "integer"
            }
          },
          {
            "name": "to",
            "in": "query",
            "description": "the end index",
            "required": false,
            "schema": {
              "type": "integer"
            }
          }
        ],
        "responses": {
          "200": {
            "description": "algorithm apply response",
            "content": {
              "application/json": {
                "schema": {
                  "type": "object",
                  "properties": {
                    "jobId": {
                      "type": "string",
                      "description": "Unique identifier representing pipeline execution"
                    },
                    "timestamp": {
                      "type": "number"
                    },
                    "edges": {
                      "type": "array",
                      "description": "Array of edges"
                    },
                    "nodes": {
                      "type": "array",
                      "description": "Array of nodes"
                    }
                  }
                }
              }
            }
          },
          "400": {
            "description": "bad request",
            "content": {
              "application/json": {
                "schema": {
                  "type": "object",
                  "properties": {
                    "code": {
                      "type": "integer",
                      "format": "int32"
                    },
                    "message": {
                      "type": "string"
                    }
                  }
                }
              }
            }
          },
          "404": {
            "description": "jobId Not Found",
            "content": {
              "application/json": {
                "schema": {
                  "type": "object",
                  "properties": {
                    "code": {
                      "type": "integer",
                      "format": "int32"
                    },
                    "message": {
                      "type": "string"
                    }
                  }
                }
              }
            }
          },
          "default": {
            "description": "Unexpected error",
            "content": {
              "application/json": {
                "schema": {
                  "type": "object",
                  "properties": {
                    "code": {
                      "type": "integer",
                      "format": "int32"
                    },
                    "message": {
                      "type": "string"
                    }
                  }
                }
              }
            }
          }
        }
      }
    },
    "/storage/info": {
      "get": {
        "tags": [
          "Storage"
        ],
        "summary": "Get storage info",
        "description": "returns the storage info",
        "responses": {
          "200": {
            "description": "storage response",
            "content": {
              "application/json": {
                "schema": {
                  "type": "object",
                  "properties": {
                    "message": {
                      "type": "string"
                    }
                  }
                }
              }
            }
          }
        }
      }
    },
    "/storage/prefix/types": {
      "get": {
        "tags": [
          "Storage"
        ],
        "summary": "Get storage types",
        "description": "returns the storage types that managed by Hkube",
        "responses": {
          "200": {
            "description": "storage response",
            "content": {
              "application/json": {
                "schema": {
                  "type": "object",
                  "properties": {
                    "message": {
                      "type": "string"
                    }
                  }
                }
              }
            }
          },
          "400": {
            "description": "bad request",
            "content": {
              "application/json": {
                "schema": {
                  "type": "object",
                  "properties": {
                    "code": {
                      "type": "integer",
                      "format": "int32"
                    },
                    "message": {
                      "type": "string"
                    }
                  }
                }
              }
            }
          },
          "404": {
            "description": "path Not Found",
            "content": {
              "application/json": {
                "schema": {
                  "type": "object",
                  "properties": {
                    "code": {
                      "type": "integer",
                      "format": "int32"
                    },
                    "message": {
                      "type": "string"
                    }
                  }
                }
              }
            }
          },
          "default": {
            "description": "Unexpected error",
            "content": {
              "application/json": {
                "schema": {
                  "type": "object",
                  "properties": {
                    "code": {
                      "type": "integer",
                      "format": "int32"
                    },
                    "message": {
                      "type": "string"
                    }
                  }
                }
              }
            }
          }
        }
      }
    },
    "/storage/prefixes/{path}": {
      "get": {
        "tags": [
          "Storage"
        ],
        "summary": "Get all prefixes by path",
        "description": "returns all available prefixes found in storage according to path",
        "parameters": [
          {
            "name": "path",
            "in": "path",
            "description": "path to storage",
            "required": true,
            "schema": {
              "type": "string"
            }
          },
          {
            "name": "sort",
            "in": "query",
            "description": "sort by status, error or any other property",
            "required": false,
            "schema": {
              "type": "string"
            }
          },
          {
            "name": "order",
            "in": "query",
            "description": "order by asc or desc",
            "required": false,
            "schema": {
              "type": "string"
            }
          },
          {
            "name": "from",
            "in": "query",
            "description": "the start index",
            "required": false,
            "schema": {
              "type": "integer"
            }
          },
          {
            "name": "to",
            "in": "query",
            "description": "the start index",
            "required": false,
            "schema": {
              "type": "integer"
            }
          }
        ],
        "responses": {
          "200": {
            "description": "storage response",
            "content": {
              "application/json": {
                "schema": {
                  "type": "object",
                  "properties": {
                    "message": {
                      "type": "string"
                    }
                  }
                }
              }
            }
          },
          "400": {
            "description": "bad request",
            "content": {
              "application/json": {
                "schema": {
                  "type": "object",
                  "properties": {
                    "code": {
                      "type": "integer",
                      "format": "int32"
                    },
                    "message": {
                      "type": "string"
                    }
                  }
                }
              }
            }
          },
          "404": {
            "description": "path Not Found",
            "content": {
              "application/json": {
                "schema": {
                  "type": "object",
                  "properties": {
                    "code": {
                      "type": "integer",
                      "format": "int32"
                    },
                    "message": {
                      "type": "string"
                    }
                  }
                }
              }
            }
          },
          "default": {
            "description": "Unexpected error",
            "content": {
              "application/json": {
                "schema": {
                  "type": "object",
                  "properties": {
                    "code": {
                      "type": "integer",
                      "format": "int32"
                    },
                    "message": {
                      "type": "string"
                    }
                  }
                }
              }
            }
          }
        }
      }
    },
    "/storage/keys/{path}": {
      "get": {
        "tags": [
          "Storage"
        ],
        "summary": "Get all keys by path",
        "description": "returns all available keys found in storage according to path",
        "parameters": [
          {
            "name": "path",
            "in": "path",
            "description": "path to storage",
            "required": true,
            "schema": {
              "type": "string"
            }
          },
          {
            "name": "sort",
            "in": "query",
            "description": "sort by status, error or any other property",
            "required": false,
            "schema": {
              "type": "string"
            }
          },
          {
            "name": "order",
            "in": "query",
            "description": "order by asc or desc",
            "required": false,
            "schema": {
              "type": "string"
            }
          },
          {
            "name": "from",
            "in": "query",
            "description": "the start index",
            "required": false,
            "schema": {
              "type": "integer"
            }
          },
          {
            "name": "to",
            "in": "query",
            "description": "the end index",
            "required": false,
            "schema": {
              "type": "integer"
            }
          }
        ],
        "responses": {
          "200": {
            "description": "storage response",
            "content": {
              "application/json": {
                "schema": {
                  "type": "object",
                  "properties": {
                    "message": {
                      "type": "string"
                    }
                  }
                }
              }
            }
          },
          "400": {
            "description": "bad request",
            "content": {
              "application/json": {
                "schema": {
                  "type": "object",
                  "properties": {
                    "code": {
                      "type": "integer",
                      "format": "int32"
                    },
                    "message": {
                      "type": "string"
                    }
                  }
                }
              }
            }
          },
          "404": {
            "description": "path Not Found",
            "content": {
              "application/json": {
                "schema": {
                  "type": "object",
                  "properties": {
                    "code": {
                      "type": "integer",
                      "format": "int32"
                    },
                    "message": {
                      "type": "string"
                    }
                  }
                }
              }
            }
          },
          "default": {
            "description": "Unexpected error",
            "content": {
              "application/json": {
                "schema": {
                  "type": "object",
                  "properties": {
                    "code": {
                      "type": "integer",
                      "format": "int32"
                    },
                    "message": {
                      "type": "string"
                    }
                  }
                }
              }
            }
          }
        }
      }
    },
    "/storage/values/{path}": {
      "get": {
        "tags": [
          "Storage"
        ],
        "summary": "Get storage data",
        "description": "returns the storage data",
        "parameters": [
          {
            "name": "path",
            "in": "path",
            "description": "path to storage",
            "required": true,
            "schema": {
              "type": "string"
            }
          }
        ],
        "responses": {
          "200": {
            "description": "storage response",
            "content": {
              "application/json": {
                "schema": {
                  "type": "object",
                  "properties": {
                    "message": {
                      "type": "string"
                    }
                  }
                }
              }
            }
          },
          "400": {
            "description": "bad request",
            "content": {
              "application/json": {
                "schema": {
                  "type": "object",
                  "properties": {
                    "code": {
                      "type": "integer",
                      "format": "int32"
                    },
                    "message": {
                      "type": "string"
                    }
                  }
                }
              }
            }
          },
          "404": {
            "description": "path Not Found",
            "content": {
              "application/json": {
                "schema": {
                  "type": "object",
                  "properties": {
                    "code": {
                      "type": "integer",
                      "format": "int32"
                    },
                    "message": {
                      "type": "string"
                    }
                  }
                }
              }
            }
          },
          "default": {
            "description": "Unexpected error",
            "content": {
              "application/json": {
                "schema": {
                  "type": "object",
                  "properties": {
                    "code": {
                      "type": "integer",
                      "format": "int32"
                    },
                    "message": {
                      "type": "string"
                    }
                  }
                }
              }
            }
          }
        }
      }
    },
    "/storage/stream/{path}": {
      "get": {
        "tags": [
          "Storage"
        ],
        "summary": "stream data",
        "description": "stream data according to path",
        "parameters": [
          {
            "name": "path",
            "in": "path",
            "description": "path to storage",
            "required": true,
            "schema": {
              "type": "string"
            }
          }
        ],
        "responses": {
          "200": {
            "description": "storage response",
            "content": {
              "application/json": {
                "schema": {
                  "type": "object",
                  "properties": {
                    "message": {
                      "type": "string"
                    }
                  }
                }
              }
            }
          },
          "400": {
            "description": "bad request",
            "content": {
              "application/json": {
                "schema": {
                  "type": "object",
                  "properties": {
                    "code": {
                      "type": "integer",
                      "format": "int32"
                    },
                    "message": {
                      "type": "string"
                    }
                  }
                }
              }
            }
          },
          "404": {
            "description": "path Not Found",
            "content": {
              "application/json": {
                "schema": {
                  "type": "object",
                  "properties": {
                    "code": {
                      "type": "integer",
                      "format": "int32"
                    },
                    "message": {
                      "type": "string"
                    }
                  }
                }
              }
            }
          },
          "default": {
            "description": "Unexpected error",
            "content": {
              "application/json": {
                "schema": {
                  "type": "object",
                  "properties": {
                    "code": {
                      "type": "integer",
                      "format": "int32"
                    },
                    "message": {
                      "type": "string"
                    }
                  }
                }
              }
            }
          }
        }
      }
    },
    "/storage/stream/custom/{path}": {
      "get": {
        "tags": [
          "Storage"
        ],
        "summary": "stream data",
        "description": "stream data according to path",
        "parameters": [
          {
            "name": "path",
            "in": "path",
            "description": "path to storage",
            "required": true,
            "schema": {
              "type": "string"
            }
          }
        ],
        "responses": {
          "200": {
            "description": "storage response",
            "content": {
              "application/json": {
                "schema": {
                  "type": "object",
                  "properties": {
                    "message": {
                      "type": "string"
                    }
                  }
                }
              }
            }
          },
          "400": {
            "description": "bad request",
            "content": {
              "application/json": {
                "schema": {
                  "type": "object",
                  "properties": {
                    "code": {
                      "type": "integer",
                      "format": "int32"
                    },
                    "message": {
                      "type": "string"
                    }
                  }
                }
              }
            }
          },
          "404": {
            "description": "path Not Found",
            "content": {
              "application/json": {
                "schema": {
                  "type": "object",
                  "properties": {
                    "code": {
                      "type": "integer",
                      "format": "int32"
                    },
                    "message": {
                      "type": "string"
                    }
                  }
                }
              }
            }
          },
          "default": {
            "description": "Unexpected error",
            "content": {
              "application/json": {
                "schema": {
                  "type": "object",
                  "properties": {
                    "code": {
                      "type": "integer",
                      "format": "int32"
                    },
                    "message": {
                      "type": "string"
                    }
                  }
                }
              }
            }
          }
        }
      }
    },
    "/storage/download/{path}": {
      "get": {
        "tags": [
          "Storage"
        ],
        "summary": "stream data to file",
        "description": "download data as file according to path",
        "parameters": [
          {
            "name": "path",
            "in": "path",
            "description": "path to storage",
            "required": true,
            "schema": {
              "type": "string"
            }
          }
        ],
        "responses": {
          "200": {
            "description": "storage response",
            "content": {
              "application/json": {
                "schema": {
                  "type": "object",
                  "properties": {
                    "message": {
                      "type": "string"
                    }
                  }
                }
              }
            }
          },
          "400": {
            "description": "bad request",
            "content": {
              "application/json": {
                "schema": {
                  "type": "object",
                  "properties": {
                    "code": {
                      "type": "integer",
                      "format": "int32"
                    },
                    "message": {
                      "type": "string"
                    }
                  }
                }
              }
            }
          },
          "404": {
            "description": "path Not Found",
            "content": {
              "application/json": {
                "schema": {
                  "type": "object",
                  "properties": {
                    "code": {
                      "type": "integer",
                      "format": "int32"
                    },
                    "message": {
                      "type": "string"
                    }
                  }
                }
              }
            }
          },
          "default": {
            "description": "Unexpected error",
            "content": {
              "application/json": {
                "schema": {
                  "type": "object",
                  "properties": {
                    "code": {
                      "type": "integer",
                      "format": "int32"
                    },
                    "message": {
                      "type": "string"
                    }
                  }
                }
              }
            }
          }
        }
      }
    },
    "/storage/download/custom/{path}": {
      "get": {
        "tags": [
          "Storage"
        ],
        "summary": "stream data to file",
        "description": "download data as file according to path",
        "parameters": [
          {
            "name": "path",
            "in": "path",
            "description": "path to storage",
            "required": true,
            "schema": {
              "type": "string"
            }
          }
        ],
        "responses": {
          "200": {
            "description": "storage response",
            "content": {
              "application/json": {
                "schema": {
                  "type": "object",
                  "properties": {
                    "message": {
                      "type": "string"
                    }
                  }
                }
              }
            }
          },
          "400": {
            "description": "bad request",
            "content": {
              "application/json": {
                "schema": {
                  "type": "object",
                  "properties": {
                    "code": {
                      "type": "integer",
                      "format": "int32"
                    },
                    "message": {
                      "type": "string"
                    }
                  }
                }
              }
            }
          },
          "404": {
            "description": "path Not Found",
            "content": {
              "application/json": {
                "schema": {
                  "type": "object",
                  "properties": {
                    "code": {
                      "type": "integer",
                      "format": "int32"
                    },
                    "message": {
                      "type": "string"
                    }
                  }
                }
              }
            }
          },
          "default": {
            "description": "Unexpected error",
            "content": {
              "application/json": {
                "schema": {
                  "type": "object",
                  "properties": {
                    "code": {
                      "type": "integer",
                      "format": "int32"
                    },
                    "message": {
                      "type": "string"
                    }
                  }
                }
              }
            }
          }
        }
      }
    },
    "/storage/download/pipeline/result/{jobId}": {
      "get": {
        "tags": [
          "Storage"
        ],
        "summary": "stream data to file",
        "description": "download data as file according to path",
        "parameters": [
          {
            "name": "jobId",
            "in": "path",
            "description": "the pipeline jobId",
            "required": true,
            "schema": {
              "type": "string"
            }
          }
        ],
        "responses": {
          "200": {
            "description": "storage response",
            "content": {
              "application/json": {
                "schema": {
                  "type": "object",
                  "properties": {
                    "message": {
                      "type": "string"
                    }
                  }
                }
              }
            }
          },
          "400": {
            "description": "bad request",
            "content": {
              "application/json": {
                "schema": {
                  "type": "object",
                  "properties": {
                    "code": {
                      "type": "integer",
                      "format": "int32"
                    },
                    "message": {
                      "type": "string"
                    }
                  }
                }
              }
            }
          },
          "404": {
            "description": "path Not Found",
            "content": {
              "application/json": {
                "schema": {
                  "type": "object",
                  "properties": {
                    "code": {
                      "type": "integer",
                      "format": "int32"
                    },
                    "message": {
                      "type": "string"
                    }
                  }
                }
              }
            }
          },
          "default": {
            "description": "Unexpected error",
            "content": {
              "application/json": {
                "schema": {
                  "type": "object",
                  "properties": {
                    "code": {
                      "type": "integer",
                      "format": "int32"
                    },
                    "message": {
                      "type": "string"
                    }
                  }
                }
              }
            }
          }
        }
      }
    },
    "/datasource": {
      "get": {
        "tags": [
          "DataSource"
        ],
        "summary": "Fetch all dataSources meta data",
        "responses": {
          "200": {
            "description": "A collection of dataSources",
            "content": {
              "application/json": {
                "schema": {
                  "type": "array",
                  "items": {
                    "type": "object",
                    "properties": {
                      "id": {
                        "type": "string"
                      },
                      "name": {
                        "type": "string"
                      },
                      "versionDescription": {
                        "type": "string"
                      },
                      "filesCount": {
                        "type": "number"
                      },
                      "avgFileSize": {
                        "type": "string"
                      },
                      "totalSize": {
                        "type": "number"
                      },
                      "fileTypes": {
                        "type": "array",
                        "items": {
                          "type": "string"
                        }
                      }
                    }
                  }
                }
              }
            }
          }
        }
      },
      "post": {
        "tags": [
          "DataSource"
        ],
        "summary": "Create a new dataSource and upload a file",
        "requestBody": {
          "content": {
            "multipart/form-data": {
              "schema": {
                "type": "object",
                "properties": {
                  "name": {
                    "type": "string",
                    "description": "Unique identifier representing a specific dataSource",
                    "minLength": 1,
                    "maxLength": 32,
                    "format": "dataSource-name"
                  },
                  "files": {
                    "type": "array",
                    "items": {
                      "type": "string",
                      "description": "Data file (file types: *)",
                      "format": "binary"
                    },
                    "minItems": 1
                  }
                },
                "required": [
                  "name",
                  "files"
                ]
              }
            }
          },
          "description": "DataSource name and file to upload",
          "required": true
        },
        "responses": {
          "201": {
            "description": "created dataSource",
            "content": {
              "application/json": {
                "schema": {
                  "type": "object",
                  "properties": {
                    "path": {
                      "type": "string",
                      "example": "/datasource/my-datasource"
                    },
                    "name": {
                      "type": "string",
                      "description": "Unique identifier representing a specific dataSource",
                      "minLength": 1,
                      "maxLength": 32,
                      "format": "dataSource-name"
                    },
                    "id": {
                      "type": "string"
                    },
                    "files": {
                      "type": "array",
                      "items": {
                        "type": "object",
                        "properties": {
                          "path": {
                            "type": "string",
                            "example": "/datasource/my-datasource/data.csv"
                          },
                          "size": {
                            "type": "number"
                          },
                          "mtime": {
                            "type": "string",
                            "example": "2020-10-28T17:45:03.372Z"
                          }
                        }
                      }
                    },
                    "versionDescription": {
                      "type": "string"
                    }
                  },
                  "required": [
                    "name",
                    "id"
                  ]
                }
              }
            }
          },
          "400": {
            "description": "bad request",
            "content": {
              "application/json": {
                "schema": {
                  "type": "object",
                  "properties": {
                    "code": {
                      "type": "integer",
                      "format": "int32"
                    },
                    "message": {
                      "type": "string"
                    }
                  }
                }
              }
            }
          },
          "default": {
            "description": "Unexpected error",
            "content": {
              "application/json": {
                "schema": {
                  "type": "object",
                  "properties": {
                    "code": {
                      "type": "integer",
                      "format": "int32"
                    },
                    "message": {
                      "type": "string"
                    }
                  }
                }
              }
            }
          }
        }
      }
    },
    "/datasource/{name}": {
      "get": {
        "tags": [
          "DataSource"
        ],
        "summary": "Fetch a single dataSource by name",
        "parameters": [
          {
            "name": "name",
            "in": "path",
            "description": "A dataSource name",
            "required": true,
            "schema": {
              "type": "string"
            }
          }
        ],
        "responses": {
          "200": {
            "description": "A datasource item",
            "content": {
              "application/json": {
                "schema": {
                  "allOf": [
                    {
                      "type": "object",
                      "properties": {
                        "path": {
                          "type": "string",
                          "example": "/datasource/my-datasource"
                        },
                        "name": {
                          "type": "string",
                          "description": "Unique identifier representing a specific dataSource",
                          "minLength": 1,
                          "maxLength": 32,
                          "format": "dataSource-name"
                        },
                        "id": {
                          "type": "string"
                        },
                        "files": {
                          "type": "array",
                          "items": {
                            "type": "object",
                            "properties": {
                              "path": {
                                "type": "string",
                                "example": "/datasource/my-datasource/data.csv"
                              },
                              "size": {
                                "type": "number"
                              },
                              "mtime": {
                                "type": "string",
                                "example": "2020-10-28T17:45:03.372Z"
                              }
                            }
                          }
                        },
                        "versionDescription": {
                          "type": "string"
                        }
                      },
                      "required": [
                        "name",
                        "id"
                      ]
                    },
                    {
                      "type": "object",
                      "properties": {
                        "files": {
                          "type": "array",
                          "items": {
                            "type": "object",
                            "properties": {
                              "path": {
                                "type": "string",
                                "example": "/datasource/my-datasource/data.csv"
                              },
                              "size": {
                                "type": "number"
                              },
                              "mtime": {
                                "type": "string",
                                "example": "2020-10-28T17:45:03.372Z"
                              }
                            }
                          }
                        }
                      }
                    }
                  ]
                }
              }
            }
          }
        }
      },
      "post": {
        "tags": [
          "DataSource"
        ],
        "summary": "upload a new file to a given datasource",
        "parameters": [
          {
            "name": "name",
            "in": "path",
            "description": "A dataSource name",
            "required": true,
            "schema": {
              "type": "string"
            }
          }
        ],
        "requestBody": {
          "content": {
            "multipart/form-data": {
              "schema": {
                "type": "object",
                "properties": {
                  "versionDescription": {
                    "type": "string"
                  },
                  "filesAdded": {
                    "type": "array",
                    "items": {
                      "type": "string",
                      "description": "Data file (file types: *)",
                      "format": "binary"
                    },
                    "minItems": 1
                  },
                  "filesDropped": {
                    "type": "array",
                    "items": {
                      "type": "string"
                    },
                    "minItems": 1
                  }
                },
                "anyOf": [
                  {
                    "required": [
                      "versionDescription",
                      "filesDropped"
                    ]
                  },
                  {
                    "required": [
                      "versionDescription",
                      "filesAdded"
                    ]
                  }
                ]
              }
            }
          },
          "description": "DataSource name and file to upload",
          "required": true
        },
        "responses": {
          "201": {
            "description": "new datasource version",
            "content": {
              "application/json": {
                "schema": {
                  "type": "object",
                  "properties": {
                    "path": {
                      "type": "string",
                      "example": "/datasource/my-datasource"
                    },
                    "name": {
                      "type": "string",
                      "description": "Unique identifier representing a specific dataSource",
                      "minLength": 1,
                      "maxLength": 32,
                      "format": "dataSource-name"
                    },
                    "id": {
                      "type": "string"
                    },
                    "files": {
                      "type": "array",
                      "items": {
                        "type": "object",
                        "properties": {
                          "path": {
                            "type": "string",
                            "example": "/datasource/my-datasource/data.csv"
                          },
                          "size": {
                            "type": "number"
                          },
                          "mtime": {
                            "type": "string",
                            "example": "2020-10-28T17:45:03.372Z"
                          }
                        }
                      }
                    },
                    "versionDescription": {
                      "type": "string"
                    }
                  },
                  "required": [
                    "name",
                    "id"
                  ]
                }
              }
            }
          }
        }
      },
      "delete": {
        "tags": [
          "DataSource"
        ],
        "summary": "delete a datasource by name",
        "parameters": [
          {
            "name": "name",
            "in": "path",
            "description": "A dataSource name",
            "required": true,
            "schema": {
              "type": "string"
            }
          }
        ],
        "responses": {
          "200": {
            "description": "successfully deleted the datasource",
            "content": {
              "application/json": {
                "schema": {
                  "type": "object",
                  "properties": {
                    "deleted": {
                      "type": "string",
                      "description": "a delete acknowledgement"
                    }
                  }
                }
              }
            }
          }
        }
      }
    },
    "/datasource/{name}/{fileName}": {
      "get": {
        "tags": [
          "DataSource"
        ],
        "summary": "Fetch a single file by id",
        "parameters": [
          {
            "name": "name",
            "in": "path",
            "description": "A dataSource id",
            "required": true,
            "schema": {
              "type": "string"
            }
          },
          {
            "name": "fileName",
            "in": "path",
            "description": "A file name",
            "required": true,
            "schema": {
              "type": "string"
            }
          }
        ],
        "responses": {
          "200": {
            "description": "A file",
            "content": {
              "application/json": {
                "schema": {
                  "type": "string",
                  "format": "binary"
                }
              }
            }
          }
        }
      }
    },
    "/status/version": {
      "get": {
        "tags": [
          "Status"
        ],
        "summary": "Get system status",
        "description": "Get system status such as version and health",
        "responses": {
          "200": {
            "description": "action summery",
            "content": {
              "application/json": {
                "schema": {
                  "items": {
                    "type": "object",
                    "properties": {
                      "message": {
                        "type": "string"
                      }
                    }
                  }
                }
              }
            }
          },
          "default": {
            "description": "Unexpected error",
            "content": {
              "application/json": {
                "schema": {
                  "type": "object",
                  "properties": {
                    "code": {
                      "type": "integer",
                      "format": "int32"
                    },
                    "message": {
                      "type": "string"
                    }
                  }
                }
              }
            }
          }
        }
      }
    }
  },
  "components": {
    "schemas": {
      "algorithm": {
        "type": "object",
        "properties": {
          "name": {
            "type": "string",
            "description": "Unique identifier representing a specific algorithm",
            "minLength": 1,
            "maxLength": 32,
            "format": "algorithm-name"
          },
          "env": {
            "type": "string",
            "enum": [
              "nodejs",
              "python",
              "java"
            ]
          },
          "algorithmImage": {
            "type": "string",
            "description": "image name as in the docker registry",
            "format": "algorithm-image"
          },
          "cpu": {
            "type": "number",
            "default": 0.1,
            "minimum": 0,
            "description": "algorithm cpu"
          },
          "gpu": {
            "type": "number",
            "minimum": 0,
            "description": "algorithm gpu"
          },
          "mem": {
            "type": "string",
            "description": "algorithm memory",
            "format": "algorithm-memory",
            "default": "256Mi",
            "example": "512Mi"
          },
          "reservedMemory": {
            "type": "string",
            "description": "Reserved memory for HKube's operations such as in-memory cache, higher value means faster data retrieval and less algorithm memory, lower value means slower data retrieval and more algorithm memory",
            "format": "memory",
            "example": "512Mi"
          },
          "options": {
            "type": "object",
            "properties": {
              "debug": {
                "type": "boolean",
                "description": "debug algorithm locally",
                "default": false
              },
              "devMode": {
                "type": "boolean",
                "description": "runs algorithm with mounted sources to allow rapid development cycles"
              },
              "pending": {
                "type": "boolean",
                "description": "pending algorithm",
                "default": false
              },
              "opengl": {
                "type": "boolean",
                "description": "should algorithm support XGL context creation (mount X socket)"
              }
            },
            "default": {}
          },
          "version": {
            "type": "string",
            "description": "Hkube's auto increment semantic versioning",
            "readOnly": true
          },
          "mounts": {
            "type": "array",
            "description": "a list of volumes to mount into the algorithm",
            "items": {
              "type": "object",
              "properties": {
                "pvcName": {
                  "type": "string",
                  "format": "algorithm-mount-pvc",
                  "minLength": 1,
                  "description": "name of an existing kubernetes pvc (persistent volume claim)"
                },
                "path": {
                  "type": "string",
                  "format": "path",
                  "minLength": 1,
                  "description": "the mount path in the algorithm container"
                }
              },
              "required": [
                "pvcName",
                "path"
              ]
            },
            "uniqueItems": true,
            "example": []
          },
          "gitRepository": {
            "type": "object",
            "properties": {
              "url": {
                "type": "string",
                "description": "a url for the git repository",
                "format": "url"
              },
              "commit": {
                "type": "object",
                "description": "commit details",
                "properties": {
                  "id": {
                    "type": "string",
                    "description": "commit id"
                  },
                  "timestamp": {
                    "type": "string",
                    "description": "commit time"
                  },
                  "message": {
                    "type": "string",
                    "description": "commit message"
                  }
                },
                "required": [
                  "id"
                ]
              },
              "branchName": {
                "type": "string",
                "default": "master",
                "description": "the branch name you wish to create a build from"
              },
              "tag": {
                "type": "string",
                "description": "a specific tag which will trigger the build"
              },
              "token": {
                "type": "string",
                "description": "a token which allows hkube's build system to access private repositories more information https://help.github.com/en/articles/creating-a-personal-access-token-for-the-command-line"
              },
              "gitKind": {
                "type": "string",
                "enum": [
                  "github",
                  "gitlab"
                ],
                "default": "github"
              }
            },
            "required": [
              "url"
            ]
          },
          "entryPoint": {
            "type": "string"
          },
          "baseImage": {
            "type": "string",
            "description": "Custom docker image to be used as base to the newly built algorithm image"
          },
          "minHotWorkers": {
            "type": "integer",
            "description": "how many live algorithm instances will always run",
            "minimum": 0,
            "default": 0
          },
          "quotaGuarantee": {
            "type": "integer",
            "description": "The amount of algorithms required to be scheduled first in a case of cluster pressure",
            "minimum": 0
          },
          "algorithmEnv": {
            "type": "object",
            "description": "key value environment variables for algorithm"
          },
          "workerEnv": {
            "type": "object",
            "description": "key value environment variables for worker"
          },
          "nodeSelector": {
            "type": "object",
            "description": "key value labels for nodes constraint",
            "additionalProperties": {
              "type": "string"
            }
          },
          "type": {
            "type": "string",
            "description": "type of algorithm code resource",
            "enum": [
              "Git",
              "Code",
              "Image"
            ],
            "default": "Image"
          },
          "downloadFileExt": {
            "type": "string",
            "description": "the extension name that will be attached to a file when downloading algorithm result"
          }
        },
        "required": [
          "name"
        ]
      },
      "algorithmDebug": {
        "type": "object",
        "properties": {
          "name": {
            "type": "string",
            "description": "Unique identifier representing a specific algorithm",
            "minLength": 1,
            "maxLength": 32,
            "format": "algorithm-name"
          }
        },
        "required": [
          "name"
        ]
      },
      "algorithmName": {
        "type": "string",
        "description": "Unique identifier representing a specific algorithm",
        "minLength": 1,
        "maxLength": 32,
        "format": "algorithm-name"
      },
      "algorithmImage": {
        "type": "string",
        "description": "image name as in the docker registry",
        "format": "algorithm-image"
      },
      "algorithmMount": {
        "type": "object",
        "properties": {
          "pvcName": {
            "type": "string",
            "format": "algorithm-mount-pvc",
            "minLength": 1,
            "description": "name of an existing kubernetes pvc (persistent volume claim)"
          },
          "path": {
            "type": "string",
            "format": "path",
            "minLength": 1,
            "description": "the mount path in the algorithm container"
          }
        },
        "required": [
          "pvcName",
          "path"
        ]
      },
      "algorithmEnv": {
        "type": "string",
        "enum": [
          "nodejs",
          "python",
          "java"
        ]
      },
      "algorithmFileExt": {
        "type": "string",
        "enum": [
          "zip",
          "gz"
        ]
      },
      "algorithmVersionId": {
        "type": "string",
        "description": "Unique identifier representing version id",
        "minLength": 1,
        "maxLength": 10
      },
      "applyAlgorithmVersion": {
        "type": "object",
        "properties": {
          "name": {
            "type": "string",
            "description": "Unique identifier representing a specific algorithm",
            "minLength": 1,
            "maxLength": 32,
            "format": "algorithm-name"
          },
          "version": {
            "type": "string",
            "description": "Unique identifier representing version id",
            "minLength": 1,
            "maxLength": 10
          },
          "force": {
            "type": "boolean",
            "description": "should replace or not current algorithm version for running algorithm instances",
            "default": false
          }
        },
        "required": [
          "name",
          "version"
        ]
      },
      "algorithmVersionTag": {
        "type": "object",
        "properties": {
          "name": {
            "type": "string",
            "description": "Unique identifier representing a specific algorithm",
            "minLength": 1,
            "maxLength": 32,
            "format": "algorithm-name"
          },
          "version": {
            "type": "string",
            "description": "Unique identifier representing version id",
            "minLength": 1,
            "maxLength": 10
          },
          "pinned": {
            "type": "boolean",
            "description": "Should set the version as pinned",
            "default": false
          },
          "tags": {
            "type": "array",
            "description": "Array of tags",
            "items": {
              "type": "string",
              "description": "Unique identifier representing a specific tag",
              "minLength": 1,
              "maxLength": 32
            }
          }
        },
        "required": [
          "name",
          "version"
        ]
      },
      "algorithmApplyOptions": {
        "type": "object",
        "properties": {
          "setAsCurrent": {
            "type": "boolean",
            "description": "should set the newly created version as current",
            "default": false
          }
        }
      },
      "algorithmApplyResponse": {
        "type": "object",
        "properties": {
          "buildId": {
            "type": "string",
            "description": "Pipeline name"
          },
          "algorithm": {
            "type": "object",
            "properties": {
              "name": {
                "type": "string",
                "description": "Unique identifier representing a specific algorithm",
                "minLength": 1,
                "maxLength": 32,
                "format": "algorithm-name"
              },
              "env": {
                "type": "string",
                "enum": [
                  "nodejs",
                  "python",
                  "java"
                ]
              },
              "algorithmImage": {
                "type": "string",
                "description": "image name as in the docker registry",
                "format": "algorithm-image"
              },
              "cpu": {
                "type": "number",
                "default": 0.1,
                "minimum": 0,
                "description": "algorithm cpu"
              },
              "gpu": {
                "type": "number",
                "minimum": 0,
                "description": "algorithm gpu"
              },
              "mem": {
                "type": "string",
                "description": "algorithm memory",
                "format": "algorithm-memory",
                "default": "256Mi",
                "example": "512Mi"
              },
              "reservedMemory": {
                "type": "string",
                "description": "Reserved memory for HKube's operations such as in-memory cache, higher value means faster data retrieval and less algorithm memory, lower value means slower data retrieval and more algorithm memory",
                "format": "memory",
                "example": "512Mi"
              },
              "options": {
                "type": "object",
                "properties": {
                  "debug": {
                    "type": "boolean",
                    "description": "debug algorithm locally",
                    "default": false
                  },
                  "devMode": {
                    "type": "boolean",
                    "description": "runs algorithm with mounted sources to allow rapid development cycles"
                  },
                  "pending": {
                    "type": "boolean",
                    "description": "pending algorithm",
                    "default": false
                  },
                  "opengl": {
                    "type": "boolean",
                    "description": "should algorithm support XGL context creation (mount X socket)"
                  }
                },
                "default": {}
              },
              "version": {
                "type": "string",
                "description": "Hkube's auto increment semantic versioning",
                "readOnly": true
              },
              "mounts": {
                "type": "array",
                "description": "a list of volumes to mount into the algorithm",
                "items": {
                  "type": "object",
                  "properties": {
                    "pvcName": {
                      "type": "string",
                      "format": "algorithm-mount-pvc",
                      "minLength": 1,
                      "description": "name of an existing kubernetes pvc (persistent volume claim)"
                    },
                    "path": {
                      "type": "string",
                      "format": "path",
                      "minLength": 1,
                      "description": "the mount path in the algorithm container"
                    }
                  },
                  "required": [
                    "pvcName",
                    "path"
                  ]
                },
                "uniqueItems": true,
                "example": []
              },
              "gitRepository": {
                "type": "object",
                "properties": {
                  "url": {
                    "type": "string",
                    "description": "a url for the git repository",
                    "format": "url"
                  },
                  "commit": {
                    "type": "object",
                    "description": "commit details",
                    "properties": {
                      "id": {
                        "type": "string",
                        "description": "commit id"
                      },
                      "timestamp": {
                        "type": "string",
                        "description": "commit time"
                      },
                      "message": {
                        "type": "string",
                        "description": "commit message"
                      }
                    },
                    "required": [
                      "id"
                    ]
                  },
                  "branchName": {
                    "type": "string",
                    "default": "master",
                    "description": "the branch name you wish to create a build from"
                  },
                  "tag": {
                    "type": "string",
                    "description": "a specific tag which will trigger the build"
                  },
                  "token": {
                    "type": "string",
                    "description": "a token which allows hkube's build system to access private repositories more information https://help.github.com/en/articles/creating-a-personal-access-token-for-the-command-line"
                  },
                  "gitKind": {
                    "type": "string",
                    "enum": [
                      "github",
                      "gitlab"
                    ],
                    "default": "github"
                  }
                },
                "required": [
                  "url"
                ]
              },
              "entryPoint": {
                "type": "string"
              },
              "baseImage": {
                "type": "string",
                "description": "Custom docker image to be used as base to the newly built algorithm image"
              },
              "minHotWorkers": {
                "type": "integer",
                "description": "how many live algorithm instances will always run",
                "minimum": 0,
                "default": 0
              },
              "quotaGuarantee": {
                "type": "integer",
                "description": "The amount of algorithms required to be scheduled first in a case of cluster pressure",
                "minimum": 0
              },
              "algorithmEnv": {
                "type": "object",
                "description": "key value environment variables for algorithm"
              },
              "workerEnv": {
                "type": "object",
                "description": "key value environment variables for worker"
              },
              "nodeSelector": {
                "type": "object",
                "description": "key value labels for nodes constraint",
                "additionalProperties": {
                  "type": "string"
                }
              },
              "type": {
                "type": "string",
                "description": "type of algorithm code resource",
                "enum": [
                  "Git",
                  "Code",
                  "Image"
                ],
                "default": "Image"
              },
              "downloadFileExt": {
                "type": "string",
                "description": "the extension name that will be attached to a file when downloading algorithm result"
              }
            },
            "required": [
              "name"
            ]
          },
          "status": {
            "type": "string"
          },
          "timestamp": {
            "type": "string"
          }
        }
      },
      "createBoardRequest": {
        "type": "object",
        "properties": {
          "pipelineName": {
            "type": "string",
            "description": "Unique identifier representing a specific pipeline",
            "minLength": 1,
            "format": "pipeline-name"
          },
          "nodeName": {
            "type": "string"
          },
          "jobId": {
            "type": "string"
          },
          "taskId": {
            "type": "string"
          }
        }
      },
      "createBoardResponse": {
        "type": "object",
        "properties": {
          "id": {
            "type": "string"
          },
          "message": {
            "type": "string"
          }
        },
        "required": [
          "id"
        ]
      },
      "getBoardResponse": {
        "type": "object",
        "properties": {
          "id": {
            "type": "string"
          },
          "status": {
            "type": "string"
          },
          "relativeUrl": {
            "type": "string"
          }
        }
      },
      "listBoardResponse": {
        "type": "array",
        "description": "Array of boards",
        "items": {
          "type": "object",
          "properties": {
            "id": {
              "type": "string"
            },
            "status": {
              "type": "string"
            },
            "relativeUrl": {
              "type": "string"
            }
          }
        }
      },
      "buildId": {
        "type": "object",
        "properties": {
          "buildId": {
            "type": "string",
            "description": "Unique identifier representing build id"
          }
        },
        "required": [
          "buildId"
        ]
      },
      "caching": {
        "type": "object",
        "properties": {
          "jobId": {
            "type": "string",
            "description": "Unique identifier representing pipeline execution"
          },
          "nodeName": {
            "type": "string",
            "description": "Unique node identifier",
            "minLength": 1
          }
        },
        "additionalProperties": false,
        "required": [
          "jobId",
          "nodeName"
        ]
      },
      "cronPattern": {
        "type": "string",
        "description": "cron job",
        "minLength": 1,
        "format": "cron"
      },
      "cronRequest": {
        "type": "object",
        "properties": {
          "name": {
            "type": "string",
            "description": "Unique identifier representing a specific pipeline",
            "minLength": 1,
            "format": "pipeline-name"
          },
          "pattern": {
            "type": "string",
            "description": "cron job",
            "minLength": 1,
            "format": "cron"
          }
        },
        "required": [
          "name"
        ]
      },
      "dataSource": {
        "type": "object",
        "properties": {
          "path": {
            "type": "string",
            "example": "/datasource/my-datasource"
          },
          "name": {
            "type": "string",
            "description": "Unique identifier representing a specific dataSource",
            "minLength": 1,
            "maxLength": 32,
            "format": "dataSource-name"
          },
          "id": {
            "type": "string"
          },
          "files": {
            "type": "array",
            "items": {
              "type": "object",
              "properties": {
                "path": {
                  "type": "string",
                  "example": "/datasource/my-datasource/data.csv"
                },
                "size": {
                  "type": "number"
                },
                "mtime": {
                  "type": "string",
                  "example": "2020-10-28T17:45:03.372Z"
                }
              }
            }
          },
          "versionDescription": {
            "type": "string"
          }
        },
        "required": [
          "name",
          "id"
        ]
      },
      "dataSourceUploadFile": {
        "type": "object",
        "properties": {
          "versionDescription": {
            "type": "string"
          },
          "filesAdded": {
            "type": "array",
            "items": {
              "type": "string",
              "description": "Data file (file types: *)",
              "format": "binary"
            },
            "minItems": 1
          },
          "filesDropped": {
            "type": "array",
            "items": {
              "type": "string"
            },
            "minItems": 1
          }
        },
        "anyOf": [
          {
            "required": [
              "versionDescription",
              "filesDropped"
            ]
          },
          {
            "required": [
              "versionDescription",
              "filesAdded"
            ]
          }
        ]
      },
      "dataSourceCreate": {
        "type": "object",
        "properties": {
          "name": {
            "type": "string",
            "description": "Unique identifier representing a specific dataSource",
            "minLength": 1,
            "maxLength": 32,
            "format": "dataSource-name"
          },
          "files": {
            "type": "array",
            "items": {
              "type": "string",
              "description": "Data file (file types: *)",
              "format": "binary"
            },
            "minItems": 1
          }
        },
        "required": [
          "name",
          "files"
        ]
      },
      "dataSourceName": {
        "type": "string",
        "description": "Unique identifier representing a specific dataSource",
        "minLength": 1,
        "maxLength": 32,
        "format": "dataSource-name"
      },
      "dataSourceFiles": {
        "type": "array",
        "items": {
          "type": "string",
          "description": "Data file (file types: *)",
          "format": "binary"
        },
        "minItems": 1
      },
      "dataSourceFileMeta": {
        "type": "object",
        "properties": {
          "path": {
            "type": "string",
            "example": "/datasource/my-datasource/data.csv"
          },
          "size": {
            "type": "number"
          },
          "mtime": {
            "type": "string",
            "example": "2020-10-28T17:45:03.372Z"
          }
        }
      },
      "dataSourceMeta": {
        "type": "object",
        "properties": {
          "id": {
            "type": "string"
          },
          "name": {
            "type": "string"
          },
          "versionDescription": {
            "type": "string"
          },
          "filesCount": {
            "type": "number"
          },
          "avgFileSize": {
            "type": "string"
          },
          "totalSize": {
            "type": "number"
          },
          "fileTypes": {
            "type": "array",
            "items": {
              "type": "string"
            }
          }
        }
      },
      "defaultResponse": {
        "type": "object",
        "properties": {
          "message": {
            "type": "string"
          }
        }
      },
      "defaultResponseWithName": {
        "type": "object",
        "properties": {
          "message": {
            "type": "string"
          },
          "name": {
            "type": "string"
          }
        }
      },
      "error": {
        "type": "object",
        "properties": {
          "code": {
            "type": "integer",
            "format": "int32"
          },
          "message": {
            "type": "string"
          }
        }
      },
      "execTreeNode": {
        "type": "object",
        "properties": {
          "name": {
            "type": "string",
            "description": "Pipeline name"
          },
          "jobId": {
            "type": "string",
            "description": "Unique identifier representing pipeline execution"
          }
        }
      },
      "execTreeResult": {
        "type": "array",
        "items": {
          "type": "object",
          "properties": {
            "name": {
              "type": "string",
              "description": "Pipeline name"
            },
            "jobId": {
              "type": "string",
              "description": "Unique identifier representing pipeline execution"
            }
          }
        }
      },
      "jobId": {
        "type": "string",
        "description": "Unique identifier representing pipeline execution"
      },
      "jobIdObject": {
        "type": "object",
        "properties": {
          "jobId": {
            "type": "string",
            "description": "Unique identifier representing pipeline execution"
          }
        },
        "required": [
          "jobId"
        ]
      },
      "options": {
        "type": "object",
        "properties": {
          "ttl": {
            "type": "integer",
            "description": "pipeline time to live in seconds",
            "minimum": 1,
            "default": 3600,
            "example": 3600
          },
          "batchTolerance": {
            "type": "integer",
            "minimum": 0,
            "maximum": 100,
            "default": 80,
            "example": 80
          },
          "concurrentPipelines": {
            "type": "object",
            "properties": {
              "amount": {
                "type": "integer",
                "minimum": 1,
                "maximum": 10000,
                "example": 1
              },
              "rejectOnFailure": {
                "type": "boolean",
                "default": true
              }
            },
            "additionalProperties": false
          },
          "progressVerbosityLevel": {
            "type": "string",
            "default": "info",
            "example": "info",
            "enum": [
              "trace",
              "debug",
              "info",
              "warn",
              "error",
              "critical"
            ]
          }
        },
        "description": "optional properties"
      },
      "pipeline": {
        "type": "object",
        "properties": {
          "name": {
            "type": "string",
            "description": "Unique identifier representing a specific pipeline",
            "minLength": 1,
            "format": "pipeline-name"
          },
          "kind": {
            "type": "string",
            "default": "batch",
            "example": "batch",
            "enum": [
              "batch",
              "stream"
            ]
          },
          "experimentName": {
            "type": "string",
            "description": "experiment name",
            "default": "main",
            "minLength": 1,
            "maxLength": 32,
            "format": "experiment-name"
          },
          "description": {
            "type": "string",
            "description": "pipeline description"
          },
          "nodes": {
            "type": "array",
            "description": "Array of nodes",
            "items": {
              "type": "object",
              "properties": {
                "nodeName": {
                  "type": "string",
                  "description": "Unique node identifier",
                  "minLength": 1
                },
                "algorithmName": {
                  "type": "string",
                  "description": "Unique identifier representing a specific algorithm",
                  "minLength": 1,
                  "maxLength": 32,
                  "format": "algorithm-name"
                },
                "pipelineName": {
                  "type": "string",
                  "description": "Unique identifier representing a specific pipeline",
                  "minLength": 1,
                  "format": "pipeline-name"
                },
                "input": {
                  "type": "array",
                  "description": "The input for the algorithm",
                  "items": {},
                  "default": []
                },
                "ttl": {
                  "type": "integer",
                  "description": "Algorithm execution time to live in seconds. 0 to disable",
                  "minimum": 0,
                  "example": 0
                },
                "includeInResult": {
                  "type": "boolean"
                },
                "metrics": {
                  "type": "object",
                  "properties": {
                    "tensorboard": {
                      "type": "boolean",
                      "description": "Should tensorboard metrics be collected."
                    }
                  }
                },
                "retry": {
                  "type": "object",
                  "properties": {
                    "policy": {
                      "type": "string",
                      "default": "OnCrash",
                      "enum": [
                        "Never",
                        "Always",
                        "OnError",
                        "OnCrash"
                      ]
                    },
                    "limit": {
                      "type": "integer",
                      "minimum": 1,
                      "default": 3,
                      "example": 1
                    }
                  }
                },
                "batchOperation": {
                  "type": "string",
                  "enum": [
                    "indexed",
                    "cartesian"
                  ]
                },
                "stateType": {
                  "type": "string",
                  "enum": [
                    "stateless",
                    "stateful"
                  ]
                }
              },
              "required": [
                "nodeName"
              ]
            }
          },
          "flowInput": {
            "type": "object",
            "description": "input object"
          },
          "webhooks": {
            "type": "object",
            "properties": {
              "progress": {
                "type": "string",
                "format": "url",
                "minLength": 1,
                "description": "url to activate upon progress",
                "example": "http://my-url-to-progress"
              },
              "result": {
                "type": "string",
                "format": "url",
                "minLength": 1,
                "description": "url to activate upon result",
                "example": "http://my-url-to-result"
              }
            },
            "additionalProperties": false
          },
          "options": {
            "default": {},
            "type": "object",
            "properties": {
              "ttl": {
                "type": "integer",
                "description": "pipeline time to live in seconds",
                "minimum": 1,
                "default": 3600,
                "example": 3600
              },
              "batchTolerance": {
                "type": "integer",
                "minimum": 0,
                "maximum": 100,
                "default": 80,
                "example": 80
              },
              "concurrentPipelines": {
                "type": "object",
                "properties": {
                  "amount": {
                    "type": "integer",
                    "minimum": 1,
                    "maximum": 10000,
                    "example": 1
                  },
                  "rejectOnFailure": {
                    "type": "boolean",
                    "default": true
                  }
                },
                "additionalProperties": false
              },
              "progressVerbosityLevel": {
                "type": "string",
                "default": "info",
                "example": "info",
                "enum": [
                  "trace",
                  "debug",
                  "info",
                  "warn",
                  "error",
                  "critical"
                ]
              }
            },
            "description": "optional properties"
          },
          "priority": {
            "default": 3,
            "type": "integer",
            "minimum": 1,
            "maximum": 5,
            "example": 3
          },
          "triggers": {
            "type": "object",
            "properties": {
              "pipelines": {
                "type": "array",
                "description": "pipelines to activate upon result",
                "items": {
                  "type": "string",
                  "minLength": 1
                },
                "uniqueItems": true
              },
              "cron": {
                "type": "object",
                "properties": {
                  "pattern": {
                    "type": "string",
                    "description": "cron job",
                    "minLength": 1,
                    "format": "cron"
                  },
                  "enabled": {
                    "type": "boolean",
                    "description": "enable or disable cron job",
                    "default": false
                  }
                }
              }
            },
            "additionalProperties": false
          },
          "tags": {
            "type": "array",
            "description": "Array of tags",
            "items": {
              "type": "string",
              "description": "Unique identifier representing a specific tag",
              "minLength": 1,
              "maxLength": 32
            }
          },
          "rootJobId": {
            "type": "string",
            "description": "the root job id of the current tree"
          },
          "streaming": {
            "type": "object",
            "description": "streaming options",
            "properties": {
              "defaultFlow": {
                "type": "string",
                "description": "the name of the default stream flow"
              },
              "flows": {
                "type": "object",
<<<<<<< HEAD
                "description": "define streaming flow in simple syntax",
                "example": "node A stream to B and C, node B stream to D will be like \"A >> B&C , B >> D\""
=======
                "description": "define streaming flow in simple syntax, if node A stream to B and C, node B stream to D will be like \"A >> B&C , B >> D",
                "example": {
                  "main": "A >> B&C , B >> D",
                  "second": "A >> B >> C"
                }
>>>>>>> 31e1c609
              }
            }
          },
          "edges": {
            "type": "array",
            "description": "edges define relation between nodes",
            "items": {},
            "example": [
              {
                "source": "A",
                "target": "B"
              }
            ]
          }
        },
        "required": [
          "name"
        ]
      },
      "pipelineName": {
        "type": "string",
        "description": "Unique identifier representing a specific pipeline",
        "minLength": 1,
        "format": "pipeline-name"
      },
      "pipelineKind": {
        "type": "string",
        "default": "batch",
        "example": "batch",
        "enum": [
          "batch",
          "stream"
        ]
      },
      "pipelineNode": {
        "type": "object",
        "properties": {
          "nodeName": {
            "type": "string",
            "description": "Unique node identifier",
            "minLength": 1
          },
          "algorithmName": {
            "type": "string",
            "description": "Unique identifier representing a specific algorithm",
            "minLength": 1,
            "maxLength": 32,
            "format": "algorithm-name"
          },
          "pipelineName": {
            "type": "string",
            "description": "Unique identifier representing a specific pipeline",
            "minLength": 1,
            "format": "pipeline-name"
          },
          "input": {
            "type": "array",
            "description": "The input for the algorithm",
            "items": {},
            "default": []
          },
          "ttl": {
            "type": "integer",
            "description": "Algorithm execution time to live in seconds. 0 to disable",
            "minimum": 0,
            "example": 0
          },
          "includeInResult": {
            "type": "boolean"
          },
          "metrics": {
            "type": "object",
            "properties": {
              "tensorboard": {
                "type": "boolean",
                "description": "Should tensorboard metrics be collected."
              }
            }
          },
          "retry": {
            "type": "object",
            "properties": {
              "policy": {
                "type": "string",
                "default": "OnCrash",
                "enum": [
                  "Never",
                  "Always",
                  "OnError",
                  "OnCrash"
                ]
              },
              "limit": {
                "type": "integer",
                "minimum": 1,
                "default": 3,
                "example": 1
              }
            }
          },
          "batchOperation": {
            "type": "string",
            "enum": [
              "indexed",
              "cartesian"
            ]
          },
          "stateType": {
            "type": "string",
            "enum": [
              "stateless",
              "stateful"
            ]
          }
        },
        "required": [
          "nodeName"
        ]
      },
      "metrics": {
        "type": "object",
        "properties": {
          "tensorboard": {
            "type": "boolean",
            "description": "Should tensorboard metrics be collected."
          }
        }
      },
      "pipelineResult": {
        "type": "object",
        "properties": {
          "jobId": {
            "type": "string",
            "description": "Unique identifier representing pipeline execution"
          },
          "timestamp": {
            "type": "string"
          },
          "pipeline": {
            "type": "string"
          },
          "data": {
            "type": "array",
            "items": {}
          },
          "status": {
            "type": "string"
          },
          "timeTook": {
            "type": "number"
          },
          "storageModule": {
            "type": "string"
          }
        }
      },
      "priority": {
        "type": "integer",
        "minimum": 1,
        "maximum": 5,
        "default": 3,
        "example": 3
      },
      "stopRequest": {
        "type": "object",
        "properties": {
          "jobId": {
            "type": "string",
            "description": "Unique identifier representing pipeline execution"
          },
          "reason": {
            "type": "string",
            "default": "requested by user",
            "description": "reason for stop pipeline"
          }
        },
        "required": [
          "jobId"
        ]
      },
      "pauseRequest": {
        "type": "object",
        "properties": {
          "jobId": {
            "type": "string",
            "description": "Unique identifier representing pipeline execution"
          }
        },
        "required": [
          "jobId"
        ]
      },
      "resumeRequest": {
        "type": "object",
        "properties": {
          "jobId": {
            "type": "string",
            "description": "Unique identifier representing pipeline execution"
          }
        },
        "required": [
          "jobId"
        ]
      },
      "triggers": {
        "type": "object",
        "properties": {
          "pipelines": {
            "type": "array",
            "description": "pipelines to activate upon result",
            "items": {
              "type": "string",
              "minLength": 1
            },
            "uniqueItems": true
          },
          "cron": {
            "type": "object",
            "properties": {
              "pattern": {
                "type": "string",
                "description": "cron job",
                "minLength": 1,
                "format": "cron"
              },
              "enabled": {
                "type": "boolean",
                "description": "enable or disable cron job",
                "default": false
              }
            }
          }
        },
        "additionalProperties": false
      },
      "webhookResult": {
        "type": "object",
        "properties": {
          "timestamp": {
            "type": "string"
          },
          "url": {
            "type": "string"
          },
          "pipelineStatus": {
            "type": "string"
          },
          "responseStatus": {
            "type": "string"
          },
          "httpResponse": {
            "type": "object",
            "properties": {
              "statusCode": {
                "type": "string"
              },
              "statusMessage": {
                "type": "string"
              }
            }
          },
          "status": {
            "type": "string"
          }
        }
      },
      "webhooks": {
        "type": "object",
        "properties": {
          "progress": {
            "type": "string",
            "format": "url",
            "minLength": 1,
            "description": "url to activate upon progress",
            "example": "http://my-url-to-progress"
          },
          "result": {
            "type": "string",
            "format": "url",
            "minLength": 1,
            "description": "url to activate upon result",
            "example": "http://my-url-to-result"
          }
        },
        "additionalProperties": false
      },
      "githubWebhook": {
        "type": "object",
        "properties": {
          "github": {
            "type": "object",
            "description": "github object which received after push for more information https://developer.github.com/webhooks/"
          }
        }
      },
      "experiment": {
        "type": "object",
        "properties": {
          "name": {
            "type": "string",
            "description": "experiment name",
            "default": "main",
            "minLength": 1,
            "maxLength": 32,
            "format": "experiment-name"
          },
          "description": {
            "type": "string",
            "description": "describe the experiment"
          }
        }
      },
      "experimentName": {
        "type": "string",
        "description": "experiment name",
        "default": "main",
        "minLength": 1,
        "maxLength": 32,
        "format": "experiment-name"
      },
      "gitlabWebhook": {
        "type": "object",
        "properties": {
          "gitlab": {
            "type": "object",
            "description": "gitlab object which received after push for more information https://docs.gitlab.com/ee/user/project/integrations/webhooks.html"
          }
        }
      },
      "tag": {
        "type": "string",
        "description": "Unique identifier representing a specific tag",
        "minLength": 1,
        "maxLength": 32
      },
      "graphResponse": {
        "type": "object",
        "properties": {
          "jobId": {
            "type": "string",
            "description": "Unique identifier representing pipeline execution"
          },
          "timestamp": {
            "type": "number"
          },
          "edges": {
            "type": "array",
            "description": "Array of edges"
          },
          "nodes": {
            "type": "array",
            "description": "Array of nodes"
          }
        }
      },
      "algorithmBuild": {
        "type": "object",
        "properties": {
          "fileExt": {
            "type": "string",
            "enum": [
              "zip",
              "gz"
            ]
          },
          "env": {
            "type": "string",
            "enum": [
              "nodejs",
              "python",
              "java"
            ]
          }
        },
        "required": [
          "env"
        ]
      },
      "execAlgorithmRequest": {
        "type": "object",
        "properties": {
          "name": {
            "type": "string",
            "description": "Unique identifier representing a specific algorithm",
            "minLength": 1,
            "maxLength": 32,
            "format": "algorithm-name"
          },
          "input": {
            "type": "array",
            "description": "The input for the algorithm",
            "items": {},
            "default": []
          }
        },
        "additionalProperties": false,
        "required": [
          "name"
        ]
      },
      "pipelineTriggersNode": {
        "type": "object",
        "properties": {
          "name": {
            "type": "string",
            "description": "Pipeline name"
          },
          "children": {
            "type": "array",
            "items": {}
          }
        }
      },
      "pipelineTriggersResult": {
        "type": "array",
        "items": {
          "type": "object",
          "properties": {
            "name": {
              "type": "string",
              "description": "Pipeline name"
            },
            "children": {
              "type": "array",
              "items": {}
            }
          }
        }
      }
    }
  }
}<|MERGE_RESOLUTION|>--- conflicted
+++ resolved
@@ -3,11 +3,7 @@
   "info": {
     "title": "HKube API",
     "description": "HKube RESTful API",
-<<<<<<< HEAD
-    "version": "2.0.12",
-=======
-    "version": "2.0.15",
->>>>>>> 31e1c609
+    "version": "2.0.16",
     "contact": {
       "email": "hkube.dev@gmail.com"
     },
@@ -64,10 +60,6 @@
     {
       "name": "Webhooks",
       "description": "Webhooks status and result"
-    },
-    {
-      "name": "DataSource",
-      "description": "DataSources and their related files"
     }
   ],
   "externalDocs": {
@@ -341,16 +333,11 @@
                       },
                       "flows": {
                         "type": "object",
-<<<<<<< HEAD
-                        "description": "define streaming flow in simple syntax",
-                        "example": "node A stream to B and C, node B stream to D will be like \"A >> B&C , B >> D\""
-=======
                         "description": "define streaming flow in simple syntax, if node A stream to B and C, node B stream to D will be like \"A >> B&C , B >> D",
                         "example": {
                           "main": "A >> B&C , B >> D",
                           "second": "A >> B >> C"
                         }
->>>>>>> 31e1c609
                       }
                     }
                   },
@@ -1630,16 +1617,11 @@
                         },
                         "flows": {
                           "type": "object",
-<<<<<<< HEAD
-                          "description": "define streaming flow in simple syntax",
-                          "example": "node A stream to B and C, node B stream to D will be like \"A >> B&C , B >> D\""
-=======
                           "description": "define streaming flow in simple syntax, if node A stream to B and C, node B stream to D will be like \"A >> B&C , B >> D",
                           "example": {
                             "main": "A >> B&C , B >> D",
                             "second": "A >> B >> C"
                           }
->>>>>>> 31e1c609
                         }
                       }
                     },
@@ -1989,16 +1971,11 @@
                         },
                         "flows": {
                           "type": "object",
-<<<<<<< HEAD
-                          "description": "define streaming flow in simple syntax",
-                          "example": "node A stream to B and C, node B stream to D will be like \"A >> B&C , B >> D\""
-=======
                           "description": "define streaming flow in simple syntax, if node A stream to B and C, node B stream to D will be like \"A >> B&C , B >> D",
                           "example": {
                             "main": "A >> B&C , B >> D",
                             "second": "A >> B >> C"
                           }
->>>>>>> 31e1c609
                         }
                       }
                     },
@@ -5672,16 +5649,11 @@
                         },
                         "flows": {
                           "type": "object",
-<<<<<<< HEAD
-                          "description": "define streaming flow in simple syntax",
-                          "example": "node A stream to B and C, node B stream to D will be like \"A >> B&C , B >> D\""
-=======
                           "description": "define streaming flow in simple syntax, if node A stream to B and C, node B stream to D will be like \"A >> B&C , B >> D",
                           "example": {
                             "main": "A >> B&C , B >> D",
                             "second": "A >> B >> C"
                           }
->>>>>>> 31e1c609
                         }
                       }
                     },
@@ -6134,16 +6106,11 @@
                           },
                           "flows": {
                             "type": "object",
-<<<<<<< HEAD
-                            "description": "define streaming flow in simple syntax",
-                            "example": "node A stream to B and C, node B stream to D will be like \"A >> B&C , B >> D\""
-=======
                             "description": "define streaming flow in simple syntax, if node A stream to B and C, node B stream to D will be like \"A >> B&C , B >> D",
                             "example": {
                               "main": "A >> B&C , B >> D",
                               "second": "A >> B >> C"
                             }
->>>>>>> 31e1c609
                           }
                         }
                       },
@@ -6452,16 +6419,11 @@
                       },
                       "flows": {
                         "type": "object",
-<<<<<<< HEAD
-                        "description": "define streaming flow in simple syntax",
-                        "example": "node A stream to B and C, node B stream to D will be like \"A >> B&C , B >> D\""
-=======
                         "description": "define streaming flow in simple syntax, if node A stream to B and C, node B stream to D will be like \"A >> B&C , B >> D",
                         "example": {
                           "main": "A >> B&C , B >> D",
                           "second": "A >> B >> C"
                         }
->>>>>>> 31e1c609
                       }
                     }
                   },
@@ -6746,16 +6708,11 @@
                         },
                         "flows": {
                           "type": "object",
-<<<<<<< HEAD
-                          "description": "define streaming flow in simple syntax",
-                          "example": "node A stream to B and C, node B stream to D will be like \"A >> B&C , B >> D\""
-=======
                           "description": "define streaming flow in simple syntax, if node A stream to B and C, node B stream to D will be like \"A >> B&C , B >> D",
                           "example": {
                             "main": "A >> B&C , B >> D",
                             "second": "A >> B >> C"
                           }
->>>>>>> 31e1c609
                         }
                       }
                     },
@@ -7101,16 +7058,11 @@
                       },
                       "flows": {
                         "type": "object",
-<<<<<<< HEAD
-                        "description": "define streaming flow in simple syntax",
-                        "example": "node A stream to B and C, node B stream to D will be like \"A >> B&C , B >> D\""
-=======
                         "description": "define streaming flow in simple syntax, if node A stream to B and C, node B stream to D will be like \"A >> B&C , B >> D",
                         "example": {
                           "main": "A >> B&C , B >> D",
                           "second": "A >> B >> C"
                         }
->>>>>>> 31e1c609
                       }
                     }
                   },
@@ -7395,16 +7347,11 @@
                         },
                         "flows": {
                           "type": "object",
-<<<<<<< HEAD
-                          "description": "define streaming flow in simple syntax",
-                          "example": "node A stream to B and C, node B stream to D will be like \"A >> B&C , B >> D\""
-=======
                           "description": "define streaming flow in simple syntax, if node A stream to B and C, node B stream to D will be like \"A >> B&C , B >> D",
                           "example": {
                             "main": "A >> B&C , B >> D",
                             "second": "A >> B >> C"
                           }
->>>>>>> 31e1c609
                         }
                       }
                     },
@@ -12019,480 +11966,6 @@
                       "type": "string"
                     }
                   }
-                }
-              }
-            }
-          }
-        }
-      }
-    },
-    "/datasource": {
-      "get": {
-        "tags": [
-          "DataSource"
-        ],
-        "summary": "Fetch all dataSources meta data",
-        "responses": {
-          "200": {
-            "description": "A collection of dataSources",
-            "content": {
-              "application/json": {
-                "schema": {
-                  "type": "array",
-                  "items": {
-                    "type": "object",
-                    "properties": {
-                      "id": {
-                        "type": "string"
-                      },
-                      "name": {
-                        "type": "string"
-                      },
-                      "versionDescription": {
-                        "type": "string"
-                      },
-                      "filesCount": {
-                        "type": "number"
-                      },
-                      "avgFileSize": {
-                        "type": "string"
-                      },
-                      "totalSize": {
-                        "type": "number"
-                      },
-                      "fileTypes": {
-                        "type": "array",
-                        "items": {
-                          "type": "string"
-                        }
-                      }
-                    }
-                  }
-                }
-              }
-            }
-          }
-        }
-      },
-      "post": {
-        "tags": [
-          "DataSource"
-        ],
-        "summary": "Create a new dataSource and upload a file",
-        "requestBody": {
-          "content": {
-            "multipart/form-data": {
-              "schema": {
-                "type": "object",
-                "properties": {
-                  "name": {
-                    "type": "string",
-                    "description": "Unique identifier representing a specific dataSource",
-                    "minLength": 1,
-                    "maxLength": 32,
-                    "format": "dataSource-name"
-                  },
-                  "files": {
-                    "type": "array",
-                    "items": {
-                      "type": "string",
-                      "description": "Data file (file types: *)",
-                      "format": "binary"
-                    },
-                    "minItems": 1
-                  }
-                },
-                "required": [
-                  "name",
-                  "files"
-                ]
-              }
-            }
-          },
-          "description": "DataSource name and file to upload",
-          "required": true
-        },
-        "responses": {
-          "201": {
-            "description": "created dataSource",
-            "content": {
-              "application/json": {
-                "schema": {
-                  "type": "object",
-                  "properties": {
-                    "path": {
-                      "type": "string",
-                      "example": "/datasource/my-datasource"
-                    },
-                    "name": {
-                      "type": "string",
-                      "description": "Unique identifier representing a specific dataSource",
-                      "minLength": 1,
-                      "maxLength": 32,
-                      "format": "dataSource-name"
-                    },
-                    "id": {
-                      "type": "string"
-                    },
-                    "files": {
-                      "type": "array",
-                      "items": {
-                        "type": "object",
-                        "properties": {
-                          "path": {
-                            "type": "string",
-                            "example": "/datasource/my-datasource/data.csv"
-                          },
-                          "size": {
-                            "type": "number"
-                          },
-                          "mtime": {
-                            "type": "string",
-                            "example": "2020-10-28T17:45:03.372Z"
-                          }
-                        }
-                      }
-                    },
-                    "versionDescription": {
-                      "type": "string"
-                    }
-                  },
-                  "required": [
-                    "name",
-                    "id"
-                  ]
-                }
-              }
-            }
-          },
-          "400": {
-            "description": "bad request",
-            "content": {
-              "application/json": {
-                "schema": {
-                  "type": "object",
-                  "properties": {
-                    "code": {
-                      "type": "integer",
-                      "format": "int32"
-                    },
-                    "message": {
-                      "type": "string"
-                    }
-                  }
-                }
-              }
-            }
-          },
-          "default": {
-            "description": "Unexpected error",
-            "content": {
-              "application/json": {
-                "schema": {
-                  "type": "object",
-                  "properties": {
-                    "code": {
-                      "type": "integer",
-                      "format": "int32"
-                    },
-                    "message": {
-                      "type": "string"
-                    }
-                  }
-                }
-              }
-            }
-          }
-        }
-      }
-    },
-    "/datasource/{name}": {
-      "get": {
-        "tags": [
-          "DataSource"
-        ],
-        "summary": "Fetch a single dataSource by name",
-        "parameters": [
-          {
-            "name": "name",
-            "in": "path",
-            "description": "A dataSource name",
-            "required": true,
-            "schema": {
-              "type": "string"
-            }
-          }
-        ],
-        "responses": {
-          "200": {
-            "description": "A datasource item",
-            "content": {
-              "application/json": {
-                "schema": {
-                  "allOf": [
-                    {
-                      "type": "object",
-                      "properties": {
-                        "path": {
-                          "type": "string",
-                          "example": "/datasource/my-datasource"
-                        },
-                        "name": {
-                          "type": "string",
-                          "description": "Unique identifier representing a specific dataSource",
-                          "minLength": 1,
-                          "maxLength": 32,
-                          "format": "dataSource-name"
-                        },
-                        "id": {
-                          "type": "string"
-                        },
-                        "files": {
-                          "type": "array",
-                          "items": {
-                            "type": "object",
-                            "properties": {
-                              "path": {
-                                "type": "string",
-                                "example": "/datasource/my-datasource/data.csv"
-                              },
-                              "size": {
-                                "type": "number"
-                              },
-                              "mtime": {
-                                "type": "string",
-                                "example": "2020-10-28T17:45:03.372Z"
-                              }
-                            }
-                          }
-                        },
-                        "versionDescription": {
-                          "type": "string"
-                        }
-                      },
-                      "required": [
-                        "name",
-                        "id"
-                      ]
-                    },
-                    {
-                      "type": "object",
-                      "properties": {
-                        "files": {
-                          "type": "array",
-                          "items": {
-                            "type": "object",
-                            "properties": {
-                              "path": {
-                                "type": "string",
-                                "example": "/datasource/my-datasource/data.csv"
-                              },
-                              "size": {
-                                "type": "number"
-                              },
-                              "mtime": {
-                                "type": "string",
-                                "example": "2020-10-28T17:45:03.372Z"
-                              }
-                            }
-                          }
-                        }
-                      }
-                    }
-                  ]
-                }
-              }
-            }
-          }
-        }
-      },
-      "post": {
-        "tags": [
-          "DataSource"
-        ],
-        "summary": "upload a new file to a given datasource",
-        "parameters": [
-          {
-            "name": "name",
-            "in": "path",
-            "description": "A dataSource name",
-            "required": true,
-            "schema": {
-              "type": "string"
-            }
-          }
-        ],
-        "requestBody": {
-          "content": {
-            "multipart/form-data": {
-              "schema": {
-                "type": "object",
-                "properties": {
-                  "versionDescription": {
-                    "type": "string"
-                  },
-                  "filesAdded": {
-                    "type": "array",
-                    "items": {
-                      "type": "string",
-                      "description": "Data file (file types: *)",
-                      "format": "binary"
-                    },
-                    "minItems": 1
-                  },
-                  "filesDropped": {
-                    "type": "array",
-                    "items": {
-                      "type": "string"
-                    },
-                    "minItems": 1
-                  }
-                },
-                "anyOf": [
-                  {
-                    "required": [
-                      "versionDescription",
-                      "filesDropped"
-                    ]
-                  },
-                  {
-                    "required": [
-                      "versionDescription",
-                      "filesAdded"
-                    ]
-                  }
-                ]
-              }
-            }
-          },
-          "description": "DataSource name and file to upload",
-          "required": true
-        },
-        "responses": {
-          "201": {
-            "description": "new datasource version",
-            "content": {
-              "application/json": {
-                "schema": {
-                  "type": "object",
-                  "properties": {
-                    "path": {
-                      "type": "string",
-                      "example": "/datasource/my-datasource"
-                    },
-                    "name": {
-                      "type": "string",
-                      "description": "Unique identifier representing a specific dataSource",
-                      "minLength": 1,
-                      "maxLength": 32,
-                      "format": "dataSource-name"
-                    },
-                    "id": {
-                      "type": "string"
-                    },
-                    "files": {
-                      "type": "array",
-                      "items": {
-                        "type": "object",
-                        "properties": {
-                          "path": {
-                            "type": "string",
-                            "example": "/datasource/my-datasource/data.csv"
-                          },
-                          "size": {
-                            "type": "number"
-                          },
-                          "mtime": {
-                            "type": "string",
-                            "example": "2020-10-28T17:45:03.372Z"
-                          }
-                        }
-                      }
-                    },
-                    "versionDescription": {
-                      "type": "string"
-                    }
-                  },
-                  "required": [
-                    "name",
-                    "id"
-                  ]
-                }
-              }
-            }
-          }
-        }
-      },
-      "delete": {
-        "tags": [
-          "DataSource"
-        ],
-        "summary": "delete a datasource by name",
-        "parameters": [
-          {
-            "name": "name",
-            "in": "path",
-            "description": "A dataSource name",
-            "required": true,
-            "schema": {
-              "type": "string"
-            }
-          }
-        ],
-        "responses": {
-          "200": {
-            "description": "successfully deleted the datasource",
-            "content": {
-              "application/json": {
-                "schema": {
-                  "type": "object",
-                  "properties": {
-                    "deleted": {
-                      "type": "string",
-                      "description": "a delete acknowledgement"
-                    }
-                  }
-                }
-              }
-            }
-          }
-        }
-      }
-    },
-    "/datasource/{name}/{fileName}": {
-      "get": {
-        "tags": [
-          "DataSource"
-        ],
-        "summary": "Fetch a single file by id",
-        "parameters": [
-          {
-            "name": "name",
-            "in": "path",
-            "description": "A dataSource id",
-            "required": true,
-            "schema": {
-              "type": "string"
-            }
-          },
-          {
-            "name": "fileName",
-            "in": "path",
-            "description": "A file name",
-            "required": true,
-            "schema": {
-              "type": "string"
-            }
-          }
-        ],
-        "responses": {
-          "200": {
-            "description": "A file",
-            "content": {
-              "application/json": {
-                "schema": {
-                  "type": "string",
-                  "format": "binary"
                 }
               }
             }
@@ -13251,175 +12724,6 @@
           "name"
         ]
       },
-      "dataSource": {
-        "type": "object",
-        "properties": {
-          "path": {
-            "type": "string",
-            "example": "/datasource/my-datasource"
-          },
-          "name": {
-            "type": "string",
-            "description": "Unique identifier representing a specific dataSource",
-            "minLength": 1,
-            "maxLength": 32,
-            "format": "dataSource-name"
-          },
-          "id": {
-            "type": "string"
-          },
-          "files": {
-            "type": "array",
-            "items": {
-              "type": "object",
-              "properties": {
-                "path": {
-                  "type": "string",
-                  "example": "/datasource/my-datasource/data.csv"
-                },
-                "size": {
-                  "type": "number"
-                },
-                "mtime": {
-                  "type": "string",
-                  "example": "2020-10-28T17:45:03.372Z"
-                }
-              }
-            }
-          },
-          "versionDescription": {
-            "type": "string"
-          }
-        },
-        "required": [
-          "name",
-          "id"
-        ]
-      },
-      "dataSourceUploadFile": {
-        "type": "object",
-        "properties": {
-          "versionDescription": {
-            "type": "string"
-          },
-          "filesAdded": {
-            "type": "array",
-            "items": {
-              "type": "string",
-              "description": "Data file (file types: *)",
-              "format": "binary"
-            },
-            "minItems": 1
-          },
-          "filesDropped": {
-            "type": "array",
-            "items": {
-              "type": "string"
-            },
-            "minItems": 1
-          }
-        },
-        "anyOf": [
-          {
-            "required": [
-              "versionDescription",
-              "filesDropped"
-            ]
-          },
-          {
-            "required": [
-              "versionDescription",
-              "filesAdded"
-            ]
-          }
-        ]
-      },
-      "dataSourceCreate": {
-        "type": "object",
-        "properties": {
-          "name": {
-            "type": "string",
-            "description": "Unique identifier representing a specific dataSource",
-            "minLength": 1,
-            "maxLength": 32,
-            "format": "dataSource-name"
-          },
-          "files": {
-            "type": "array",
-            "items": {
-              "type": "string",
-              "description": "Data file (file types: *)",
-              "format": "binary"
-            },
-            "minItems": 1
-          }
-        },
-        "required": [
-          "name",
-          "files"
-        ]
-      },
-      "dataSourceName": {
-        "type": "string",
-        "description": "Unique identifier representing a specific dataSource",
-        "minLength": 1,
-        "maxLength": 32,
-        "format": "dataSource-name"
-      },
-      "dataSourceFiles": {
-        "type": "array",
-        "items": {
-          "type": "string",
-          "description": "Data file (file types: *)",
-          "format": "binary"
-        },
-        "minItems": 1
-      },
-      "dataSourceFileMeta": {
-        "type": "object",
-        "properties": {
-          "path": {
-            "type": "string",
-            "example": "/datasource/my-datasource/data.csv"
-          },
-          "size": {
-            "type": "number"
-          },
-          "mtime": {
-            "type": "string",
-            "example": "2020-10-28T17:45:03.372Z"
-          }
-        }
-      },
-      "dataSourceMeta": {
-        "type": "object",
-        "properties": {
-          "id": {
-            "type": "string"
-          },
-          "name": {
-            "type": "string"
-          },
-          "versionDescription": {
-            "type": "string"
-          },
-          "filesCount": {
-            "type": "number"
-          },
-          "avgFileSize": {
-            "type": "string"
-          },
-          "totalSize": {
-            "type": "number"
-          },
-          "fileTypes": {
-            "type": "array",
-            "items": {
-              "type": "string"
-            }
-          }
-        }
-      },
       "defaultResponse": {
         "type": "object",
         "properties": {
@@ -13800,16 +13104,11 @@
               },
               "flows": {
                 "type": "object",
-<<<<<<< HEAD
-                "description": "define streaming flow in simple syntax",
-                "example": "node A stream to B and C, node B stream to D will be like \"A >> B&C , B >> D\""
-=======
                 "description": "define streaming flow in simple syntax, if node A stream to B and C, node B stream to D will be like \"A >> B&C , B >> D",
                 "example": {
                   "main": "A >> B&C , B >> D",
                   "second": "A >> B >> C"
                 }
->>>>>>> 31e1c609
               }
             }
           },
