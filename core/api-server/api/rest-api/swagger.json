--- conflicted
+++ resolved
@@ -3,11 +3,7 @@
   "info": {
     "title": "HKube API",
     "description": "HKube RESTful API",
-<<<<<<< HEAD
-    "version": "1.1.158",
-=======
     "version": "1.1.166",
->>>>>>> cd374817
     "contact": {
       "email": "hkube.dev@gmail.com"
     },
