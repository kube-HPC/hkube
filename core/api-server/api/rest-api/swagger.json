--- conflicted
+++ resolved
@@ -9480,11 +9480,6 @@
       "get": {
         "tags": [
           "Versions"
-<<<<<<< HEAD
-        ],
-        "summary": "Get version",
-        "description": "returns algorithm version",
-=======
         ],
         "summary": "Get version",
         "description": "returns algorithm version",
@@ -9798,7 +9793,6 @@
         ],
         "summary": "Delete version",
         "description": "Delete existing algorithm version.",
->>>>>>> f01db8a3
         "parameters": [
           {
             "name": "name",
@@ -9819,319 +9813,6 @@
             "description": "algorithm version",
             "required": true,
             "schema": {
-<<<<<<< HEAD
-              "type": "string"
-            }
-          }
-        ],
-        "responses": {
-          "200": {
-            "description": "action summery",
-            "content": {
-              "application/json": {
-                "schema": {
-                  "type": "array",
-                  "items": {
-                    "type": "object",
-                    "properties": {
-                      "name": {
-                        "type": "string",
-                        "description": "Unique identifier representing a specific algorithm",
-                        "minLength": 1,
-                        "maxLength": 32,
-                        "format": "algorithm-name"
-                      },
-                      "env": {
-                        "type": "string",
-                        "enum": [
-                          "nodejs",
-                          "python",
-                          "java"
-                        ]
-                      },
-                      "algorithmImage": {
-                        "type": "string",
-                        "description": "image name as in the docker registry",
-                        "format": "algorithm-image"
-                      },
-                      "cpu": {
-                        "type": "number",
-                        "default": 0.1,
-                        "minimum": 0,
-                        "description": "algorithm cpu"
-                      },
-                      "gpu": {
-                        "type": "number",
-                        "minimum": 0,
-                        "description": "algorithm gpu"
-                      },
-                      "mem": {
-                        "type": "string",
-                        "description": "algorithm memory",
-                        "format": "algorithm-memory",
-                        "default": "256Mi",
-                        "example": "512Mi"
-                      },
-                      "reservedMemory": {
-                        "type": "string",
-                        "description": "Reserved memory for HKube's operations such as in-memory cache, higher value means faster data retrieval and less algorithm memory, lower value means slower data retrieval and more algorithm memory",
-                        "format": "memory",
-                        "example": "512Mi"
-                      },
-                      "options": {
-                        "type": "object",
-                        "properties": {
-                          "debug": {
-                            "type": "boolean",
-                            "description": "debug algorithm locally",
-                            "default": false
-                          },
-                          "devMode": {
-                            "type": "boolean",
-                            "description": "runs algorithm with mounted sources to allow rapid development cycles"
-                          },
-                          "pending": {
-                            "type": "boolean",
-                            "description": "pending algorithm",
-                            "default": false
-                          },
-                          "opengl": {
-                            "type": "boolean",
-                            "description": "should algorithm support XGL context creation (mount X socket)"
-                          }
-                        },
-                        "default": {}
-                      },
-                      "version": {
-                        "type": "string",
-                        "description": "Hkube's auto increment semantic versioning",
-                        "readOnly": true
-                      },
-                      "mounts": {
-                        "type": "array",
-                        "description": "a list of volumes to mount into the algorithm",
-                        "items": {
-                          "type": "object",
-                          "properties": {
-                            "pvcName": {
-                              "type": "string",
-                              "format": "algorithm-mount-pvc",
-                              "minLength": 1,
-                              "description": "name of an existing kubernetes pvc (persistent volume claim)"
-                            },
-                            "path": {
-                              "type": "string",
-                              "format": "path",
-                              "minLength": 1,
-                              "description": "the mount path in the algorithm container"
-                            }
-                          },
-                          "required": [
-                            "pvcName",
-                            "path"
-                          ]
-                        },
-                        "uniqueItems": true,
-                        "example": []
-                      },
-                      "gitRepository": {
-                        "type": "object",
-                        "properties": {
-                          "url": {
-                            "type": "string",
-                            "description": "a url for the git repository",
-                            "format": "url"
-                          },
-                          "commit": {
-                            "type": "object",
-                            "description": "commit details",
-                            "properties": {
-                              "id": {
-                                "type": "string",
-                                "description": "commit id"
-                              },
-                              "timestamp": {
-                                "type": "string",
-                                "description": "commit time"
-                              },
-                              "message": {
-                                "type": "string",
-                                "description": "commit message"
-                              }
-                            },
-                            "required": [
-                              "id"
-                            ]
-                          },
-                          "branchName": {
-                            "type": "string",
-                            "default": "master",
-                            "description": "the branch name you wish to create a build from"
-                          },
-                          "tag": {
-                            "type": "string",
-                            "description": "a specific tag which will trigger the build"
-                          },
-                          "token": {
-                            "type": "string",
-                            "description": "a token which allows hkube's build system to access private repositories more information https://help.github.com/en/articles/creating-a-personal-access-token-for-the-command-line"
-                          },
-                          "gitKind": {
-                            "type": "string",
-                            "enum": [
-                              "github",
-                              "gitlab"
-                            ],
-                            "default": "github"
-                          }
-                        },
-                        "required": [
-                          "url"
-                        ]
-                      },
-                      "entryPoint": {
-                        "type": "string"
-                      },
-                      "baseImage": {
-                        "type": "string",
-                        "description": "Custom docker image to be used as base to the newly built algorithm image"
-                      },
-                      "minHotWorkers": {
-                        "type": "integer",
-                        "description": "how many live algorithm instances will always run",
-                        "minimum": 0,
-                        "default": 0
-                      },
-                      "quotaGuarantee": {
-                        "type": "integer",
-                        "description": "The amount of algorithms required to be scheduled first in a case of cluster pressure",
-                        "minimum": 0
-                      },
-                      "algorithmEnv": {
-                        "type": "object",
-                        "description": "key value environment variables for algorithm"
-                      },
-                      "workerEnv": {
-                        "type": "object",
-                        "description": "key value environment variables for worker"
-                      },
-                      "nodeSelector": {
-                        "type": "object",
-                        "description": "key value labels for nodes constraint",
-                        "additionalProperties": {
-                          "type": "string"
-                        }
-                      },
-                      "type": {
-                        "type": "string",
-                        "description": "type of algorithm code resource",
-                        "enum": [
-                          "Git",
-                          "Code",
-                          "Image"
-                        ],
-                        "default": "Image"
-                      },
-                      "downloadFileExt": {
-                        "type": "string",
-                        "description": "the extension name that will be attached to a file when downloading algorithm result"
-                      }
-                    },
-                    "required": [
-                      "name"
-                    ]
-                  }
-                }
-              }
-            }
-          },
-          "400": {
-            "description": "bad request",
-            "content": {
-              "application/json": {
-                "schema": {
-                  "type": "object",
-                  "properties": {
-                    "code": {
-                      "type": "integer",
-                      "format": "int32"
-                    },
-                    "message": {
-                      "type": "string"
-                    }
-                  }
-                }
-              }
-            }
-          },
-          "404": {
-            "description": "algorithm Not Found",
-            "content": {
-              "application/json": {
-                "schema": {
-                  "type": "object",
-                  "properties": {
-                    "code": {
-                      "type": "integer",
-                      "format": "int32"
-                    },
-                    "message": {
-                      "type": "string"
-                    }
-                  }
-                }
-              }
-            }
-          },
-          "default": {
-            "description": "Unexpected error",
-            "content": {
-              "application/json": {
-                "schema": {
-                  "type": "object",
-                  "properties": {
-                    "code": {
-                      "type": "integer",
-                      "format": "int32"
-                    },
-                    "message": {
-                      "type": "string"
-                    }
-                  }
-                }
-              }
-            }
-          }
-        }
-      },
-      "delete": {
-        "tags": [
-          "Versions"
-        ],
-        "summary": "Delete version",
-        "description": "Delete existing algorithm version.",
-        "parameters": [
-          {
-            "name": "name",
-            "in": "path",
-            "description": "algorithm name",
-            "required": true,
-            "schema": {
-              "type": "string",
-              "description": "Unique identifier representing a specific algorithm",
-              "minLength": 1,
-              "maxLength": 32,
-              "format": "algorithm-name"
-            }
-          },
-          {
-            "name": "version",
-            "in": "path",
-            "description": "algorithm version",
-            "required": true,
-            "schema": {
-=======
->>>>>>> f01db8a3
               "type": "string"
             }
           }
@@ -10247,141 +9928,6 @@
                 "required": [
                   "name",
                   "version"
-                ]
-              }
-            }
-          },
-          "description": "an object representing all information needed for stored pipeline execution",
-          "required": true
-        },
-        "responses": {
-          "200": {
-            "description": "the OK string",
-            "content": {
-              "application/json": {
-                "schema": {
-                  "type": "object",
-                  "properties": {
-                    "message": {
-                      "type": "string"
-                    }
-                  }
-                }
-              }
-            }
-          },
-          "400": {
-            "description": "bad request",
-            "content": {
-              "application/json": {
-                "schema": {
-                  "type": "object",
-                  "properties": {
-                    "code": {
-                      "type": "integer",
-                      "format": "int32"
-                    },
-                    "message": {
-                      "type": "string"
-                    }
-                  }
-                }
-              }
-            }
-          },
-          "404": {
-            "description": "jobId Not Found",
-            "content": {
-              "application/json": {
-                "schema": {
-                  "type": "object",
-                  "properties": {
-                    "code": {
-                      "type": "integer",
-                      "format": "int32"
-                    },
-                    "message": {
-                      "type": "string"
-                    }
-                  }
-                }
-              }
-            }
-          },
-          "default": {
-            "description": "Unexpected error",
-            "content": {
-              "application/json": {
-                "schema": {
-                  "type": "object",
-                  "properties": {
-                    "code": {
-                      "type": "integer",
-                      "format": "int32"
-                    },
-                    "message": {
-                      "type": "string"
-                    }
-                  }
-                }
-              }
-            }
-          }
-        }
-      }
-    },
-    "/versions/algorithms/tag": {
-      "post": {
-        "tags": [
-          "Versions"
-        ],
-<<<<<<< HEAD
-        "summary": "Tag algorithm version",
-        "description": "Tag algorithm version with pinned and tags",
-=======
-        "summary": "Apply algorithm version",
-        "description": "Change the current algorithm version",
->>>>>>> f01db8a3
-        "requestBody": {
-          "content": {
-            "application/json": {
-              "schema": {
-                "type": "object",
-                "properties": {
-                  "name": {
-                    "type": "string",
-                    "description": "Unique identifier representing a specific algorithm",
-                    "minLength": 1,
-                    "maxLength": 32,
-                    "format": "algorithm-name"
-                  },
-                  "version": {
-                    "type": "string",
-                    "description": "Unique identifier representing version id",
-                    "minLength": 1,
-                    "maxLength": 10
-                  },
-                  "pinned": {
-                    "type": "boolean",
-                    "description": "Should set the version as pinned",
-                    "default": false
-                  },
-                  "tags": {
-                    "type": "array",
-                    "description": "Array of tags",
-                    "items": {
-                      "type": "string",
-                      "description": "Unique identifier representing a specific tag",
-                      "minLength": 1,
-                      "maxLength": 32
-                    }
-                  }
-                },
-                "required": [
-                  "name",
-                  "version"
-<<<<<<< HEAD
-=======
                 ]
               }
             }
@@ -10510,7 +10056,6 @@
                 "required": [
                   "name",
                   "version"
->>>>>>> f01db8a3
                 ]
               }
             }
