--- conflicted
+++ resolved
@@ -84,13 +84,8 @@
         return this._consumer?.removeInvalidTasks(data);
     }
 
-<<<<<<< HEAD
     async persistencyLoad() {
         const queueItems = await this.persistence.getTasks();
-=======
-    async persistencyLoad(initial) {
-        const queueItems = await this.persistence.get(initial);
->>>>>>> 7a0219ff
         this.addJobs(queueItems);
     }
 
