--- conflicted
+++ resolved
@@ -48,10 +48,7 @@
             log.info(`${Events.FAILED} ${data.jobId}, error: ${data.error}`, { component: componentName.JOBS_PRODUCER, jobId: data.jobId, status: Events.FAILED });
         });
         this._producer.on(Events.STUCK, async (job) => {
-<<<<<<< HEAD
             const { jobId, taskId, nodeName, retry } = job.options;
-=======
-            const { jobId, taskId, nodeName, batchIndex, retry } = job.options;
             const data = await db.getJob({ jobId });
             if (data) {
                 log.info(`job stalled with ${data.status} status`, { component: componentName.JOBS_PRODUCER });
@@ -60,7 +57,6 @@
                     return;
                 }
             }
->>>>>>> fbd1a95e
             let err;
             let status;
             const maxAttempts = (retry && retry.limit) || MAX_JOB_ATTEMPTS;
