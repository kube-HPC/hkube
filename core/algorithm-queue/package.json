{
  "name": "algorithm-queue",
  "version": "2.3.2",
  "description": "",
  "main": "app.js",
  "directories": {
    "lib": "lib"
  },
  "scripts": {
    "lint": "./node_modules/eslint/bin/eslint.js .",
    "test": "NODE_ENV=test ./node_modules/mocha/bin/_mocha tests --timeout=10000 --colors --recursive --exit",
    "test:cov": "NODE_ENV=test ./node_modules/nyc/bin/nyc.js --reporter=html --reporter=text --reporter=lcov mocha tests --colors --recursive --exit",
    "coverage": "cat ./coverage/lcov.info | ./node_modules/coveralls/bin/coveralls.js",
    "start": "node app",
    "build": "./dockerfile/build.sh algorithm-queue"
  },
  "author": "Hkube",
  "license": "MIT",
  "dependencies": {
    "@hkube/config": "^2.0.11",
<<<<<<< HEAD
    "@hkube/consts": "^1.0.44",
    "@hkube/db": "^2.0.3",
    "@hkube/etcd": "^5.1.7",
=======
    "@hkube/consts": "^1.0.31",
    "@hkube/db": "^1.0.34",
    "@hkube/etcd": "^5.1.10",
>>>>>>> 06fd0644
    "@hkube/logger": "^2.0.2",
    "@hkube/metrics": "^1.0.42",
    "@hkube/producer-consumer": "^1.0.52",
    "@hkube/redis-utils": "^1.0.3",
    "@hkube/uid": "^1.0.4",
    "lodash.isequal": "^4.5.0",
    "lodash.orderby": "^4.6.0",
    "lodash.remove": "^4.7.0",
    "performance-now": "^2.1.0"
  },
  "devDependencies": {
    "await-delay": "^1.0.0",
    "await-done": "^1.0.10",
    "chai": "^4.2.0",
    "eslint": "^6.7.2",
    "eslint-config-airbnb-base": "^14.0.0",
    "eslint-plugin-chai-friendly": "^0.5.0",
    "eslint-plugin-import": "^2.19.1",
    "mocha": "^6.2.2",
    "mockery": "^2.1.0",
    "nyc": "^14.1.1",
    "sinon": "^7.5.0"
  }
}<|MERGE_RESOLUTION|>--- conflicted
+++ resolved
@@ -18,15 +18,9 @@
   "license": "MIT",
   "dependencies": {
     "@hkube/config": "^2.0.11",
-<<<<<<< HEAD
     "@hkube/consts": "^1.0.44",
     "@hkube/db": "^2.0.3",
-    "@hkube/etcd": "^5.1.7",
-=======
-    "@hkube/consts": "^1.0.31",
-    "@hkube/db": "^1.0.34",
     "@hkube/etcd": "^5.1.10",
->>>>>>> 06fd0644
     "@hkube/logger": "^2.0.2",
     "@hkube/metrics": "^1.0.42",
     "@hkube/producer-consumer": "^1.0.52",
