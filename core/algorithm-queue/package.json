--- conflicted
+++ resolved
@@ -23,11 +23,7 @@
     "@hkube/etcd": "^5.1.7",
     "@hkube/logger": "^2.0.2",
     "@hkube/metrics": "^1.0.42",
-<<<<<<< HEAD
-    "@hkube/producer-consumer": "^1.0.51",
-=======
     "@hkube/producer-consumer": "^1.0.52",
->>>>>>> b931f155
     "@hkube/redis-utils": "^1.0.3",
     "@hkube/uid": "^1.0.4",
     "lodash.isequal": "^4.5.0",
