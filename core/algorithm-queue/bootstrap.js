
const Logger = require('@hkube/logger');
const configIt = require('@hkube/config');
const { tracer } = require('@hkube/metrics');
const monitor = require('@hkube/redis-utils').Monitor;
const { main: config, logger } = configIt.load();
const log = new Logger(config.serviceName, logger);
const component = require('./lib/consts/component-name').MAIN;
const gracefulShutdown = require('./lib/graceful-shutdown');
const etcd = require('./lib/persistency/etcd');
const modules = [
    require('./lib/persistency/db'),
    etcd,
    require('./lib/queues-manager'),
    require('./lib/metrics/aggregation-metrics-factory')
];

class Bootstrap {
    async init(bootstrap) {
        try {
            this._handleErrors();
            log.info(`running application with env: ${configIt.env()}, version: ${config.version}, node: ${process.versions.node}`, { component });
            monitor.on('ready', (data) => {
                log.info((data.message).green, { component });
            });
            monitor.on('close', (data) => {
                log.error(data.error.message, { component });
                this._gracefulShutdown(1);
            });
            await monitor.check(config.redis);
            if (config.tracer) {
                await tracer.init(config.tracer);
            }
<<<<<<< HEAD
=======
            etcd.on('error', (err, path) => {
                log.error(`etcd watcher for ${path} error: ${err.message}`, { component }, err);
                this._gracefulShutdown(1);
            });
            await storageManager.init(config, log, bootstrap);
>>>>>>> 06fd0644
            for (const m of modules) {
                await m.init(config);
            }
            return config;
        }
        catch (error) {
            this._onInitFailed(error);
            return null;
        }
    }

    _onInitFailed(error) {
        log.error(error.message, { component }, error);
        process.exit(1);
    }

    _gracefulShutdown(code) {
        gracefulShutdown.shutdown(() => {
            process.exit(code);
        });
    }

    _handleErrors() {
        process.on('exit', (code) => {
            log.info(`exit code ${code}`, { component });
        });
        process.on('SIGINT', () => {
            log.info('SIGINT', { component });
            this._gracefulShutdown(0);
        });
        process.on('SIGTERM', () => {
            log.info('SIGTERM', { component });
            this._gracefulShutdown(0);
        });
        process.on('unhandledRejection', (error) => {
            log.error(`unhandledRejection: ${error.message}`, { component }, error);
            this._gracefulShutdown(1);
        });
        process.on('uncaughtException', (error) => {
            log.error(`uncaughtException: ${error.message}`, { component }, error);
            this._gracefulShutdown(1);
        });
    }
}

module.exports = new Bootstrap();<|MERGE_RESOLUTION|>--- conflicted
+++ resolved
@@ -31,14 +31,10 @@
             if (config.tracer) {
                 await tracer.init(config.tracer);
             }
-<<<<<<< HEAD
-=======
             etcd.on('error', (err, path) => {
                 log.error(`etcd watcher for ${path} error: ${err.message}`, { component }, err);
                 this._gracefulShutdown(1);
             });
-            await storageManager.init(config, log, bootstrap);
->>>>>>> 06fd0644
             for (const m of modules) {
                 await m.init(config);
             }
