const Logger = require('@hkube/logger');
const { warningCodes } = require('@hkube/consts');
const log = Logger.GetLogFromContainer();
const clonedeep = require('lodash.clonedeep');
const { createWarning } = require('../utils/warningCreator');
const { createJobSpec } = require('../jobs/jobCreator');
const kubernetes = require('../helpers/kubernetes');
const etcd = require('../helpers/etcd');
const { commands, components, consts } = require('../consts');
const component = components.RECONCILER;

const { normalizeWorkers,
    normalizeWorkerImages,
    normalizeHotRequests,
    normalizeHotWorkers,
    normalizeColdWorkers,
    normalizeRequests,
    normalizeJobs,
    mergeWorkers } = require('./normalize');

const { setWorkerImage, createContainerResource, setAlgorithmImage } = require('./createOptions');
const { matchJobsToResources, pauseAccordingToResources, parseResources } = require('./resources');
const { CPU_RATIO_PRESSURE, MEMORY_RATIO_PRESSURE } = consts;

let createdJobsList = [];

let totalCapacityNow = 10; // how much pods are running now
const WINDOW_SIZE_FACTOR = 3;
const unscheduledAlgorithms = {};
const ignoredunscheduledAlgorithms = {};

const _updateCapacity = (algorithmCount) => {
    const factor = 0.9;
    const minCapacity = 2;
    const maxCapacity = 50;
    totalCapacityNow = totalCapacityNow * factor + algorithmCount * (1 - factor);
    if (totalCapacityNow < minCapacity) {
        totalCapacityNow = minCapacity;
    }
    if (totalCapacityNow > maxCapacity) {
        totalCapacityNow = maxCapacity;
    }
};

const _createJob = (jobDetails, options) => {
    const spec = createJobSpec({ ...jobDetails, options });
    const jobCreateResult = kubernetes.createJob({ spec, jobDetails });
    return jobCreateResult;
};

const _idleWorkerFilter = (worker, algorithmName) => {
    let match = worker.workerStatus === 'ready' && !worker.workerPaused;
    if (algorithmName) {
        match = match && worker.algorithmName === algorithmName;
    }
    return match;
};

const _activeWorkerFilter = (worker, algorithmName) => {
    let match = worker.workerStatus !== 'ready' && !worker.workerPaused;
    if (algorithmName) {
        match = match && worker.algorithmName === algorithmName;
    }
    return match;
};

const _pausedWorkerFilter = (worker, algorithmName) => {
    let match = worker.workerStatus === 'ready' && worker.workerPaused;
    if (algorithmName) {
        match = match && worker.algorithmName === algorithmName;
    }
    return match;
};

const _stopWorker = (worker) => {
    return etcd.sendCommandToWorker({
        workerId: worker.id, command: commands.stopProcessing, algorithmName: worker.algorithmName, podName: worker.podName
    });
};
const _resumeWorker = (worker) => {
    return etcd.sendCommandToWorker({
        workerId: worker.id, command: commands.startProcessing, algorithmName: worker.algorithmName, podName: worker.podName
    });
};
const _coolDownWorker = (worker) => {
    return etcd.sendCommandToWorker({
        workerId: worker.id, command: commands.coolDown, algorithmName: worker.algorithmName, podName: worker.podName
    });
};

const _warmUpWorker = (worker) => {
    return etcd.sendCommandToWorker({
        workerId: worker.id, command: commands.warmUp, algorithmName: worker.algorithmName, podName: worker.podName
    });
};

const _exitWorker = (worker) => {
    return etcd.sendCommandToWorker({
        workerId: worker.id, command: commands.exit, message: worker.message, algorithmName: worker.algorithmName, podName: worker.podName
    });
};

const _clearCreatedJobsList = (now, options) => {
    const newCreatedJobsList = createdJobsList.filter(j => (now || Date.now()) - j.createdTime < options.createdJobsTTL);
    const items = createdJobsList.length - newCreatedJobsList.length;
    if (items > 0) {
        log.trace(`removed ${items} items from jobCreated list`, { component });
    }
    createdJobsList = newCreatedJobsList;
};

const _processAllRequests = (
    { idleWorkers, pausedWorkers, pendingWorkers, algorithmTemplates, versions, jobsCreated, normRequests, registry, clusterOptions, workerResources },
    { createDetails, reconcileResult, toResume, scheduledRequests }
) => {
    for (let r of normRequests) {// eslint-disable-line
        const { algorithmName, hotWorker } = r;

        // Check for idle workers
        const idleWorkerIndex = idleWorkers.findIndex(w => w.algorithmName === algorithmName);
        if (idleWorkerIndex !== -1) {
            // there is idle worker. don't do anything
            const [worker] = idleWorkers.splice(idleWorkerIndex, 1);
            scheduledRequests.push({ algorithmName: r.algorithmName, id: worker.id });
            continue;
        }

        // Check for pending workers
        const pendingWorkerIndex = pendingWorkers.findIndex(w => w.algorithmName === algorithmName);
        if (pendingWorkerIndex !== -1) {
            // there is a pending worker.
            const [worker] = pendingWorkers.splice(pendingWorkerIndex, 1);
            scheduledRequests.push({ algorithmName: r.algorithmName, id: worker.id });
            continue;
        }

        // Check for recently creates jobs
        const jobsCreatedIndex = jobsCreated.findIndex(w => w.algorithmName === algorithmName);
        if (jobsCreatedIndex !== -1) {
            // there is a pending worker.
            const [worker] = jobsCreated.splice(jobsCreatedIndex, 1);
            scheduledRequests.push({ algorithmName: r.algorithmName, id: worker.id });
            continue;
        }

        // Check for paused workers
        const pausedWorkerIndex = pausedWorkers.findIndex(w => w.algorithmName === algorithmName);
        if (pausedWorkerIndex !== -1) {
            // there is paused worker. wake it up
            toResume.push({ ...(pausedWorkers[pausedWorkerIndex]) });
            const [worker] = pausedWorkers.splice(pausedWorkerIndex, 1);
            scheduledRequests.push({ algorithmName: r.algorithmName, id: worker.id });
            continue;
        }

        // Build request to create new worker job (if no suitable workers found)
        const algorithmTemplate = algorithmTemplates[algorithmName];
        const { workerCustomResources } = algorithmTemplates[algorithmName];
        const algorithmImage = setAlgorithmImage(algorithmTemplate, versions, registry);
        const workerImage = setWorkerImage(algorithmTemplate, versions, registry);
        const resourceRequests = createContainerResource(algorithmTemplate);
        const workerResourceRequests = createContainerResource(workerResources);

        const { kind, workerEnv, algorithmEnv, labels, annotations, version: algorithmVersion, nodeSelector,
            entryPoint, options: algorithmOptions, reservedMemory, mounts, env, sideCars } = algorithmTemplate;

        // Add request details for new job creation (will need to get confirmation via matchJobsToResources)
        createDetails.push({
            numberOfNewJobs: 1,
            jobDetails: {
                kind,
                env,
                algorithmName,
                algorithmImage,
                algorithmVersion,
                workerImage,
                workerEnv,
                algorithmEnv,
                labels,
                annotations,
                nodeSelector,
                entryPoint,
                hotWorker,
                resourceRequests,
                workerResourceRequests,
                clusterOptions,
                algorithmOptions,
                mounts,
                reservedMemory,
                sideCars,
                workerCustomResources
            }
        });

        if (!reconcileResult[algorithmName]) {
            reconcileResult[algorithmName] = {
                required: 1,
                idle: 0,
                paused: 0
            };
        }
        else {
            reconcileResult[algorithmName].required += 1;
        }
    }
};

const _createStopDetails = ({ worker, algorithmTemplates }) => {
    const algorithmTemplate = algorithmTemplates[worker.algorithmName];
    const resourceRequests = createContainerResource(algorithmTemplate);
    return {
        count: 1,
        details: {
            algorithmName: worker.algorithmName,
            resourceRequests,
            nodeName: worker.job ? worker.job.nodeName : null,
            podName: worker.podName,
            id: worker.id
        }
    };
};

const _findWorkersToStop = ({ skipped, idleWorkers, activeWorkers, algorithmTemplates }, { stopDetails }) => {
    const missingCount = skipped.length;
    if (missingCount === 0) {
        return;
    }

    // find stats about required workers
    // log.info(`totalCapacityNow=${totalCapacityNow}, missingCount=${missingCount}`);

    const skippedTypes = Object.entries(skipped.reduce((prev, cur, index) => {
        if (!prev[cur.algorithmName]) {
            prev[cur.algorithmName] = {
                count: 0,
                list: []
            };
        }
        prev[cur.algorithmName].count += ((skipped.length - index) ** 0.7);
        prev[cur.algorithmName].list.push(cur);
        return prev;
    }, {})).map(([k, v]) => ({ algorithmName: k, count: v.count, list: v.list }));

    // log.info(JSON.stringify(skippedTypes.map(s => ({ name: s.algorithmName, count: s.count })), null, 2));

    const skippedLocal = clonedeep(skipped);
    const idleWorkersLocal = clonedeep(idleWorkers);
    let activeWorkersLocal = clonedeep(activeWorkers);
    const notUsedWorkers = activeWorkersLocal.filter(w => !skippedTypes.find(d => d.algorithmName === w.algorithmName));
    const usedWorkers = activeWorkersLocal.filter(w => skippedTypes.find(d => d.algorithmName === w.algorithmName));

    skippedLocal.forEach((s) => {
        let skippedResources = parseResources(s);
        const needMoreResources = ({ requestedCpu, memoryRequests, requestedGpu }) => {
            return requestedCpu > 0 || memoryRequests > 0 || requestedGpu > 0;
        };

        const _subtractResources = (resources, { requestedCpu, memoryRequests, requestedGpu }) => {
            const newResources = {
                requestedCpu: resources.requestedCpu - requestedCpu,
                memoryRequests: resources.memoryRequests - memoryRequests,
                requestedGpu: resources.requestedGpu - requestedGpu
            };
            return newResources;
        };

        while ((idleWorkersLocal.length > 0 || notUsedWorkers.length > 0 || usedWorkers.length > 0) && needMoreResources(skippedResources)) {
            let worker = idleWorkersLocal.shift();
            if (!worker) {
                worker = notUsedWorkers.shift();
            }
            if (!worker) {
                worker = usedWorkers.shift();
            }
            if (worker) {
                activeWorkersLocal = activeWorkersLocal.filter(w => w.id !== worker.id);
                const toStop = _createStopDetails({ worker, algorithmTemplates });
                skippedResources = _subtractResources(skippedResources, parseResources(toStop.details));
                stopDetails.push(toStop);
            }
        }
    });
};

const _calcStats = (data) => {
    const stats = Object.values(data.reduce((acc, cur) => {
        if (!acc[cur.algorithmName]) {
            acc[cur.algorithmName] = {
                algorithmName: cur.algorithmName,
                count: 0,
                init: 0,
                ready: 0,
                working: 0,
                exit: 0,
                hot: 0
            };
        }
        acc[cur.algorithmName].count += 1;
        if (cur.workerStatus === undefined) {
            acc[cur.algorithmName].redundant = (acc[cur.algorithmName].redundant || 0) + 1;
        }
        else acc[cur.algorithmName][cur.workerStatus] += 1;
        if (cur.hotWorker) {
            acc[cur.algorithmName].hot += 1;
        }
        return acc;
    }, {}));

    return { stats, total: data.length };
};

const _getNodeStats = (normResources) => {
    const localResources = clonedeep(normResources);
    const resourcesWithWorkers = localResources.nodeList;
    const statsPerNode = resourcesWithWorkers.map(n => ({
        name: n.name,
        total: {
            cpu: n.total.cpu,
            gpu: n.total.gpu,
            mem: n.total.memory,

        },
        requests: {
            cpu: n.requests.cpu,
            gpu: n.requests.gpu,
            mem: n.requests.memory,

        },
        other: {
            cpu: n.other.cpu,
            gpu: n.other.gpu,
            mem: n.other.memory,
        },
        workersTotal: {
            cpu: n.workersTotal.cpu,
            gpu: n.workersTotal.gpu,
            mem: n.workersTotal.memory,
        },
        labels: n.labels,
        workers2: n.workers,
        workers: _calcStats(n.workers)

    }
    ));
    return statsPerNode;
};

const calcRatio = (totalRequests, capacity) => {
    const requestTypes = totalRequests.reduce((prev, cur) => {
        if (!prev.algorithms[cur.algorithmName]) {
            prev.algorithms[cur.algorithmName] = {
                count: 0,
                list: []
            };
        }
        prev.algorithms[cur.algorithmName].count += 1;
        prev.algorithms[cur.algorithmName].list.push(cur);
        prev.total += 1;
        return prev;
    }, { total: 0, algorithms: {} });
    Object.keys(requestTypes.algorithms).forEach(k => {
        if (capacity) {
            const ratio = requestTypes.algorithms[k].count / requestTypes.total;
            const required = ratio * capacity;
            requestTypes.algorithms[k].ratio = ratio;
            requestTypes.algorithms[k].required = required;
        }
    });
    return requestTypes;
};

/**
 * This method check for algorithms that cannot be scheduled.
 * We are using an algorithms map of <algorithm-name> --> <warning>.
 * The logic is as follows:
 * 1) iterate over the skipped algorithms and update the map.
 * 2) iterate over the algorithms map and check if we have a
 *    created, requested or deletion of an algorithm.
 * 3) if we found such an algorithm, we delete it from map.
 * 4) each iteration we update the discovery with the current map.
 */
const _checkUnscheduled = (created, skipped, requests, algorithms, algorithmsForLogging, algorithmTemplates) => {
    skipped.forEach((s) => {
        if (!algorithms[s.algorithmName]) {
            algorithms[s.algorithmName] = s.warning;
        }
    });

    const algorithmsMap = Object.keys(algorithms);
    if (algorithmsMap.length > 0) {
        const createdSet = new Set(created.map(x => x.algorithmName));
        const requestSet = new Set(requests.map(x => x.algorithmName));
        algorithmsMap.forEach((k) => {
            const create = createdSet.has(k);
            const request = requestSet.has(k);
            // If algo was created, or not requested, or template missing, remove it from map and log it to etcd.
            if (create || !request || !algorithmTemplates[k]) {
                algorithmsForLogging = {
                    ...algorithmsForLogging,
                    [k]: algorithms[k]
                };
                delete algorithms[k];
            }
        });
    }
    algorithmsForLogging = algorithmsForLogging || {}; // Persistant type for etcd.
    return { unScheduledAlgorithms: algorithms, ignoredUnScheduledAlgorithms: algorithmsForLogging };
};

const _workersToMap = (requests) => {
    return requests.reduce((prev, cur) => {
        if (!prev[cur.algorithmName]) {
            prev[cur.algorithmName] = 0;
        }
        prev[cur.algorithmName] += 1;
        return prev;
    }, {});
};

const _mergeRequisiteRequests = (requests, requisites) => {
    /**
    *
    * requisites:
    *     alg  | count | req  | diff
    *   green  |  800  |  80  |  10
    *   yellow |  200  |  20  |  8
    *   black  |  100  |  10  |  5
    *   total  |  1100 |  110 |  23
    * 
    * ratios:
    *   green:  (10 / 23) * 10 = ~4
    *   yellow: (08 / 23) * 8  = ~3
    *   black:  (05 / 23) * 5  = ~1
    *   [g,g,g,g,y,y,y,b]
    *
    */

    const ratioSum = requisites.totalRequired;

    while (requisites.totalRequired > 0) {
        Object.values(requisites.algorithms).forEach((v) => {
            const ratio = (v.required.length / ratioSum);
            const required = Math.round(v.required.length * ratio) || 1;
            const diff = requisites.totalRequired - required;
            const total = diff < 0 ? requisites.totalRequired : required;
            const arr = v.required.slice(0, total);
            requisites.totalRequired -= arr.length;
            requests.unshift(...arr);
        });
    }
    return requests;
};

const _createRequisitesRequests = (normRequests, algorithmTemplates, idleWorkers, activeWorkers, pausedWorkers, pendingWorkers) => {
    const requests = [];
    const visited = {};
    const indices = {};
    const requisites = { algorithms: {}, totalRequired: 0 };
    const runningWorkersList = [...idleWorkers, ...activeWorkers, ...pausedWorkers, ...pendingWorkers];
    const runningWorkersMap = _workersToMap(runningWorkersList);

    normRequests.forEach((r, i) => {
        const { algorithmName } = r;
        const quotaGuarantee = algorithmTemplates[algorithmName]?.quotaGuarantee;
        if (quotaGuarantee && !visited[algorithmName]) {
            visited[algorithmName] = true;
            const running = runningWorkersMap[algorithmName] || 0;
            const diff = quotaGuarantee - running;
            if (diff > 0) {
                const required = normRequests
                    .map((a, j) => ({ index: j, alg: a }))
                    .filter(n => n.alg.algorithmName === algorithmName)
                    .slice(0, diff);
                requisites.algorithms[algorithmName] = requisites.algorithms[algorithmName] || {};
                requisites.algorithms[algorithmName].required = required.map(a => a.alg);
                requisites.totalRequired += required.length;
                required.forEach((alg) => {
                    indices[alg.index] = true; // save the indices so we will ignore them next iteration.
                });
            }
            else {
                requests.push(r);
            }
        }
        else if (!indices[i]) {
            requests.push(r);
        }
    });
    return { requests, requisites };
};

const _createRequisite = (normRequests, algorithmTemplates, idleWorkers, activeWorkers, pausedWorkers, pendingWorkers) => {
    const hasRequisiteAlgorithms = normRequests.some(r => algorithmTemplates[r.algorithmName]?.quotaGuarantee);
    let currentRequests = normRequests;

    if (hasRequisiteAlgorithms) {
        const { requests, requisites } = _createRequisitesRequests(normRequests, algorithmTemplates, idleWorkers, activeWorkers, pausedWorkers, pendingWorkers);
        currentRequests = _mergeRequisiteRequests(requests, requisites);
    }
    return currentRequests;
};

const _createWindow = (currentRequests) => {
    const windowSize = Math.round(totalCapacityNow * WINDOW_SIZE_FACTOR);
    return currentRequests.slice(0, windowSize);
};

/**
 * This method does two things: 
 *    1. prioritizing algorithms that have `quotaGuarantee`.
 *    2. creating a subset (window) from the requests.
 * The algorithm is as follows:
 *    1. If there is any algorithm with `quotaGuarantee`.
 *      a. Iterate all requests.
 *      b. If encountered an algorithm with `quotaGuarantee` that didn't handle.
 *         b1. Mark the algorithm as visited.
 *         b2. Calculate missing algorithms by `quotaGuarantee - running`.
 *         b3. If there are a missing algorithms, move these algorithms to the top of our window.
 *         b4. Save the indices of these algorithms to ignore them next iteration.
 *         b5. If there are no missing algorithms, just add it to the window.
 *      c. If already moved this algorithm to the top, ignore it, else add it to the window.
 *    2. creating new window from the requests
 */
const _createRequestsWindow = (algorithmTemplates, normRequests, idleWorkers, activeWorkers, pausedWorkers, pendingWorkers) => {
    // Get list of requests that are quotaGuaranteed, meaning should be handled first.
    const currentRequests = _createRequisite(normRequests, algorithmTemplates, idleWorkers, activeWorkers, pausedWorkers, pendingWorkers);
    const requestsWindow = _createWindow(currentRequests);
    return requestsWindow;
};

const _handleMaxWorkers = (algorithmTemplates, normRequests, workers) => {
    const workersPerAlgorithm = workers.reduce((prev, cur) => {
        const { algorithmName } = cur;
        prev[algorithmName] = prev[algorithmName] ? prev[algorithmName] + 1 : 1;
        return prev;
    }, {});
    const filtered = normRequests.filter(r => {
        const maxWorkers = algorithmTemplates[r.algorithmName]?.maxWorkers;
        if (!maxWorkers) {
            return true;
        }
        if ((workersPerAlgorithm[r.algorithmName] || 0) < maxWorkers) {
            workersPerAlgorithm[r.algorithmName] = workersPerAlgorithm[r.algorithmName] ? workersPerAlgorithm[r.algorithmName] + 1 : 1;
            return true;
        }
        return false;
    });
    return filtered;
};

/**
 * Fetches the names of all PersistentVolumeClaims (PVCs), ConfigMaps, and Secrets in the Kubernetes cluster.
 *
 * @async
 * @function _getAllVolumes
 * @returns {Promise<Object>} A promise that resolves to an object containing arrays of names for PVCs, ConfigMaps, and Secrets.
 *
 * @property {string[]} pvcs - An array of PersistentVolumeClaim names.
 * @property {string[]} configMaps - An array of ConfigMap names.
 * @property {string[]} secrets - An array of Secret names.
 *
 * @throws {Error} Throws an error if there is an issue while fetching the resources.
 */
const _getAllVolumeNames = async () => {
    const pvcs = await kubernetes.getAllPVCNames();
    const configMaps = await kubernetes.getAllConfigMapNames();
    const secrets = await kubernetes.getAllSecretNames();

    const volumesNames = { pvcs, configMaps, secrets };
    return volumesNames;
};

<<<<<<< HEAD
const reconcile = async ({ algorithmTemplates, algorithmRequests, workers, jobs, pods, versions, normResources, registry, options, clusterOptions, workerResources } = {}) => {
    // update the cache of jobs lately created by removing old jobs
    _clearCreatedJobsList(null, options);
    const normWorkers = normalizeWorkers(workers);
    const normJobs = normalizeJobs(jobs, pods, j => (!j.status.succeeded && !j.status.failed));
    // assign created jobs to workers, and list all jobs with no workers.
    const merged = mergeWorkers(normWorkers, normJobs);
    // filter out algorithm requests that have no such algorithm definition
    const normRequests = normalizeRequests(algorithmRequests, algorithmTemplates);
    // find workers who's image changed
    const exitWorkers = normalizeWorkerImages(normWorkers, algorithmTemplates, versions, registry);
    // subtract the workers which changed from the workers list.
    const mergedWorkers = merged.mergedWorkers.filter(w => !exitWorkers.find(e => e.id === w.id));
    const workerTypes = calcRatio(mergedWorkers) || { algorithms: {} };

    // log.info(`Print workers registered in discovery = ${JSON.stringify(Object.entries(workerTypes.algorithms).map((
    //     [k, v]
    // ) => ({ name: k, count: v.count })), null, 2).replace(/(\r\n|\n|\r)\s+/gm, '')}`);
    const createdJobsByType = calcRatio(createdJobsList);
    // log.info(`Print lately createdjobs = ${JSON.stringify(Object.entries(createdJobsByType.algorithms).map(
    //     ([k, v]) => ({ name: k, count: v.count })
    // ), null, 2).replace(/(\r\n|\n|\r)\s+/gm, '')}`);
    // get a list of workers that should turn 'hot' and be marked as hot.
    const warmUpWorkers = normalizeHotWorkers(mergedWorkers, algorithmTemplates);
    // get a list of workers that should turn 'cold' and not be marked as hot any longer
    const coolDownWorkers = normalizeColdWorkers(mergedWorkers, algorithmTemplates);
=======
const _checkResourcePressure = (normResources) => {
>>>>>>> 7abeec5b
    const isCpuPressure = normResources.allNodes.ratio.cpu > CPU_RATIO_PRESSURE;
    const isMemoryPressure = normResources.allNodes.ratio.memory > MEMORY_RATIO_PRESSURE;
    const isResourcePressure = isCpuPressure || isMemoryPressure;
    if (isResourcePressure) {
        log.trace(`isCpuPressure: ${isCpuPressure}, isMemoryPressure: ${isMemoryPressure}`, { component });
    }
};

// Utility function to categorize workers
const _categorizeWorkers = (mergedWorkers, merged) => {
    // Identify worker types
    const idleWorkers = clonedeep(mergedWorkers.filter(w => _idleWorkerFilter(w)));
    const activeWorkers = clonedeep(mergedWorkers.filter(w => _activeWorkerFilter(w)));
    const pausedWorkers = clonedeep(mergedWorkers.filter(w => _pausedWorkerFilter(w)));
    // workers that already have a job created but no worker registered yet:
    const pendingWorkers = clonedeep(merged.extraJobs);
    const jobsCreated = clonedeep(createdJobsList);
    
    return {
        idleWorkers, activeWorkers, pausedWorkers, pendingWorkers, jobsCreated
    };
};

<<<<<<< HEAD
    _updateCapacity(idleWorkers.length + activeWorkers.length + jobsCreated.length);

    const requestsBeforeMaxCut = calcRatio(normRequests);

    // log.info(
    //     `Print requests before cat by maxworkers =${JSON.stringify(Object.entries(
    //         requestsBeforeMaxCut.algorithms
    //     ).map(([k, v]) => ({ name: k, count: v.count, req: v.required })), null, 2).replace(/(\r\n|\n|\r)\s+/gm, '')}`
    // );

    // leave only requests that are not exceeding max workers.
    const maxFilteredRequests = _handleMaxWorkers(algorithmTemplates, normRequests, mergedWorkers);
    const requestsBeforeWindowCut = calcRatio(maxFilteredRequests);
    // log.info(`Print requests before getting cut by window =${JSON.stringify(
    //     Object.entries(requestsBeforeWindowCut.algorithms).map(([k, v]) => ({ name: k, count: v.count, req: v.required })), null, 2
    // ).replace(/(\r\n|\n|\r)\s+/gm, '')}`);

    // In order to handle request gradually create a sub list (according to prioritization.)
    const requestsWindow = _createRequestsWindow(algorithmTemplates, maxFilteredRequests, idleWorkers, activeWorkers, pausedWorkers, pendingWorkers);

    // Add requests for hot workers as well
    const totalRequests = normalizeHotRequests(requestsWindow, algorithmTemplates);

    // log.info(`capacity = ${totalCapacityNow}, totalRequests = ${totalRequests.length} `);
    const requestTypes = calcRatio(totalRequests, totalCapacityNow);

    // log.info(`Print requests before getting cut due to ratio = ${JSON.stringify(Object.entries(
    //     requestTypes.algorithms
    // ).map(([k, v]) => ({ name: k, count: v.count, req: v.required })), null, 2).replace(/(\r\n|\n|\r)\s+/gm, '')}`);
    // cut requests based on ratio, since totalCapacityNow should grow gradually, we cut some of the requests, we do it according to their ratio of all requests.
=======
// cut requests based on ratio, since totalCapacityNow should grow gradually, we cut some of the requests, we do it according to their ratio of all requests.
const _cutRequests = (totalRequests, requestTypes) => {
>>>>>>> 7abeec5b
    const cutRequests = [];
    totalRequests.forEach(r => {
        const ratios = calcRatio(cutRequests, totalCapacityNow);
        const { required } = requestTypes.algorithms[r.algorithmName];
        const algorithm = ratios.algorithms[r.algorithmName];
        if (!algorithm || algorithm.count < required) {
            cutRequests.push(r);
        }
    });
<<<<<<< HEAD
    const cutRequestTypes = calcRatio(cutRequests);
    // log.info(`Print requests after getting cut due to ratio = ${JSON.stringify(Object.entries(cutRequestTypes.algorithms).map((
    //     [k, v]

    // ) => ({ name: k, count: v.count, req: v.required })), null, 2).replace(/(\r\n|\n|\r)\s+/gm, '')}`);

    _processAllRequests(
        {
            idleWorkers, pausedWorkers, pendingWorkers, normResources, algorithmTemplates, versions, jobsCreated, normRequests: cutRequests, registry, clusterOptions, workerResources
        },
        {
            createDetails, reconcileResult, toResume, scheduledRequests
        }
    );
    const allVolumesNames = await _getAllVolumeNames();
    const { created, skipped } = matchJobsToResources(createDetails, normResources, scheduledRequests, allVolumesNames);
    created.forEach((j) => {
        createdJobsList.push(j);
    });
    const unScheduledObject = _checkUnscheduled(created, skipped, maxFilteredRequests, unscheduledAlgorithms, ignoredunscheduledAlgorithms, algorithmTemplates);
    const { algorithms: unScheduledAlgorithms, algorithmsForLogging: ignoredUnScheduledAlgorithms } = unScheduledObject;

    // if couldn't create all, try to stop some workers
    const stopDetails = [];

    _findWorkersToStop({
        skipped, idleWorkers, activeWorkers, algorithmTemplates, scheduledRequests
    }, { stopDetails });

    const { toStop } = pauseAccordingToResources(
        stopDetails,
        normResources,
        skipped
    );
    if (created.length > 0) {
        log.trace(`creating ${created.length} algorithms....`, { component });
    }
=======
    return cutRequests;
};
>>>>>>> 7abeec5b

const _filterWorkersToStop = (toStop, toResume) => {
    const toStopFiltered = [];
    toStop.forEach(worker => {
        const index = toResume.findIndex(resumed => resumed.algorithmName === worker.algorithmName);
        if (index !== -1) {
            toResume.splice(index, 1);
        }
        else {
            toStopFiltered.push(worker);
        }
    });
    return toStopFiltered;
};

// Function to process promises for worker actions (stopping, warming, cooling, etc.)
const _processPromises = async ({ exitWorkers, warmUpWorkers, coolDownWorkers, toStopFiltered, toResume, skipped, requested, options }) => {
    const exitWorkersPromises = exitWorkers.map(r => _exitWorker(r));
    const warmUpPromises = warmUpWorkers.map(r => _warmUpWorker(r));
    const coolDownPromises = coolDownWorkers.map(r => _coolDownWorker(r));
    const stopPromises = toStopFiltered.map(r => _stopWorker(r));
    const resumePromises = toResume.map(r => _resumeWorker(r));
    const createPromises = [];
    requested.forEach(jobDetails => createPromises.push(_createJob(jobDetails, options)));

    const resolvedPromises = await Promise.all([...createPromises, ...stopPromises, ...exitWorkersPromises, ...warmUpPromises, ...coolDownPromises, ...resumePromises]);
    const created = [];
    createPromises.forEach((_, index) => {
        const response = resolvedPromises[index];
    
        if (response && response.statusCode === 422) {
            const { jobDetails, message, spec } = response;
            const warning = createWarning({ jobDetails, code: warningCodes.JOB_CREATION_FAILED, message, spec });
    
            skipped.push({
                ...jobDetails,
                warning
            });
        }
        else if (response.statusCode === 200) {
            created.push(response.job);
        }
    });
    return created;
};

const _updateReconcileResult = async ({ reconcileResult, unScheduledAlgorithms, ignoredUnScheduledAlgorithms, created, skipped, toStop, toResume, workerStats, normResources }) => {
    Object.entries(reconcileResult).forEach(([algorithmName, res]) => {
        res.created = created.filter(c => c.algorithmName === algorithmName).length;
        res.skipped = skipped.filter(c => c.algorithmName === algorithmName).length;
        res.paused = toStop.filter(c => c.algorithmName === algorithmName).length;
        res.resumed = toResume.filter(c => c.algorithmName === algorithmName).length;
    });

    await etcd.updateDiscovery({
        reconcileResult,
        unScheduledAlgorithms,
        ignoredUnScheduledAlgorithms,
        actual: workerStats,
        resourcePressure: {
            cpu: consts.CPU_RATIO_PRESSURE,
            gpu: consts.GPU_RATIO_PRESSURE,
            mem: consts.MEMORY_RATIO_PRESSURE
        },
        nodes: _getNodeStats(normResources)
    });

    workerStats.stats.forEach((ws) => {
        const { algorithmName } = ws;
        if (!reconcileResult[algorithmName]) {
            reconcileResult[algorithmName] = {
                created: 0,
                skipped: 0,
                paused: 0,
                resumed: 0,
                required: 0
            };
        }
        const { created: _created, skipped: _skipped, paused, resumed, required } = reconcileResult[algorithmName];
        const total = _created + _skipped + paused + resumed + required;
        if (total !== 0) {
            log.info(`CYCLE: task-executor: algo: ${algorithmName} created jobs: ${_created}, 
                skipped jobs: ${_skipped}, paused workers: ${paused}, 
                resumed workers: ${resumed}, required: ${required}.`);
        }
        reconcileResult[algorithmName].active = ws.count;
    });
<<<<<<< HEAD
    const mapForPrint = [];
    new Set([
        ...Object.keys(workerTypes?.algorithms),
        ...Object.keys(createdJobsByType.algorithms),
        ...Object.keys(requestsBeforeMaxCut.algorithms)
    ]).forEach(key => {
        mapForPrint.push({
            name: key,
            found_workers: workerTypes.algorithms[key]?.count || 0,
            lately_created: createdJobsByType.algorithms[key]?.count || 0,
            requests_in_queue: requestsBeforeMaxCut.algorithms[key]?.count || 0,
            after_max_alg_cut: requestsBeforeWindowCut.algorithms[key]?.count || 0,
            after_window_cut: requestTypes.algorithms[key]?.count || 0,
            after_cut_by_ratio: cutRequestTypes.algorithms[key]?.count || 0,
            created: reconcileResult[key]?.created || 0,
            skipped: reconcileResult[key]?.skipped || 0

        });
    });
    log.info(`Print result = ${JSON.stringify(mapForPrint).replace(/(\r\n|\n|\r)\s+/gm, '')}`);
=======
};

const reconcile = async ({ algorithmTemplates, algorithmRequests, workers, jobs, pods, versions, normResources, registry, options, clusterOptions, workerResources } = {}) => {
    // Update the cache of jobs lately created by removing old jobs
    _clearCreatedJobsList(null, options);

    const normWorkers = normalizeWorkers(workers);
    const normJobs = normalizeJobs(jobs, pods, j => (!j.status.succeeded && !j.status.failed));

    // assign created jobs to workers, and list all jobs with no workers.
    const merged = mergeWorkers(normWorkers, normJobs);
    // filter out algorithm requests that have no such algorithm definition
    const normRequests = normalizeRequests(algorithmRequests, algorithmTemplates);

    // find workers who's image changed
    const exitWorkers = normalizeWorkerImages(normWorkers, algorithmTemplates, versions, registry);
    // subtract the workers which changed from the workers list.
    const mergedWorkers = merged.mergedWorkers.filter(w => !exitWorkers.find(e => e.id === w.id));

    // get a list of workers that should turn 'hot' and be marked as hot.
    const warmUpWorkers = normalizeHotWorkers(mergedWorkers, algorithmTemplates);
    // get a list of workers that should turn 'cold' and not be marked as hot any longer
    const coolDownWorkers = normalizeColdWorkers(mergedWorkers, algorithmTemplates);

    _checkResourcePressure(normResources);

    // Initialize result variables
    const createDetails = [];
    const reconcileResult = {};
    const toResume = [];
    const scheduledRequests = [];

    // Categorize workers into idle, active, paused, etc.
    const { idleWorkers, activeWorkers, pausedWorkers, pendingWorkers, jobsCreated } = _categorizeWorkers(mergedWorkers, merged);

    _updateCapacity(idleWorkers.length + activeWorkers.length + jobsCreated.length);

    // leave only requests that are not exceeding max workers.
    const maxFilteredRequests = _handleMaxWorkers(algorithmTemplates, normRequests, mergedWorkers);
    // In order to handle request gradually create a sub list (according to prioritization.)
    const requestsWindow = _createRequestsWindow(algorithmTemplates, maxFilteredRequests, idleWorkers, activeWorkers, pausedWorkers, pendingWorkers);
    // Add requests for hot workers as well
    const totalRequests = normalizeHotRequests(requestsWindow, algorithmTemplates);
    // log.info(`capacity = ${totalCapacityNow}, totalRequests = ${totalRequests.length} `);
    const requestTypes = calcRatio(totalRequests, totalCapacityNow);
    // const workerTypes = calcRatio(mergedWorkers);
    // log.info(`worker = ${JSON.stringify(Object.entries(workerTypes.algorithms).map(([k, v]) => ({ name: k, ratio: v.ratio })), null, 2)}`);
    // log.info(`requests = ${JSON.stringify(Object.entries(requestTypes.algorithms).map(([k, v]) => ({ name: k, count: v.count, req: v.required })), null, 2)}`);'
    const cutRequests = _cutRequests(totalRequests, requestTypes);

    // const cutRequestTypes = calcRatio(cutRequests, totalCapacityNow);
    // log.info(`cut-requests = ${JSON.stringify(Object.entries(cutRequestTypes.algorithms).map(([k, v]) =>
    //     ({ name: k, count: v.count, req: v.required })).sort((a, b) => a.name - b.name), null, 2)}`);

    _processAllRequests({
        idleWorkers, pausedWorkers, pendingWorkers, algorithmTemplates, versions, jobsCreated, normRequests: cutRequests, registry, clusterOptions, workerResources
    }, { createDetails, reconcileResult, toResume, scheduledRequests });

    // Handle job creation and scheduling
    const allVolumesNames = await _getAllVolumeNames();
    const { requested, skipped } = matchJobsToResources(createDetails, normResources, scheduledRequests, allVolumesNames);

    // if couldn't create all, try to stop some workers
    const stopDetails = [];
    _findWorkersToStop({
        skipped, idleWorkers, activeWorkers, algorithmTemplates, scheduledRequests
    }, { stopDetails });

    const { toStop } = pauseAccordingToResources(stopDetails, normResources, skipped);

    if (requested.length > 0) {
        log.trace(`trying to create ${requested.length} algorithms....`, { component });
    }

    // log.info(`to stop: ${JSON.stringify(toStop.map(s => ({ n: s.algorithmName, id: s.id })))}, toResume: ${JSON.stringify(toResume.map(s => ({ n: s.algorithmName, id: s.id })))} `);
    const toStopFiltered = _filterWorkersToStop(toStop, toResume);

    // log.info(`to stop: ${JSON.stringify(toStopFiltered.map(s => ({ n: s.algorithmName, id: s.id })))}, toResume: ${JSON.stringify(toResume.map(s => ({ n: s.algorithmName, id: s.id })))} `);

    const created = await _processPromises({ 
        exitWorkers, warmUpWorkers, coolDownWorkers, toStopFiltered, toResume, skipped, requested, options 
    });
    created.forEach(j => createdJobsList.push(j));

    const unScheduledObject = _checkUnscheduled(created, skipped, maxFilteredRequests, unscheduledAlgorithms, ignoredunscheduledAlgorithms, algorithmTemplates);
    const { unScheduledAlgorithms, ignoredUnScheduledAlgorithms } = unScheduledObject;

    // add created and skipped info
    const workerStats = _calcStats(normWorkers);
    await _updateReconcileResult({
        reconcileResult, unScheduledAlgorithms, ignoredUnScheduledAlgorithms, created, skipped, toStop, toResume, workerStats, normResources
    });

>>>>>>> 7abeec5b
    return reconcileResult;
};

module.exports = {
    reconcile,
    _clearCreatedJobsList,
    _updateCapacity
};<|MERGE_RESOLUTION|>--- conflicted
+++ resolved
@@ -570,36 +570,7 @@
     return volumesNames;
 };
 
-<<<<<<< HEAD
-const reconcile = async ({ algorithmTemplates, algorithmRequests, workers, jobs, pods, versions, normResources, registry, options, clusterOptions, workerResources } = {}) => {
-    // update the cache of jobs lately created by removing old jobs
-    _clearCreatedJobsList(null, options);
-    const normWorkers = normalizeWorkers(workers);
-    const normJobs = normalizeJobs(jobs, pods, j => (!j.status.succeeded && !j.status.failed));
-    // assign created jobs to workers, and list all jobs with no workers.
-    const merged = mergeWorkers(normWorkers, normJobs);
-    // filter out algorithm requests that have no such algorithm definition
-    const normRequests = normalizeRequests(algorithmRequests, algorithmTemplates);
-    // find workers who's image changed
-    const exitWorkers = normalizeWorkerImages(normWorkers, algorithmTemplates, versions, registry);
-    // subtract the workers which changed from the workers list.
-    const mergedWorkers = merged.mergedWorkers.filter(w => !exitWorkers.find(e => e.id === w.id));
-    const workerTypes = calcRatio(mergedWorkers) || { algorithms: {} };
-
-    // log.info(`Print workers registered in discovery = ${JSON.stringify(Object.entries(workerTypes.algorithms).map((
-    //     [k, v]
-    // ) => ({ name: k, count: v.count })), null, 2).replace(/(\r\n|\n|\r)\s+/gm, '')}`);
-    const createdJobsByType = calcRatio(createdJobsList);
-    // log.info(`Print lately createdjobs = ${JSON.stringify(Object.entries(createdJobsByType.algorithms).map(
-    //     ([k, v]) => ({ name: k, count: v.count })
-    // ), null, 2).replace(/(\r\n|\n|\r)\s+/gm, '')}`);
-    // get a list of workers that should turn 'hot' and be marked as hot.
-    const warmUpWorkers = normalizeHotWorkers(mergedWorkers, algorithmTemplates);
-    // get a list of workers that should turn 'cold' and not be marked as hot any longer
-    const coolDownWorkers = normalizeColdWorkers(mergedWorkers, algorithmTemplates);
-=======
 const _checkResourcePressure = (normResources) => {
->>>>>>> 7abeec5b
     const isCpuPressure = normResources.allNodes.ratio.cpu > CPU_RATIO_PRESSURE;
     const isMemoryPressure = normResources.allNodes.ratio.memory > MEMORY_RATIO_PRESSURE;
     const isResourcePressure = isCpuPressure || isMemoryPressure;
@@ -623,41 +594,8 @@
     };
 };
 
-<<<<<<< HEAD
-    _updateCapacity(idleWorkers.length + activeWorkers.length + jobsCreated.length);
-
-    const requestsBeforeMaxCut = calcRatio(normRequests);
-
-    // log.info(
-    //     `Print requests before cat by maxworkers =${JSON.stringify(Object.entries(
-    //         requestsBeforeMaxCut.algorithms
-    //     ).map(([k, v]) => ({ name: k, count: v.count, req: v.required })), null, 2).replace(/(\r\n|\n|\r)\s+/gm, '')}`
-    // );
-
-    // leave only requests that are not exceeding max workers.
-    const maxFilteredRequests = _handleMaxWorkers(algorithmTemplates, normRequests, mergedWorkers);
-    const requestsBeforeWindowCut = calcRatio(maxFilteredRequests);
-    // log.info(`Print requests before getting cut by window =${JSON.stringify(
-    //     Object.entries(requestsBeforeWindowCut.algorithms).map(([k, v]) => ({ name: k, count: v.count, req: v.required })), null, 2
-    // ).replace(/(\r\n|\n|\r)\s+/gm, '')}`);
-
-    // In order to handle request gradually create a sub list (according to prioritization.)
-    const requestsWindow = _createRequestsWindow(algorithmTemplates, maxFilteredRequests, idleWorkers, activeWorkers, pausedWorkers, pendingWorkers);
-
-    // Add requests for hot workers as well
-    const totalRequests = normalizeHotRequests(requestsWindow, algorithmTemplates);
-
-    // log.info(`capacity = ${totalCapacityNow}, totalRequests = ${totalRequests.length} `);
-    const requestTypes = calcRatio(totalRequests, totalCapacityNow);
-
-    // log.info(`Print requests before getting cut due to ratio = ${JSON.stringify(Object.entries(
-    //     requestTypes.algorithms
-    // ).map(([k, v]) => ({ name: k, count: v.count, req: v.required })), null, 2).replace(/(\r\n|\n|\r)\s+/gm, '')}`);
-    // cut requests based on ratio, since totalCapacityNow should grow gradually, we cut some of the requests, we do it according to their ratio of all requests.
-=======
 // cut requests based on ratio, since totalCapacityNow should grow gradually, we cut some of the requests, we do it according to their ratio of all requests.
 const _cutRequests = (totalRequests, requestTypes) => {
->>>>>>> 7abeec5b
     const cutRequests = [];
     totalRequests.forEach(r => {
         const ratios = calcRatio(cutRequests, totalCapacityNow);
@@ -667,48 +605,8 @@
             cutRequests.push(r);
         }
     });
-<<<<<<< HEAD
-    const cutRequestTypes = calcRatio(cutRequests);
-    // log.info(`Print requests after getting cut due to ratio = ${JSON.stringify(Object.entries(cutRequestTypes.algorithms).map((
-    //     [k, v]
-
-    // ) => ({ name: k, count: v.count, req: v.required })), null, 2).replace(/(\r\n|\n|\r)\s+/gm, '')}`);
-
-    _processAllRequests(
-        {
-            idleWorkers, pausedWorkers, pendingWorkers, normResources, algorithmTemplates, versions, jobsCreated, normRequests: cutRequests, registry, clusterOptions, workerResources
-        },
-        {
-            createDetails, reconcileResult, toResume, scheduledRequests
-        }
-    );
-    const allVolumesNames = await _getAllVolumeNames();
-    const { created, skipped } = matchJobsToResources(createDetails, normResources, scheduledRequests, allVolumesNames);
-    created.forEach((j) => {
-        createdJobsList.push(j);
-    });
-    const unScheduledObject = _checkUnscheduled(created, skipped, maxFilteredRequests, unscheduledAlgorithms, ignoredunscheduledAlgorithms, algorithmTemplates);
-    const { algorithms: unScheduledAlgorithms, algorithmsForLogging: ignoredUnScheduledAlgorithms } = unScheduledObject;
-
-    // if couldn't create all, try to stop some workers
-    const stopDetails = [];
-
-    _findWorkersToStop({
-        skipped, idleWorkers, activeWorkers, algorithmTemplates, scheduledRequests
-    }, { stopDetails });
-
-    const { toStop } = pauseAccordingToResources(
-        stopDetails,
-        normResources,
-        skipped
-    );
-    if (created.length > 0) {
-        log.trace(`creating ${created.length} algorithms....`, { component });
-    }
-=======
     return cutRequests;
 };
->>>>>>> 7abeec5b
 
 const _filterWorkersToStop = (toStop, toResume) => {
     const toStopFiltered = [];
@@ -796,7 +694,109 @@
         }
         reconcileResult[algorithmName].active = ws.count;
     });
-<<<<<<< HEAD
+};
+
+const reconcile = async ({ algorithmTemplates, algorithmRequests, workers, jobs, pods, versions, normResources, registry, options, clusterOptions, workerResources } = {}) => {
+    // Update the cache of jobs lately created by removing old jobs
+    _clearCreatedJobsList(null, options);
+
+    const normWorkers = normalizeWorkers(workers);
+    const normJobs = normalizeJobs(jobs, pods, j => (!j.status.succeeded && !j.status.failed));
+
+    // assign created jobs to workers, and list all jobs with no workers.
+    const merged = mergeWorkers(normWorkers, normJobs);
+    // filter out algorithm requests that have no such algorithm definition
+    const normRequests = normalizeRequests(algorithmRequests, algorithmTemplates);
+
+    // find workers who's image changed
+    const exitWorkers = normalizeWorkerImages(normWorkers, algorithmTemplates, versions, registry);
+    // subtract the workers which changed from the workers list.
+    const mergedWorkers = merged.mergedWorkers.filter(w => !exitWorkers.find(e => e.id === w.id));
+
+    const workerTypes = calcRatio(mergedWorkers) || { algorithms: {} }; // LOGS ADDITION
+    const createdJobsByType = calcRatio(createdJobsList); // LOGS ADDITION
+
+    // get a list of workers that should turn 'hot' and be marked as hot.
+    const warmUpWorkers = normalizeHotWorkers(mergedWorkers, algorithmTemplates);
+    // get a list of workers that should turn 'cold' and not be marked as hot any longer
+    const coolDownWorkers = normalizeColdWorkers(mergedWorkers, algorithmTemplates);
+
+    _checkResourcePressure(normResources);
+
+    // Initialize result variables
+    const createDetails = [];
+    const reconcileResult = {};
+    const toResume = [];
+    const scheduledRequests = [];
+
+    // Categorize workers into idle, active, paused, etc.
+    const { idleWorkers, activeWorkers, pausedWorkers, pendingWorkers, jobsCreated } = _categorizeWorkers(mergedWorkers, merged);
+
+    _updateCapacity(idleWorkers.length + activeWorkers.length + jobsCreated.length);
+
+    const requestsBeforeMaxCut = calcRatio(normRequests); // LOGS ADDITION
+
+    // leave only requests that are not exceeding max workers.
+    const maxFilteredRequests = _handleMaxWorkers(algorithmTemplates, normRequests, mergedWorkers);
+
+    const requestsBeforeWindowCut = calcRatio(maxFilteredRequests); // LOGS ADDITION
+
+    // In order to handle request gradually create a sub list (according to prioritization.)
+    const requestsWindow = _createRequestsWindow(algorithmTemplates, maxFilteredRequests, idleWorkers, activeWorkers, pausedWorkers, pendingWorkers);
+    // Add requests for hot workers as well
+    const totalRequests = normalizeHotRequests(requestsWindow, algorithmTemplates);
+    // log.info(`capacity = ${totalCapacityNow}, totalRequests = ${totalRequests.length} `);
+    const requestTypes = calcRatio(totalRequests, totalCapacityNow);
+    // const workerTypes = calcRatio(mergedWorkers);
+    // log.info(`worker = ${JSON.stringify(Object.entries(workerTypes.algorithms).map(([k, v]) => ({ name: k, ratio: v.ratio })), null, 2)}`);
+    // log.info(`requests = ${JSON.stringify(Object.entries(requestTypes.algorithms).map(([k, v]) => ({ name: k, count: v.count, req: v.required })), null, 2)}`);'
+    const cutRequests = _cutRequests(totalRequests, requestTypes);
+
+    // const cutRequestTypes = calcRatio(cutRequests, totalCapacityNow);
+    // log.info(`cut-requests = ${JSON.stringify(Object.entries(cutRequestTypes.algorithms).map(([k, v]) =>
+    //     ({ name: k, count: v.count, req: v.required })).sort((a, b) => a.name - b.name), null, 2)}`);
+
+    const cutRequestTypes = calcRatio(cutRequests); // LOGS ADDITION
+
+    _processAllRequests({
+        idleWorkers, pausedWorkers, pendingWorkers, algorithmTemplates, versions, jobsCreated, normRequests: cutRequests, registry, clusterOptions, workerResources
+    }, { createDetails, reconcileResult, toResume, scheduledRequests });
+
+    // Handle job creation and scheduling
+    const allVolumesNames = await _getAllVolumeNames();
+    const { requested, skipped } = matchJobsToResources(createDetails, normResources, scheduledRequests, allVolumesNames);
+
+    // if couldn't create all, try to stop some workers
+    const stopDetails = [];
+    _findWorkersToStop({
+        skipped, idleWorkers, activeWorkers, algorithmTemplates, scheduledRequests
+    }, { stopDetails });
+
+    const { toStop } = pauseAccordingToResources(stopDetails, normResources, skipped);
+
+    if (requested.length > 0) {
+        log.trace(`trying to create ${requested.length} algorithms....`, { component });
+    }
+
+    // log.info(`to stop: ${JSON.stringify(toStop.map(s => ({ n: s.algorithmName, id: s.id })))}, toResume: ${JSON.stringify(toResume.map(s => ({ n: s.algorithmName, id: s.id })))} `);
+    const toStopFiltered = _filterWorkersToStop(toStop, toResume);
+
+    // log.info(`to stop: ${JSON.stringify(toStopFiltered.map(s => ({ n: s.algorithmName, id: s.id })))}, toResume: ${JSON.stringify(toResume.map(s => ({ n: s.algorithmName, id: s.id })))} `);
+
+    const created = await _processPromises({ 
+        exitWorkers, warmUpWorkers, coolDownWorkers, toStopFiltered, toResume, skipped, requested, options 
+    });
+    created.forEach(j => createdJobsList.push(j));
+
+    const unScheduledObject = _checkUnscheduled(created, skipped, maxFilteredRequests, unscheduledAlgorithms, ignoredunscheduledAlgorithms, algorithmTemplates);
+    const { unScheduledAlgorithms, ignoredUnScheduledAlgorithms } = unScheduledObject;
+
+    // add created and skipped info
+    const workerStats = _calcStats(normWorkers);
+    await _updateReconcileResult({
+        reconcileResult, unScheduledAlgorithms, ignoredUnScheduledAlgorithms, created, skipped, toStop, toResume, workerStats, normResources
+    });
+
     const mapForPrint = [];
     new Set([
         ...Object.keys(workerTypes?.algorithms),
@@ -817,101 +817,6 @@
         });
     });
     log.info(`Print result = ${JSON.stringify(mapForPrint).replace(/(\r\n|\n|\r)\s+/gm, '')}`);
-=======
-};
-
-const reconcile = async ({ algorithmTemplates, algorithmRequests, workers, jobs, pods, versions, normResources, registry, options, clusterOptions, workerResources } = {}) => {
-    // Update the cache of jobs lately created by removing old jobs
-    _clearCreatedJobsList(null, options);
-
-    const normWorkers = normalizeWorkers(workers);
-    const normJobs = normalizeJobs(jobs, pods, j => (!j.status.succeeded && !j.status.failed));
-
-    // assign created jobs to workers, and list all jobs with no workers.
-    const merged = mergeWorkers(normWorkers, normJobs);
-    // filter out algorithm requests that have no such algorithm definition
-    const normRequests = normalizeRequests(algorithmRequests, algorithmTemplates);
-
-    // find workers who's image changed
-    const exitWorkers = normalizeWorkerImages(normWorkers, algorithmTemplates, versions, registry);
-    // subtract the workers which changed from the workers list.
-    const mergedWorkers = merged.mergedWorkers.filter(w => !exitWorkers.find(e => e.id === w.id));
-
-    // get a list of workers that should turn 'hot' and be marked as hot.
-    const warmUpWorkers = normalizeHotWorkers(mergedWorkers, algorithmTemplates);
-    // get a list of workers that should turn 'cold' and not be marked as hot any longer
-    const coolDownWorkers = normalizeColdWorkers(mergedWorkers, algorithmTemplates);
-
-    _checkResourcePressure(normResources);
-
-    // Initialize result variables
-    const createDetails = [];
-    const reconcileResult = {};
-    const toResume = [];
-    const scheduledRequests = [];
-
-    // Categorize workers into idle, active, paused, etc.
-    const { idleWorkers, activeWorkers, pausedWorkers, pendingWorkers, jobsCreated } = _categorizeWorkers(mergedWorkers, merged);
-
-    _updateCapacity(idleWorkers.length + activeWorkers.length + jobsCreated.length);
-
-    // leave only requests that are not exceeding max workers.
-    const maxFilteredRequests = _handleMaxWorkers(algorithmTemplates, normRequests, mergedWorkers);
-    // In order to handle request gradually create a sub list (according to prioritization.)
-    const requestsWindow = _createRequestsWindow(algorithmTemplates, maxFilteredRequests, idleWorkers, activeWorkers, pausedWorkers, pendingWorkers);
-    // Add requests for hot workers as well
-    const totalRequests = normalizeHotRequests(requestsWindow, algorithmTemplates);
-    // log.info(`capacity = ${totalCapacityNow}, totalRequests = ${totalRequests.length} `);
-    const requestTypes = calcRatio(totalRequests, totalCapacityNow);
-    // const workerTypes = calcRatio(mergedWorkers);
-    // log.info(`worker = ${JSON.stringify(Object.entries(workerTypes.algorithms).map(([k, v]) => ({ name: k, ratio: v.ratio })), null, 2)}`);
-    // log.info(`requests = ${JSON.stringify(Object.entries(requestTypes.algorithms).map(([k, v]) => ({ name: k, count: v.count, req: v.required })), null, 2)}`);'
-    const cutRequests = _cutRequests(totalRequests, requestTypes);
-
-    // const cutRequestTypes = calcRatio(cutRequests, totalCapacityNow);
-    // log.info(`cut-requests = ${JSON.stringify(Object.entries(cutRequestTypes.algorithms).map(([k, v]) =>
-    //     ({ name: k, count: v.count, req: v.required })).sort((a, b) => a.name - b.name), null, 2)}`);
-
-    _processAllRequests({
-        idleWorkers, pausedWorkers, pendingWorkers, algorithmTemplates, versions, jobsCreated, normRequests: cutRequests, registry, clusterOptions, workerResources
-    }, { createDetails, reconcileResult, toResume, scheduledRequests });
-
-    // Handle job creation and scheduling
-    const allVolumesNames = await _getAllVolumeNames();
-    const { requested, skipped } = matchJobsToResources(createDetails, normResources, scheduledRequests, allVolumesNames);
-
-    // if couldn't create all, try to stop some workers
-    const stopDetails = [];
-    _findWorkersToStop({
-        skipped, idleWorkers, activeWorkers, algorithmTemplates, scheduledRequests
-    }, { stopDetails });
-
-    const { toStop } = pauseAccordingToResources(stopDetails, normResources, skipped);
-
-    if (requested.length > 0) {
-        log.trace(`trying to create ${requested.length} algorithms....`, { component });
-    }
-
-    // log.info(`to stop: ${JSON.stringify(toStop.map(s => ({ n: s.algorithmName, id: s.id })))}, toResume: ${JSON.stringify(toResume.map(s => ({ n: s.algorithmName, id: s.id })))} `);
-    const toStopFiltered = _filterWorkersToStop(toStop, toResume);
-
-    // log.info(`to stop: ${JSON.stringify(toStopFiltered.map(s => ({ n: s.algorithmName, id: s.id })))}, toResume: ${JSON.stringify(toResume.map(s => ({ n: s.algorithmName, id: s.id })))} `);
-
-    const created = await _processPromises({ 
-        exitWorkers, warmUpWorkers, coolDownWorkers, toStopFiltered, toResume, skipped, requested, options 
-    });
-    created.forEach(j => createdJobsList.push(j));
-
-    const unScheduledObject = _checkUnscheduled(created, skipped, maxFilteredRequests, unscheduledAlgorithms, ignoredunscheduledAlgorithms, algorithmTemplates);
-    const { unScheduledAlgorithms, ignoredUnScheduledAlgorithms } = unScheduledObject;
-
-    // add created and skipped info
-    const workerStats = _calcStats(normWorkers);
-    await _updateReconcileResult({
-        reconcileResult, unScheduledAlgorithms, ignoredUnScheduledAlgorithms, created, skipped, toStop, toResume, workerStats, normResources
-    });
-
->>>>>>> 7abeec5b
     return reconcileResult;
 };
 
