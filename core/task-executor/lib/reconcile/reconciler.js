--- conflicted
+++ resolved
@@ -678,11 +678,7 @@
     const pendingWorkers = clonedeep(merged.extraJobs);
     
     return {
-<<<<<<< HEAD
         idleWorkers, activeWorkers, pausedWorkers, pendingWorkers, bootstrapWorkers, jobsCreated
-=======
-        idleWorkers, activeWorkers, pausedWorkers, pendingWorkers
->>>>>>> 2a5a81fa
     };
 };
 
@@ -817,14 +813,9 @@
     const toResume = [];
     const scheduledRequests = [];
 
-<<<<<<< HEAD
-    // Categorize workers into idle, active, paused, etc.
-    const { idleWorkers, activeWorkers, pausedWorkers, bootstrapWorkers, pendingWorkers, jobsCreated } = _categorizeWorkers(mergedWorkers, merged);
-=======
     // Categorize workers into idle, active, paused, etc. and clone the created jobs list.
     const categorizedWorkers = _categorizeWorkers(mergedWorkers, merged);
     const jobsCreated = clonedeep(Object.values(createdJobsLists).flat());
->>>>>>> 2a5a81fa
 
     const batchCount = _countBatchWorkers(categorizedWorkers.idleWorkers, categorizedWorkers.activeWorkers, algorithmTemplates);
     _updateCapacity(batchCount);
@@ -852,11 +843,7 @@
     //     ({ name: k, count: v.count, req: v.required })).sort((a, b) => a.name - b.name), null, 2)}`);
 
     _processAllRequests({
-<<<<<<< HEAD
-        idleWorkers, pausedWorkers, pendingWorkers, bootstrapWorkers, algorithmTemplates, versions, jobsCreated, normRequests: cutRequests, registry, clusterOptions, workerResources
-=======
         ...categorizedWorkers, algorithmTemplates, versions, jobsCreated, normRequests: finalRequests, registry, clusterOptions, workerResources
->>>>>>> 2a5a81fa
     }, { createDetails, reconcileResult, toResume, scheduledRequests });
 
     // Handle job creation and scheduling
