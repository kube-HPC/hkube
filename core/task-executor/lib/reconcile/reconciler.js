const Logger = require('@hkube/logger');
const log = Logger.GetLogFromContainer();
const clonedeep = require('lodash.clonedeep');

const { createJobSpec } = require('../jobs/jobCreator');
const kubernetes = require('../helpers/kubernetes');
const etcd = require('../helpers/etcd');
const { commands, components, consts } = require('../consts');
const component = components.RECONCILER;

const { normalizeWorkers,
    normalizeWorkerImages,
    normalizeHotRequests,
    normalizeHotWorkers,
    normalizeColdWorkers,
    normalizeRequests,
    normalizeJobs,
    mergeWorkers } = require('./normalize');

const { setWorkerImage, createContainerResource, setAlgorithmImage } = require('./createOptions');
const { matchJobsToResources, pauseAccordingToResources, parseResources } = require('./resources');
const { CPU_RATIO_PRESSURE, MEMORY_RATIO_PRESSURE } = consts;

let createdJobsList = [];

let totalCapacityNow = 10; // how much pods are running now
const WINDOW_SIZE_FACTOR = 3;
const unscheduledAlgorithms = {};
const ignoredunscheduledAlgorithms = {};

const _updateCapacity = (algorithmCount) => {
    const factor = 0.9;
    const minCapacity = 2;
    const maxCapacity = 50;
    totalCapacityNow = totalCapacityNow * factor + algorithmCount * (1 - factor);
    if (totalCapacityNow < minCapacity) {
        totalCapacityNow = minCapacity;
    }
    if (totalCapacityNow > maxCapacity) {
        totalCapacityNow = maxCapacity;
    }
};

const _createJob = (jobDetails, options) => {
    const spec = createJobSpec({ ...jobDetails, options });
    const jobCreateResult = kubernetes.createJob({ spec, jobDetails });
    return jobCreateResult;
};

const _idleWorkerFilter = (worker, algorithmName) => {
    let match = worker.workerStatus === 'ready' && !worker.workerPaused;
    if (algorithmName) {
        match = match && worker.algorithmName === algorithmName;
    }
    return match;
};

const _activeWorkerFilter = (worker, algorithmName) => {
    let match = worker.workerStatus !== 'ready' && !worker.workerPaused;
    if (algorithmName) {
        match = match && worker.algorithmName === algorithmName;
    }
    return match;
};

const _pausedWorkerFilter = (worker, algorithmName) => {
    let match = worker.workerStatus === 'ready' && worker.workerPaused;
    if (algorithmName) {
        match = match && worker.algorithmName === algorithmName;
    }
    return match;
};

const _stopWorker = (worker) => {
    return etcd.sendCommandToWorker({
        workerId: worker.id, command: commands.stopProcessing, algorithmName: worker.algorithmName, podName: worker.podName
    });
};
const _resumeWorker = (worker) => {
    return etcd.sendCommandToWorker({
        workerId: worker.id, command: commands.startProcessing, algorithmName: worker.algorithmName, podName: worker.podName
    });
};
const _coolDownWorker = (worker) => {
    return etcd.sendCommandToWorker({
        workerId: worker.id, command: commands.coolDown, algorithmName: worker.algorithmName, podName: worker.podName
    });
};

const _warmUpWorker = (worker) => {
    return etcd.sendCommandToWorker({
        workerId: worker.id, command: commands.warmUp, algorithmName: worker.algorithmName, podName: worker.podName
    });
};

const _exitWorker = (worker) => {
    return etcd.sendCommandToWorker({
        workerId: worker.id, command: commands.exit, message: worker.message, algorithmName: worker.algorithmName, podName: worker.podName
    });
};

const _clearCreatedJobsList = (now, options) => {
    const newCreatedJobsList = createdJobsList.filter(j => (now || Date.now()) - j.createdTime < options.createdJobsTTL);
    const items = createdJobsList.length - newCreatedJobsList.length;
    if (items > 0) {
        log.trace(`removed ${items} items from jobCreated list`, { component });
    }
    createdJobsList = newCreatedJobsList;
};

const _processAllRequests = (
    { idleWorkers, pausedWorkers, pendingWorkers, algorithmTemplates, versions, jobsCreated, normRequests, registry, clusterOptions, workerResources },
    { createDetails, reconcileResult, toResume, scheduledRequests }
) => {
    for (let r of normRequests) {// eslint-disable-line
        const { algorithmName, hotWorker } = r;
        const idleWorkerIndex = idleWorkers.findIndex(w => w.algorithmName === algorithmName);
        if (idleWorkerIndex !== -1) {
            // there is idle worker. don't do anything
            const [worker] = idleWorkers.splice(idleWorkerIndex, 1);
            scheduledRequests.push({ algorithmName: r.algorithmName, id: worker.id });
            continue;
        }

        const pendingWorkerIndex = pendingWorkers.findIndex(w => w.algorithmName === algorithmName);
        if (pendingWorkerIndex !== -1) {
            // there is a pending worker.
            const [worker] = pendingWorkers.splice(pendingWorkerIndex, 1);
            scheduledRequests.push({ algorithmName: r.algorithmName, id: worker.id });
            continue;
        }
        const jobsCreatedIndex = jobsCreated.findIndex(w => w.algorithmName === algorithmName);
        if (jobsCreatedIndex !== -1) {
            // there is a pending worker.
            const [worker] = jobsCreated.splice(jobsCreatedIndex, 1);
            scheduledRequests.push({ algorithmName: r.algorithmName, id: worker.id });
            continue;
        }
        const pausedWorkerIndex = pausedWorkers.findIndex(w => w.algorithmName === algorithmName);
        if (pausedWorkerIndex !== -1) {
            // there is paused worker. wake it up
            toResume.push({ ...(pausedWorkers[pausedWorkerIndex]) });
            const [worker] = pausedWorkers.splice(pausedWorkerIndex, 1);
            scheduledRequests.push({ algorithmName: r.algorithmName, id: worker.id });
            continue;
        }
        const algorithmTemplate = algorithmTemplates[algorithmName];
        const { workerCustomResources } = algorithmTemplates[algorithmName];
        const algorithmImage = setAlgorithmImage(algorithmTemplate, versions, registry);
        const workerImage = setWorkerImage(algorithmTemplate, versions, registry);
        const resourceRequests = createContainerResource(algorithmTemplate);
        const workerResourceRequests = createContainerResource(workerResources);

        const { kind, workerEnv, algorithmEnv, labels, annotations, version: algorithmVersion, nodeSelector,
            entryPoint, options: algorithmOptions, reservedMemory, mounts, env, sideCars } = algorithmTemplate;

        createDetails.push({
            numberOfNewJobs: 1,
            jobDetails: {
                kind,
                env,
                algorithmName,
                algorithmImage,
                algorithmVersion,
                workerImage,
                workerEnv,
                algorithmEnv,
                labels,
                annotations,
                nodeSelector,
                entryPoint,
                hotWorker,
                resourceRequests,
                workerResourceRequests,
                clusterOptions,
                algorithmOptions,
                mounts,
                reservedMemory,
<<<<<<< HEAD
                sideCars
=======
                workerCustomResources
>>>>>>> 0a04bb03
            }
        });
        if (!reconcileResult[algorithmName]) {
            reconcileResult[algorithmName] = {
                required: 1,
                idle: 0,
                paused: 0
            };
        }
        else {
            reconcileResult[algorithmName].required += 1;
        }
    }
};

const _createStopDetails = ({ worker, algorithmTemplates }) => {
    const algorithmTemplate = algorithmTemplates[worker.algorithmName];
    const resourceRequests = createContainerResource(algorithmTemplate);
    return {
        count: 1,
        details: {
            algorithmName: worker.algorithmName,
            resourceRequests,
            nodeName: worker.job ? worker.job.nodeName : null,
            podName: worker.podName,
            id: worker.id
        }
    };
};

const _findWorkersToStop = ({ skipped, idleWorkers, activeWorkers, algorithmTemplates }, { stopDetails }) => {
    const missingCount = skipped.length;
    if (missingCount === 0) {
        return;
    }

    // find stats about required workers
    // log.info(`totalCapacityNow=${totalCapacityNow}, missingCount=${missingCount}`);

    const skippedTypes = Object.entries(skipped.reduce((prev, cur, index) => {
        if (!prev[cur.algorithmName]) {
            prev[cur.algorithmName] = {
                count: 0,
                list: []
            };
        }
        prev[cur.algorithmName].count += ((skipped.length - index) ** 0.7);
        prev[cur.algorithmName].list.push(cur);
        return prev;
    }, {})).map(([k, v]) => ({ algorithmName: k, count: v.count, list: v.list }));

    // log.info(JSON.stringify(skippedTypes.map(s => ({ name: s.algorithmName, count: s.count })), null, 2));

    const skippedLocal = clonedeep(skipped);
    const idleWorkersLocal = clonedeep(idleWorkers);
    let activeWorkersLocal = clonedeep(activeWorkers);
    const notUsedWorkers = activeWorkersLocal.filter(w => !skippedTypes.find(d => d.algorithmName === w.algorithmName));
    const usedWorkers = activeWorkersLocal.filter(w => skippedTypes.find(d => d.algorithmName === w.algorithmName));

    skippedLocal.forEach((s) => {
        let skippedResources = parseResources(s);
        const needMoreResources = ({ requestedCpu, memoryRequests, requestedGpu }) => {
            return requestedCpu > 0 || memoryRequests > 0 || requestedGpu > 0;
        };

        const _subtractResources = (resources, { requestedCpu, memoryRequests, requestedGpu }) => {
            const newResources = {
                requestedCpu: resources.requestedCpu - requestedCpu,
                memoryRequests: resources.memoryRequests - memoryRequests,
                requestedGpu: resources.requestedGpu - requestedGpu
            };
            return newResources;
        };

        while ((idleWorkersLocal.length > 0 || notUsedWorkers.length > 0 || usedWorkers.length > 0) && needMoreResources(skippedResources)) {
            let worker = idleWorkersLocal.shift();
            if (!worker) {
                worker = notUsedWorkers.shift();
            }
            if (!worker) {
                worker = usedWorkers.shift();
            }
            if (worker) {
                activeWorkersLocal = activeWorkersLocal.filter(w => w.id !== worker.id);
                const toStop = _createStopDetails({ worker, algorithmTemplates });
                skippedResources = _subtractResources(skippedResources, parseResources(toStop.details));
                stopDetails.push(toStop);
            }
        }
    });
};

const _calcStats = (data) => {
    const stats = Object.values(data.reduce((acc, cur) => {
        if (!acc[cur.algorithmName]) {
            acc[cur.algorithmName] = {
                algorithmName: cur.algorithmName,
                count: 0,
                init: 0,
                ready: 0,
                working: 0,
                exit: 0,
                hot: 0
            };
        }
        acc[cur.algorithmName].count += 1;
        if (cur.workerStatus === undefined) {
            acc[cur.algorithmName].redundant = (acc[cur.algorithmName].redundant || 0) + 1;
        }
        else acc[cur.algorithmName][cur.workerStatus] += 1;
        if (cur.hotWorker) {
            acc[cur.algorithmName].hot += 1;
        }
        return acc;
    }, {}));

    return { stats, total: data.length };
};

const _getNodeStats = (normResources) => {
    const localResources = clonedeep(normResources);
    const resourcesWithWorkers = localResources.nodeList;
    const statsPerNode = resourcesWithWorkers.map(n => ({
        name: n.name,
        total: {
            cpu: n.total.cpu,
            gpu: n.total.gpu,
            mem: n.total.memory,

        },
        requests: {
            cpu: n.requests.cpu,
            gpu: n.requests.gpu,
            mem: n.requests.memory,

        },
        other: {
            cpu: n.other.cpu,
            gpu: n.other.gpu,
            mem: n.other.memory,
        },
        workersTotal: {
            cpu: n.workersTotal.cpu,
            gpu: n.workersTotal.gpu,
            mem: n.workersTotal.memory,
        },
        labels: n.labels,
        workers2: n.workers,
        workers: _calcStats(n.workers)

    }
    ));
    return statsPerNode;
};

const calcRatio = (totalRequests, capacity) => {
    const requestTypes = totalRequests.reduce((prev, cur) => {
        if (!prev.algorithms[cur.algorithmName]) {
            prev.algorithms[cur.algorithmName] = {
                count: 0,
                list: []
            };
        }
        prev.algorithms[cur.algorithmName].count += 1;
        prev.algorithms[cur.algorithmName].list.push(cur);
        prev.total += 1;
        return prev;
    }, { total: 0, algorithms: {} });
    Object.keys(requestTypes.algorithms).forEach(k => {
        if (capacity) {
            const ratio = requestTypes.algorithms[k].count / requestTypes.total;
            const required = ratio * capacity;
            requestTypes.algorithms[k].ratio = ratio;
            requestTypes.algorithms[k].required = required;
        }
    });
    return requestTypes;
};

/**
 * This method check for algorithms that cannot be scheduled.
 * We are using an algorithms map of <algorithm-name> --> <warning>.
 * The logic is as follows:
 * 1) iterate over the skipped algorithms and update the map.
 * 2) iterate over the algorithms map and check if we have a
 *    created, requested or deletion of an algorithm.
 * 3) if we found such an algorithm, we delete it from map.
 * 4) each iteration we update the discovery with the current map.
 */
const _checkUnscheduled = (created, skipped, requests, algorithms, algorithmsForLogging, algorithmTemplates) => {
    skipped.forEach((s) => {
        if (!algorithms[s.algorithmName]) {
            algorithms[s.algorithmName] = s.warning;
        }
    });

    const algorithmsMap = Object.keys(algorithms);
    if (algorithmsMap.length > 0) {
        const createdSet = new Set(created.map(x => x.algorithmName));
        const requestSet = new Set(requests.map(x => x.algorithmName));
        algorithmsMap.forEach((k) => {
            const create = createdSet.has(k);
            const request = requestSet.has(k);
            // If algo was created, or not requested, or template missing, remove it from map and log it to etcd.
            if (create || !request || !algorithmTemplates[k]) {
                algorithmsForLogging = {
                    ...algorithmsForLogging,
                    [k]: algorithms[k]
                };
                delete algorithms[k];
            }
        });
    }
    algorithmsForLogging = algorithmsForLogging || {}; // Persistant type for etcd.
    return { algorithms, algorithmsForLogging };
};

const _workersToMap = (requests) => {
    return requests.reduce((prev, cur) => {
        if (!prev[cur.algorithmName]) {
            prev[cur.algorithmName] = 0;
        }
        prev[cur.algorithmName] += 1;
        return prev;
    }, {});
};

const _mergeRequisiteRequests = (requests, requisites) => {
    /**
    *
    * requisites:
    *     alg  | count | req  | diff
    *   green  |  800  |  80  |  10
    *   yellow |  200  |  20  |  8
    *   black  |  100  |  10  |  5
    *   total  |  1100 |  110 |  23
    * 
    * ratios:
    *   green:  (10 / 23) * 10 = ~4
    *   yellow: (08 / 23) * 8  = ~3
    *   black:  (05 / 23) * 5  = ~1
    *   [g,g,g,g,y,y,y,b]
    *
    */

    const ratioSum = requisites.totalRequired;

    while (requisites.totalRequired > 0) {
        Object.values(requisites.algorithms).forEach((v) => {
            const ratio = (v.required.length / ratioSum);
            const required = Math.round(v.required.length * ratio) || 1;
            const diff = requisites.totalRequired - required;
            const total = diff < 0 ? requisites.totalRequired : required;
            const arr = v.required.slice(0, total);
            requisites.totalRequired -= arr.length;
            requests.unshift(...arr);
        });
    }
    return requests;
};

const _createRequisitesRequests = (normRequests, algorithmTemplates, idleWorkers, activeWorkers, pausedWorkers, pendingWorkers) => {
    const requests = [];
    const visited = {};
    const indices = {};
    const requisites = { algorithms: {}, totalRequired: 0 };
    const runningWorkersList = [...idleWorkers, ...activeWorkers, ...pausedWorkers, ...pendingWorkers];
    const runningWorkersMap = _workersToMap(runningWorkersList);

    normRequests.forEach((r, i) => {
        const { algorithmName } = r;
        const quotaGuarantee = algorithmTemplates[algorithmName]?.quotaGuarantee;
        if (quotaGuarantee && !visited[algorithmName]) {
            visited[algorithmName] = true;
            const running = runningWorkersMap[algorithmName] || 0;
            const diff = quotaGuarantee - running;
            if (diff > 0) {
                const required = normRequests
                    .map((a, j) => ({ index: j, alg: a }))
                    .filter(n => n.alg.algorithmName === algorithmName)
                    .slice(0, diff);
                requisites.algorithms[algorithmName] = requisites.algorithms[algorithmName] || {};
                requisites.algorithms[algorithmName].required = required.map(a => a.alg);
                requisites.totalRequired += required.length;
                required.forEach((alg) => {
                    indices[alg.index] = true; // save the indices so we will ignore them next iteration.
                });
            }
            else {
                requests.push(r);
            }
        }
        else if (!indices[i]) {
            requests.push(r);
        }
    });
    return { requests, requisites };
};

const _createRequisite = (normRequests, algorithmTemplates, idleWorkers, activeWorkers, pausedWorkers, pendingWorkers) => {
    const hasRequisiteAlgorithms = normRequests.some(r => algorithmTemplates[r.algorithmName]?.quotaGuarantee);
    let currentRequests = normRequests;

    if (hasRequisiteAlgorithms) {
        const { requests, requisites } = _createRequisitesRequests(normRequests, algorithmTemplates, idleWorkers, activeWorkers, pausedWorkers, pendingWorkers);
        currentRequests = _mergeRequisiteRequests(requests, requisites);
    }
    return currentRequests;
};

const _createWindow = (currentRequests) => {
    const windowSize = Math.round(totalCapacityNow * WINDOW_SIZE_FACTOR);
    return currentRequests.slice(0, windowSize);
};

/**
 * This method does two things: 
 *    1. prioritizing algorithms that have `quotaGuarantee`.
 *    2. creating a subset (window) from the requests.
 * The algorithm is as follows:
 *    1. If there is any algorithm with `quotaGuarantee`.
 *      a. Iterate all requests.
 *      b. If encountered an algorithm with `quotaGuarantee` that didn't handle.
 *         b1. Mark the algorithm as visited.
 *         b2. Calculate missing algorithms by `quotaGuarantee - running`.
 *         b3. If there are a missing algorithms, move these algorithms to the top of our window.
 *         b4. Save the indices of these algorithms to ignore them next iteration.
 *         b5. If there are no missing algorithms, just add it to the window.
 *      c. If already moved this algorithm to the top, ignore it, else add it to the window.
 *    2. creating new window from the requests
 */
const _createRequestsWindow = (algorithmTemplates, normRequests, idleWorkers, activeWorkers, pausedWorkers, pendingWorkers) => {
    // Get list of requests that are quotaGuaranteed, meaning should be handled first.
    const currentRequests = _createRequisite(normRequests, algorithmTemplates, idleWorkers, activeWorkers, pausedWorkers, pendingWorkers);
    const requestsWindow = _createWindow(currentRequests);
    return requestsWindow;
};

const _handleMaxWorkers = (algorithmTemplates, normRequests, workers) => {
    const workersPerAlgorithm = workers.reduce((prev, cur) => {
        const { algorithmName } = cur;
        prev[algorithmName] = prev[algorithmName] ? prev[algorithmName] + 1 : 1;
        return prev;
    }, {});
    const filtered = normRequests.filter(r => {
        const maxWorkers = algorithmTemplates[r.algorithmName]?.maxWorkers;
        if (!maxWorkers) {
            return true;
        }
        if ((workersPerAlgorithm[r.algorithmName] || 0) < maxWorkers) {
            workersPerAlgorithm[r.algorithmName] = workersPerAlgorithm[r.algorithmName] ? workersPerAlgorithm[r.algorithmName] + 1 : 1;
            return true;
        }
        return false;
    });
    return filtered;
};

/**
 * Fetches the names of all PersistentVolumeClaims (PVCs), ConfigMaps, and Secrets in the Kubernetes cluster.
 *
 * @async
 * @function _getAllVolumes
 * @returns {Promise<Object>} A promise that resolves to an object containing arrays of names for PVCs, ConfigMaps, and Secrets.
 *
 * @property {string[]} pvcs - An array of PersistentVolumeClaim names.
 * @property {string[]} configMaps - An array of ConfigMap names.
 * @property {string[]} secrets - An array of Secret names.
 *
 * @throws {Error} Throws an error if there is an issue while fetching the resources.
 */
const _getAllVolumeNames = async () => {
    const pvcs = await kubernetes.getAllPVCNames();
    const configMaps = await kubernetes.getAllConfigMapNames();
    const secrets = await kubernetes.getAllSecretNames();
    
    const volumesNames = { pvcs, configMaps, secrets };
    return volumesNames;
};

const reconcile = async ({ algorithmTemplates, algorithmRequests, workers, jobs, pods, versions, normResources, registry, options, clusterOptions, workerResources } = {}) => {
    // update the cache of jobs lately created by removing old jobs
    _clearCreatedJobsList(null, options);
    const normWorkers = normalizeWorkers(workers);
    const normJobs = normalizeJobs(jobs, pods, j => (!j.status.succeeded && !j.status.failed));
    // assign created jobs to workers, and list all jobs with no workers.
    const merged = mergeWorkers(normWorkers, normJobs);
    // filter out algorithm requests that have no such algorithm definition
    const normRequests = normalizeRequests(algorithmRequests, algorithmTemplates);
    // find workers who's image changed
    const exitWorkers = normalizeWorkerImages(normWorkers, algorithmTemplates, versions, registry);
    // subtract the workers which changed from the workers list.
    const mergedWorkers = merged.mergedWorkers.filter(w => !exitWorkers.find(e => e.id === w.id));
    // get a list of workers that should turn 'hot' and be marked as hot.
    const warmUpWorkers = normalizeHotWorkers(mergedWorkers, algorithmTemplates);
    // get a list of workers that should turn 'cold' and not be marked as hot any longer
    const coolDownWorkers = normalizeColdWorkers(mergedWorkers, algorithmTemplates);
    const isCpuPressure = normResources.allNodes.ratio.cpu > CPU_RATIO_PRESSURE;
    const isMemoryPressure = normResources.allNodes.ratio.memory > MEMORY_RATIO_PRESSURE;
    const isResourcePressure = isCpuPressure || isMemoryPressure;
    if (isResourcePressure) {
        log.trace(`isCpuPressure: ${isCpuPressure}, isMemoryPressure: ${isMemoryPressure}`, { component });
    }
    const createDetails = [];
    const createPromises = [];
    const reconcileResult = {};
    const toResume = [];
    const scheduledRequests = [];
    const idleWorkers = clonedeep(mergedWorkers.filter(w => _idleWorkerFilter(w)));
    const activeWorkers = clonedeep(mergedWorkers.filter(w => _activeWorkerFilter(w)));
    const pausedWorkers = clonedeep(mergedWorkers.filter(w => _pausedWorkerFilter(w)));

    // workers that already have a job created but no worker registered yet.
    const pendingWorkers = clonedeep(merged.extraJobs);
    const jobsCreated = clonedeep(createdJobsList);

    _updateCapacity(idleWorkers.length + activeWorkers.length + jobsCreated.length);

    // leave only requests that are not exceeding max workers.
    const maxFilteredRequests = _handleMaxWorkers(algorithmTemplates, normRequests, mergedWorkers);

    // In order to handle request gradually create a sub list (according to prioritization.)
    const requestsWindow = _createRequestsWindow(algorithmTemplates, maxFilteredRequests, idleWorkers, activeWorkers, pausedWorkers, pendingWorkers);

    // Add requests for hot workers as well
    const totalRequests = normalizeHotRequests(requestsWindow, algorithmTemplates);

    // log.info(`capacity = ${totalCapacityNow}, totalRequests = ${totalRequests.length} `);
    const requestTypes = calcRatio(totalRequests, totalCapacityNow);
    // const workerTypes = calcRatio(mergedWorkers);
    // log.info(`worker = ${JSON.stringify(Object.entries(workerTypes.algorithms).map(([k, v]) => ({ name: k, ratio: v.ratio })), null, 2)}`);
    // log.info(`requests = ${JSON.stringify(Object.entries(requestTypes.algorithms).map(([k, v]) => ({ name: k, count: v.count, req: v.required })), null, 2)}`);
    // cut requests based on ratio, since totalCapacityNow should grow gradually, we cut some of the requests, we do it according to their ratio of all requests.
    const cutRequests = [];
    totalRequests.forEach(r => {
        const ratios = calcRatio(cutRequests, totalCapacityNow);
        const { required } = requestTypes.algorithms[r.algorithmName];
        const algorithm = ratios.algorithms[r.algorithmName];
        if (!algorithm || algorithm.count < required) {
            cutRequests.push(r);
        }
    });
    // const cutRequestTypes = calcRatio(cutRequests, totalCapacityNow);
    // log.info(`cut-requests = ${JSON.stringify(Object.entries(cutRequestTypes.algorithms).map(([k, v]) =>
    //     ({ name: k, count: v.count, req: v.required })).sort((a, b) => a.name - b.name), null, 2)}`);

    _processAllRequests(
        {
            idleWorkers, pausedWorkers, pendingWorkers, normResources, algorithmTemplates, versions, jobsCreated, normRequests: cutRequests, registry, clusterOptions, workerResources
        },
        {
            createDetails, reconcileResult, toResume, scheduledRequests
        }
    );
    const allVolumesNames = await _getAllVolumeNames();
    const { created, skipped } = matchJobsToResources(createDetails, normResources, scheduledRequests, allVolumesNames);
    created.forEach((j) => {
        createdJobsList.push(j);
    });
    const unScheduledObject = _checkUnscheduled(created, skipped, maxFilteredRequests, unscheduledAlgorithms, ignoredunscheduledAlgorithms, algorithmTemplates);
    const {algorithms: unScheduledAlgorithms, algorithmsForLogging: ignoredUnScheduledAlgorithms} = unScheduledObject;

    // if couldn't create all, try to stop some workers
    const stopDetails = [];

    _findWorkersToStop({
        skipped, idleWorkers, activeWorkers, algorithmTemplates, scheduledRequests
    }, { stopDetails });

    const { toStop } = pauseAccordingToResources(
        stopDetails,
        normResources,
        skipped
    );
    if (created.length > 0) {
        log.trace(`creating ${created.length} algorithms....`, { component });
    }

    // log.info(`to stop: ${JSON.stringify(toStop.map(s => ({ n: s.algorithmName, id: s.id })))}, toResume: ${JSON.stringify(toResume.map(s => ({ n: s.algorithmName, id: s.id })))} `);
    const toStopFiltered = [];
    toStop.forEach(s => {
        const index = toResume.findIndex(tr => tr.algorithmName === s.algorithmName);
        if (index !== -1) {
            toResume.splice(index, 1);
        }
        else {
            toStopFiltered.push(s);
        }
    });

    // log.info(`to stop: ${JSON.stringify(toStopFiltered.map(s => ({ n: s.algorithmName, id: s.id })))}, toResume: ${JSON.stringify(toResume.map(s => ({ n: s.algorithmName, id: s.id })))} `);

    const exitWorkersPromises = exitWorkers.map(r => _exitWorker(r));
    const warmUpPromises = warmUpWorkers.map(r => _warmUpWorker(r));
    const coolDownPromises = coolDownWorkers.map(r => _coolDownWorker(r));
    const stopPromises = toStopFiltered.map(r => _stopWorker(r));
    const resumePromises = toResume.map(r => _resumeWorker(r));
    createPromises.push(created.map(r => _createJob(r, options)));

    await Promise.all([...createPromises, ...stopPromises, ...exitWorkersPromises, ...warmUpPromises, ...coolDownPromises, ...resumePromises]);
    // add created and skipped info
    const workerStats = _calcStats(normWorkers);

    Object.entries(reconcileResult).forEach(([algorithmName, res]) => {
        res.created = created.filter(c => c.algorithmName === algorithmName).length;
        res.skipped = skipped.filter(c => c.algorithmName === algorithmName).length;
        res.paused = toStop.filter(c => c.algorithmName === algorithmName).length;
        res.resumed = toResume.filter(c => c.algorithmName === algorithmName).length;
    });
    await etcd.updateDiscovery({
        reconcileResult,
        unScheduledAlgorithms,
        ignoredUnScheduledAlgorithms,
        actual: workerStats,
        resourcePressure: {
            cpu: consts.CPU_RATIO_PRESSURE,
            gpu: consts.GPU_RATIO_PRESSURE,
            mem: consts.MEMORY_RATIO_PRESSURE
        },
        nodes: _getNodeStats(normResources)
    });
    workerStats.stats.forEach((ws) => {
        const { algorithmName } = ws;
        if (!reconcileResult[algorithmName]) {
            reconcileResult[algorithmName] = {
                created: 0,
                skipped: 0,
                paused: 0,
                resumed: 0,
                required: 0
            };
        }
        const _created = reconcileResult[algorithmName].created;
        const _skipped = reconcileResult[algorithmName].skipped;
        const { paused, resumed, required } = reconcileResult[algorithmName];
        const total = _created + _skipped + paused + resumed + required;
        if (total !== 0) {
            log.info(`CYCLE: task-executor: algo: ${algorithmName} created: ${_created}, 
                skipped: ${_skipped}, paused: ${paused}, 
                resumed: ${resumed}, required: ${required}.`);
        }
        reconcileResult[algorithmName].active = ws.count;
    });
    return reconcileResult;
};

module.exports = {
    reconcile,
    _clearCreatedJobsList,
    _updateCapacity
};<|MERGE_RESOLUTION|>--- conflicted
+++ resolved
@@ -176,11 +176,8 @@
                 algorithmOptions,
                 mounts,
                 reservedMemory,
-<<<<<<< HEAD
                 sideCars
-=======
                 workerCustomResources
->>>>>>> 0a04bb03
             }
         });
         if (!reconcileResult[algorithmName]) {
