--- conflicted
+++ resolved
@@ -183,15 +183,7 @@
     spec = applyEnvToContainer(spec, CONTAINERS.WORKER, workerEnv);
     spec = applyEnvToContainer(spec, CONTAINERS.WORKER, { ALGORITHM_IMAGE: algorithmImage });
     spec = applyEnvToContainer(spec, CONTAINERS.WORKER, { WORKER_IMAGE: workerImage });
-<<<<<<< HEAD
     spec = applyAlgorithmResourceRequests(spec, resourceRequests);
-=======
-    if (algorithmOptions && algorithmOptions.binary) {
-        spec = applyEnvToContainer(spec, CONTAINERS.WORKER, { WORKER_BINARY: 'true' });
-        spec = applyEnvToContainer(spec, CONTAINERS.ALGORITHM, { WORKER_BINARY: 'true' });
-    }
-    spec = applyAlgorithmResourceRequests(spec, resourceRequests, node);
->>>>>>> eda705ee
     if (settings.applyResources) {
         spec = applyWorkerResourceRequests(spec, workerResourceRequests);
     }
