--- conflicted
+++ resolved
@@ -245,9 +245,6 @@
     const javaValue = Math.round(val * 0.8);
     return javaValue;
 };
-<<<<<<< HEAD
-const createJobSpec = ({ algorithmName, kind, resourceRequests, workerImage, algorithmImage, algorithmVersion, workerEnv, algorithmEnv, algorithmOptions,
-=======
 
 const applyKeyVal = (inputSpec, keyVal, type, path) => {
     if (!keyVal) {
@@ -282,8 +279,7 @@
     return applyKeyVal(spec, keyVal, 'annotation', 'spec.template.metadata.annotations');
 };
 
-const createJobSpec = ({ algorithmName, resourceRequests, workerImage, algorithmImage, algorithmVersion, workerEnv, algorithmEnv, labels, annotations, algorithmOptions,
->>>>>>> e0d5b0d2
+const createJobSpec = ({ kind, algorithmName, resourceRequests, workerImage, algorithmImage, algorithmVersion, workerEnv, algorithmEnv, labels, annotations, algorithmOptions,
     nodeSelector, entryPoint, hotWorker, clusterOptions, options, workerResourceRequests, mounts, node, reservedMemory, env }) => {
     if (!algorithmName) {
         const msg = 'Unable to create job spec. algorithmName is required';
@@ -326,16 +322,13 @@
     spec = applyDataSourcesVolumes(spec);
     spec = applyMounts(spec, mounts);
     spec = applyImagePullSecret(spec, clusterOptions?.imagePullSecretName);
-<<<<<<< HEAD
 
     if (kind === nodeKind.Gateway) {
         spec = applyEnvToContainer(spec, CONTAINERS.ALGORITHM, gatewayEnv);
     }
 
-=======
     spec = applyLabels(spec, labels);
     spec = applyAnnotations(spec, annotations);
->>>>>>> e0d5b0d2
     return spec;
 };
 
