module.exports = [
    {
        name: 'eval-alg',
        algorithmImage: 'hkube/algorunner',
        cpu: 0.5,
        mem: '256Mi'
    },
    {
        name: 'green-alg',
        algorithmImage: 'hkube/algorithm-example',
        cpu: 7,
        mem: '512Mi'
    },
    {
        name: 'yellow-alg',
        algorithmImage: 'hkube/algorithm-example',
        cpu: 0.5,
        mem: '128Mi'
    },
    {
        name: 'black-alg',
        algorithmImage: 'hkube/algorithm-example',
        cpu: 0.5,
        mem: '128Mi'
    },
    {
        name: 'max-cpu',
        algorithmImage: 'hkube/algorithm-example',
        cpu: 25,
        mem: '128Mi'
    },
    {
        name: 'max-mem',
        algorithmImage: 'hkube/algorithm-example',
        cpu: 1,
        mem: '50Gi'
    },
    {
        name: 'max-gpu',
        algorithmImage: 'hkube/algorithm-example',
        cpu: 1,
        mem: '128Mi',
        gpu: 10
    },
    {
        name: 'big-cpu',
        algorithmImage: 'hkube/algorithm-example',
        cpu: 8,
        mem: '128Mi'
    },
    {
        name: 'big-mem',
        algorithmImage: 'hkube/algorithm-example',
        cpu: 1,
        mem: '37Gi'
    },
    {
        name: 'big-gpu',
        algorithmImage: 'hkube/algorithm-example',
        cpu: 1,
        mem: '128Mi',
        gpu: 6
    },
    {
        name: 'node-selector',
        algorithmImage: 'hkube/algorithm-example',
        cpu: 1,
        mem: '128Mi',
        nodeSelector: {
            type: 'cpu-extreme'
        }
    },
    {
        name: 'node-all-params',
        algorithmImage: 'hkube/algorithm-example',
        cpu: 100,
        mem: '50Gi',
        gpu: 100,
        nodeSelector: {
            type: 'gpu-extreme',
            max: 'bound'
        }
    },
    {
        name: 'selector-multi-values',
        algorithmImage: 'hkube/algorithm-example',
        cpu: 1,
        mem: '128Mi',
        gpu: 0,
        nodeSelector: {
            "kubernetes.io/hostname": ["node1", "node2", "node3"]
        }
    },
    {
        name: 'selector-multi-values-node4',
        algorithmImage: 'hkube/algorithm-example',
        cpu: 1,
        mem: '128Mi',
        gpu: 0,
        nodeSelector: {
            "kubernetes.io/hostname": ["node1", "node2", "node4"]
        }
    },
    {
        name: 'worker-custom-resources-alg',
        algorithmImage: 'hkube/algorithm-example',
        cpu: 0.5,
        mem: '128Mi',
        workerCustomResources: {
            limits: {
                cpu: 0.2,
                memory: "512Mi"
            },
            requests: {
                cpu: 0.1,
                memory: "256Mi"
            }
        }
    },
    {
        name: 'worker-custom-resources-nolimit-alg',
        algorithmImage: 'hkube/algorithm-example',
        cpu: 0.5,
        mem: '128Mi',
        workerCustomResources: {
            requests: {
                cpu: 0.1,
                memory: "256Mi"
            }
        }
    },
    {
        name: 'algo-car-pvc-non-exist',
        algorithmImage: 'hkube/algorithm-example',
        cpu: 0.5,
        mem: '128Mi',
<<<<<<< HEAD
        sideCars: [
            {
                container: {
                    name: "mycar",
                    image: "docker.io/hkubedevtest/print-every-10-sec:v4o4c4xne"
                },
                volumes: [
                    {
                        name: "v1",
                        persistentVolumeClaim: {
                            claimName: "hjkjhgfdfjkjhgffg"
                        }
                    }
                ],
                volumeMounts: [
                    {
                        name: "v1",
                        mountPath: "/tmp/foo"
                    }
                ],
                environments: [
                    {
                        name: "env1",
                        value: "val1"
                    }
=======
        workerCustomResources: {
            requests: {
                cpu: 0.1,
                memory: "256Mi"
            }
        },
        sideCars: [
            {
                container: {
                    name: 'mycar',
                    image: 'hkube/api-server:v2.8.19-sidecar_feature-11879765908'
                },
                volumes: [
                    {
                        name: 'v1',
                        persistentVolumeClaim: {
                            claimName: 'hjkjhgfdfjkjhgffg'
                        }
                    }
>>>>>>> 961a2c1b
                ]
            }
        ]
    },
    {
        name: 'algo-car-pvc-exist',
        algorithmImage: 'hkube/algorithm-example',
        cpu: 0.5,
        mem: '128Mi',
<<<<<<< HEAD
        sideCars: [
            {
                container: {
                    name: "mycar",
                    image: "docker.io/hkubedevtest/print-every-10-sec:v4o4c4xne"
                },
                volumes: [
                    {
                        name: "v1",
                        persistentVolumeClaim: {
                            claimName: "pvc-1"
                        }
                    }
                ],
                volumeMounts: [
                    {
                        "name": "v1",
                        "mountPath": "/tmp/foo"
                    }
                ],
                environments: [
                    {
                        "name": "env1",
                        "value": "val1"
                    }
=======
        workerCustomResources: {
            requests: {
                cpu: 0.1,
                memory: "256Mi"
            }
        },
        sideCars: [
            {
                container: {
                    name: 'mycar',
                    image: 'hkube/api-server:v2.8.19-sidecar_feature-11879765908'
                },
                volumes: [
                    {
                        name: 'v1',
                        persistentVolumeClaim: {
                            claimName: 'pvc-1'
                        }
                    }
>>>>>>> 961a2c1b
                ]
            }
        ]
    },
    {
        name: 'algo-car-config-map-non-exist',
        algorithmImage: 'hkube/algorithm-example',
        cpu: 0.5,
        mem: '128Mi',
<<<<<<< HEAD
        sideCars: [
            {
                container: {
                    name: "mycar",
                    image: "docker.io/hkubedevtest/print-every-10-sec:v4o4c4xne"
                },
                volumes: [
                    {
                        name: "v1",
                        configMap: {
                            name: "hjkjhgfdfjkjhgffg"
                        }
                    }
                ],
                volumeMounts: [
                    {
                        name: "v1",
                        mountPath: "/tmp/foo"
                    }
                ],
                environments: [
                    {
                        name: "env1",
                        value: "val1"
                    }
=======
        workerCustomResources: {
            requests: {
                cpu: 0.1,
                memory: "256Mi"
            }
        },
        sideCars: [
            {
                container: {
                    name: 'mycar',
                    image: 'hkube/api-server:v2.8.19-sidecar_feature-11879765908'
                },
                volumes: [
                    {
                        name: 'v1',
                        configMap: {
                            name: 'hjkjhgfdfjkjhgffg'
                        }
                    }
>>>>>>> 961a2c1b
                ]
            }
        ]
    },
    {
        name: 'algo-car-config-map-exist',
        algorithmImage: 'hkube/algorithm-example',
        cpu: 0.5,
        mem: '128Mi',
<<<<<<< HEAD
        sideCars: [
            {
                container: {
                    name: "mycar",
                    image: "docker.io/hkubedevtest/print-every-10-sec:v4o4c4xne"
                },
                volumes: [
                    {
                        name: "v1",
                        configMap: {
                            name: "config-map-1"
                        }
                    }
                ],
                volumeMounts: [
                    {
                        name: "v1",
                        mountPath: "/tmp/foo"
                    }
                ],
                environments: [
                    {
                        name: "env1",
                        value: "val1"
                    }
=======
        workerCustomResources: {
            requests: {
                cpu: 0.1,
                memory: "256Mi"
            }
        },
        sideCars: [
            {
                container: {
                    name: 'mycar',
                    image: 'hkube/api-server:v2.8.19-sidecar_feature-11879765908'
                },
                volumes: [
                    {
                        name: 'v1',
                        configMap: {
                            name: 'config-map-1'
                        }
                    }
>>>>>>> 961a2c1b
                ]
            }
        ]
    },
    {
        name: 'algo-car-secret-non-exist',
        algorithmImage: 'hkube/algorithm-example',
        cpu: 0.5,
        mem: '128Mi',
<<<<<<< HEAD
        sideCars: [
            {
                container: {
                    name: "mycar",
                    image: "docker.io/hkubedevtest/print-every-10-sec:v4o4c4xne"
                },
                volumes: [
                    {
                        name: "v1",
                        secret: {
                            secretName: "hjkjhgfdfjkjhgffg"
                        }
                    }
                ],
                volumeMounts: [
                    {
                        name: "v1",
                        mountPath: "/tmp/foo"
                    }
                ],
                "environments": [
                    {
                        name: "env1",
                        value: "val1"
                    }
=======
        workerCustomResources: {
            requests: {
                cpu: 0.1,
                memory: "256Mi"
            }
        },
        sideCars: [
            {
                container: {
                    name: 'mycar',
                    image: 'hkube/api-server:v2.8.19-sidecar_feature-11879765908'
                },
                volumes: [
                    {
                        name: 'v1',
                        secret: {
                            secretName: 'hjkjhgfdfjkjhgffg'
                        }
                    }
>>>>>>> 961a2c1b
                ]
            }
        ]
    },
    {
        name: 'algo-car-secret-exist',
        algorithmImage: 'hkube/algorithm-example',
        cpu: 0.5,
        mem: '128Mi',
        sideCars: [
            {
                container: {
                    name: "mycar",
                    image: "docker.io/hkubedevtest/print-every-10-sec:v4o4c4xne"
                },
                volumes: [
                    {
                        name: "v1",
                        secret: {
                            secretName: "secret-1"
                        }
                    }
                ],
                volumeMounts: [
                    {
                        name: "v1",
                        mountPath: "/tmp/foo"
                    }
                ],
                environments: [
                    {
                        name: "env1",
                        value: "val1"
                    }
                ]
            }
<<<<<<< HEAD
        ]
    },
    {
        name: 'algo-car-emptyDir',
        algorithmImage: 'hkube/algorithm-example',
        cpu: 0.5,
        mem: '128Mi',
        sideCars: [
            {
                container: {
                    name: "mycar",
                    image: "docker.io/hkubedevtest/print-every-10-sec:v4o4c4xne"
                },
                volumes: [
                    {
                        name: "v1",
                        emptyDir: {}
                    }
                ],
                volumeMounts: [
                    {
                        name: "v1",
                        mountPath: "/tmp/foo"
                    }
                ],
                environments: [
                    {
                        name: "env1",
                        value: "val1"
                    }
                ]
            }
        ]
    },
    {
        name: 'algo-car-container-req',
        algorithmImage: 'hkube/algorithm-example',
        cpu: 0.5,
        mem: '128Mi',
        sideCars: [
            {
                container: {
                    name: "mycar",
                    image: "docker.io/hkubedevtest/print-every-10-sec:v4o4c4xne",
                    resources: {
                        requests: {
                            cpu: 0.2,
                            memory: '150Mi'
                        }
                    }
                },
                volumes: [
                    {
                        name: "v1",
                        emptyDir: {}
                    }
                ],
                volumeMounts: [
                    {
                        name: "v1",
                        mountPath: "/tmp/foo"
                    }
                ],
                environments: [
                    {
                        name: "env1",
                        value: "val1"
                    }
=======
        },
        sideCars: [
            {
                container: {
                    name: 'mycar',
                    image: 'hkube/api-server:v2.8.19-sidecar_feature-11879765908'
                },
                volumes: [
                    {
                        name: 'v1',
                        secret: {
                            secretName: 'secret-1'
                        }
                    }
>>>>>>> 961a2c1b
                ]
            }
        ]
    },
    {
        name: 'algo-car-container-lim',
        algorithmImage: 'hkube/algorithm-example',
        cpu: 0.5,
        mem: '128Mi',
<<<<<<< HEAD
        sideCars: [
            {
                container: {
                    name: "mycar",
                    image: "docker.io/hkubedevtest/print-every-10-sec:v4o4c4xne",
                    resources: {
                        limits: {
                            cpu: 0.2,
                            memory: '250Mi'
                        }
                    }
                },
                volumes: [
                    {
                        name: "v1",
                        emptyDir: {}
                    }
                ],
                volumeMounts: [
                    {
                        name: "v1",
                        mountPath: "/tmp/foo"
                    }
                ],
                environments: [
                    {
                        name: "env1",
                        value: "val1"
                    }
                ]
            }
        ]
    },
    {
        name: 'algo-car-container-req-lim',
        algorithmImage: 'hkube/algorithm-example',
        cpu: 0.5,
        mem: '128Mi',
        sideCars: [
            {
                container: {
                    name: "mycar",
                    image: "docker.io/hkubedevtest/print-every-10-sec:v4o4c4xne",
                    resources: {
                        requests: {
                            cpu: 0.1,
                            memory: '150Mi'
                        },
                        limits: {
                            cpu: 0.2,
                            memory: '250Mi'
                        }
                    }
                },
                volumes: [
                    {
                        name: "v1",
                        emptyDir: {}
                    }
                ],
                volumeMounts: [
                    {
                        name: "v1",
                        mountPath: "/tmp/foo"
                    }
                ],
                environments: [
                    {
                        name: "env1",
                        value: "val1"
=======
        workerCustomResources: {
            requests: {
                cpu: 0.1,
                memory: "256Mi"
            }
        },
        sideCars: [
            {
                container: {
                    name: 'mycar',
                    image: 'hkube/api-server:v2.8.19-sidecar_feature-11879765908'
                },
                volumes: [
                    {
                        name: 'v1',
                        emptyDir: {}
>>>>>>> 961a2c1b
                    }
                ]
            }
        ]
    },
    {
        name: 'algo-car-lim-lower-req',
        algorithmImage: 'hkube/algorithm-example',
        cpu: 0.5,
        mem: '128Mi',
        sideCars: [
            {
                container: {
                    name: 'mycar',
                    image: 'hkube/api-server:v2.8.19-sidecar_feature-11879765908',
                    resources: {
                        requests: {
                            cpu: 3
                        },
                        limits: {
                            cpu: 1
                        }
                    }
                }
            }
        ]
    }
];<|MERGE_RESOLUTION|>--- conflicted
+++ resolved
@@ -134,33 +134,6 @@
         algorithmImage: 'hkube/algorithm-example',
         cpu: 0.5,
         mem: '128Mi',
-<<<<<<< HEAD
-        sideCars: [
-            {
-                container: {
-                    name: "mycar",
-                    image: "docker.io/hkubedevtest/print-every-10-sec:v4o4c4xne"
-                },
-                volumes: [
-                    {
-                        name: "v1",
-                        persistentVolumeClaim: {
-                            claimName: "hjkjhgfdfjkjhgffg"
-                        }
-                    }
-                ],
-                volumeMounts: [
-                    {
-                        name: "v1",
-                        mountPath: "/tmp/foo"
-                    }
-                ],
-                environments: [
-                    {
-                        name: "env1",
-                        value: "val1"
-                    }
-=======
         workerCustomResources: {
             requests: {
                 cpu: 0.1,
@@ -180,7 +153,6 @@
                             claimName: 'hjkjhgfdfjkjhgffg'
                         }
                     }
->>>>>>> 961a2c1b
                 ]
             }
         ]
@@ -190,33 +162,6 @@
         algorithmImage: 'hkube/algorithm-example',
         cpu: 0.5,
         mem: '128Mi',
-<<<<<<< HEAD
-        sideCars: [
-            {
-                container: {
-                    name: "mycar",
-                    image: "docker.io/hkubedevtest/print-every-10-sec:v4o4c4xne"
-                },
-                volumes: [
-                    {
-                        name: "v1",
-                        persistentVolumeClaim: {
-                            claimName: "pvc-1"
-                        }
-                    }
-                ],
-                volumeMounts: [
-                    {
-                        "name": "v1",
-                        "mountPath": "/tmp/foo"
-                    }
-                ],
-                environments: [
-                    {
-                        "name": "env1",
-                        "value": "val1"
-                    }
-=======
         workerCustomResources: {
             requests: {
                 cpu: 0.1,
@@ -235,8 +180,6 @@
                         persistentVolumeClaim: {
                             claimName: 'pvc-1'
                         }
-                    }
->>>>>>> 961a2c1b
                 ]
             }
         ]
@@ -246,33 +189,6 @@
         algorithmImage: 'hkube/algorithm-example',
         cpu: 0.5,
         mem: '128Mi',
-<<<<<<< HEAD
-        sideCars: [
-            {
-                container: {
-                    name: "mycar",
-                    image: "docker.io/hkubedevtest/print-every-10-sec:v4o4c4xne"
-                },
-                volumes: [
-                    {
-                        name: "v1",
-                        configMap: {
-                            name: "hjkjhgfdfjkjhgffg"
-                        }
-                    }
-                ],
-                volumeMounts: [
-                    {
-                        name: "v1",
-                        mountPath: "/tmp/foo"
-                    }
-                ],
-                environments: [
-                    {
-                        name: "env1",
-                        value: "val1"
-                    }
-=======
         workerCustomResources: {
             requests: {
                 cpu: 0.1,
@@ -292,7 +208,6 @@
                             name: 'hjkjhgfdfjkjhgffg'
                         }
                     }
->>>>>>> 961a2c1b
                 ]
             }
         ]
@@ -302,33 +217,6 @@
         algorithmImage: 'hkube/algorithm-example',
         cpu: 0.5,
         mem: '128Mi',
-<<<<<<< HEAD
-        sideCars: [
-            {
-                container: {
-                    name: "mycar",
-                    image: "docker.io/hkubedevtest/print-every-10-sec:v4o4c4xne"
-                },
-                volumes: [
-                    {
-                        name: "v1",
-                        configMap: {
-                            name: "config-map-1"
-                        }
-                    }
-                ],
-                volumeMounts: [
-                    {
-                        name: "v1",
-                        mountPath: "/tmp/foo"
-                    }
-                ],
-                environments: [
-                    {
-                        name: "env1",
-                        value: "val1"
-                    }
-=======
         workerCustomResources: {
             requests: {
                 cpu: 0.1,
@@ -348,7 +236,6 @@
                             name: 'config-map-1'
                         }
                     }
->>>>>>> 961a2c1b
                 ]
             }
         ]
@@ -358,33 +245,6 @@
         algorithmImage: 'hkube/algorithm-example',
         cpu: 0.5,
         mem: '128Mi',
-<<<<<<< HEAD
-        sideCars: [
-            {
-                container: {
-                    name: "mycar",
-                    image: "docker.io/hkubedevtest/print-every-10-sec:v4o4c4xne"
-                },
-                volumes: [
-                    {
-                        name: "v1",
-                        secret: {
-                            secretName: "hjkjhgfdfjkjhgffg"
-                        }
-                    }
-                ],
-                volumeMounts: [
-                    {
-                        name: "v1",
-                        mountPath: "/tmp/foo"
-                    }
-                ],
-                "environments": [
-                    {
-                        name: "env1",
-                        value: "val1"
-                    }
-=======
         workerCustomResources: {
             requests: {
                 cpu: 0.1,
@@ -404,7 +264,6 @@
                             secretName: 'hjkjhgfdfjkjhgffg'
                         }
                     }
->>>>>>> 961a2c1b
                 ]
             }
         ]
@@ -427,21 +286,8 @@
                             secretName: "secret-1"
                         }
                     }
-                ],
-                volumeMounts: [
-                    {
-                        name: "v1",
-                        mountPath: "/tmp/foo"
-                    }
-                ],
-                environments: [
-                    {
-                        name: "env1",
-                        value: "val1"
-                    }
-                ]
-            }
-<<<<<<< HEAD
+                ]
+            }
         ]
     },
     {
@@ -459,18 +305,6 @@
                     {
                         name: "v1",
                         emptyDir: {}
-                    }
-                ],
-                volumeMounts: [
-                    {
-                        name: "v1",
-                        mountPath: "/tmp/foo"
-                    }
-                ],
-                environments: [
-                    {
-                        name: "env1",
-                        value: "val1"
                     }
                 ]
             }
@@ -492,41 +326,7 @@
                             memory: '150Mi'
                         }
                     }
-                },
-                volumes: [
-                    {
-                        name: "v1",
-                        emptyDir: {}
-                    }
-                ],
-                volumeMounts: [
-                    {
-                        name: "v1",
-                        mountPath: "/tmp/foo"
-                    }
-                ],
-                environments: [
-                    {
-                        name: "env1",
-                        value: "val1"
-                    }
-=======
-        },
-        sideCars: [
-            {
-                container: {
-                    name: 'mycar',
-                    image: 'hkube/api-server:v2.8.19-sidecar_feature-11879765908'
-                },
-                volumes: [
-                    {
-                        name: 'v1',
-                        secret: {
-                            secretName: 'secret-1'
-                        }
-                    }
->>>>>>> 961a2c1b
-                ]
+                }
             }
         ]
     },
@@ -535,7 +335,6 @@
         algorithmImage: 'hkube/algorithm-example',
         cpu: 0.5,
         mem: '128Mi',
-<<<<<<< HEAD
         sideCars: [
             {
                 container: {
@@ -547,25 +346,7 @@
                             memory: '250Mi'
                         }
                     }
-                },
-                volumes: [
-                    {
-                        name: "v1",
-                        emptyDir: {}
-                    }
-                ],
-                volumeMounts: [
-                    {
-                        name: "v1",
-                        mountPath: "/tmp/foo"
-                    }
-                ],
-                environments: [
-                    {
-                        name: "env1",
-                        value: "val1"
-                    }
-                ]
+                }
             }
         ]
     },
@@ -589,43 +370,7 @@
                             memory: '250Mi'
                         }
                     }
-                },
-                volumes: [
-                    {
-                        name: "v1",
-                        emptyDir: {}
-                    }
-                ],
-                volumeMounts: [
-                    {
-                        name: "v1",
-                        mountPath: "/tmp/foo"
-                    }
-                ],
-                environments: [
-                    {
-                        name: "env1",
-                        value: "val1"
-=======
-        workerCustomResources: {
-            requests: {
-                cpu: 0.1,
-                memory: "256Mi"
-            }
-        },
-        sideCars: [
-            {
-                container: {
-                    name: 'mycar',
-                    image: 'hkube/api-server:v2.8.19-sidecar_feature-11879765908'
-                },
-                volumes: [
-                    {
-                        name: 'v1',
-                        emptyDir: {}
->>>>>>> 961a2c1b
-                    }
-                ]
+                }
             }
         ]
     },
