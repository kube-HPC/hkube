--- conflicted
+++ resolved
@@ -66,18 +66,11 @@
     }
 
     async _watchJobResults() {
-<<<<<<< HEAD
         await this._db.jobs.watchResult({}, (job) => {
             this.emit(Events.RESULTS, job);
-=======
         this._etcd.watcher.on('error', (err, path) => {
             log.error(`etcd watcher for ${path} error: ${err.message}`, { component }, err);
             process.exit(1);
-        });
-        await this._etcd.jobs.results.watch();
-        this._etcd.jobs.results.on(Events.CHANGE, async (result) => {
-            this.emit(Events.RESULTS, result);
->>>>>>> 06fd0644
         });
     }
 }
