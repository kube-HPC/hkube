--- conflicted
+++ resolved
@@ -1,10 +1,6 @@
 {
   "name": "hkube",
-<<<<<<< HEAD
-  "version": "2.3.3",
-=======
   "version": "2.3.6",
->>>>>>> 113c2d34
   "description": "",
   "main": "index.js",
   "scripts": {
