{
  "name": "hkube-admin",
<<<<<<< HEAD
  "version": "3.3.22",
=======
  "version": "3.4.0",
>>>>>>> 894a3e17
  "description": "",
  "main": "index.js",
  "scripts": {
    "test": "echo \"Error: no test specified\" && exit 1",
    "clone": "node clone.js",
    "npm": "node npm.js"
  },
  "preferGlobal": "true",
  "keywords": [],
  "author": "maty zisserman",
  "license": "ISC",
  "dependencies": {
    "await-delay": "^1.0.0",
    "await-done": "^1.0.2",
    "colors": "^1.1.2",
    "fs-extra": "^4.0.2",
    "github": "^12.0.5",
    "github-repositories": "^3.0.0",
    "js-yaml": "^3.10.0",
    "json-stream": "^1.0.0",
    "kubernetes-client": "^3.16.1",
    "meow": "^3.7.0",
    "minimist": "^1.2.0",
    "mkdir-recursive": "^0.3.0",
    "npm-i": "0.0.2",
    "object-path": "^0.11.4",
    "recursive-readdir": "^2.2.1",
    "request": "^2.83.0",
    "request-promise": "^4.2.2",
    "semver": "^5.4.1",
    "simple-git": "^1.80.1",
    "tempfile": "^2.0.0"
  },
  "bin": {
    "hkube": "./bin/hkube"
  }
}<|MERGE_RESOLUTION|>--- conflicted
+++ resolved
@@ -1,10 +1,6 @@
 {
   "name": "hkube-admin",
-<<<<<<< HEAD
-  "version": "3.3.22",
-=======
   "version": "3.4.0",
->>>>>>> 894a3e17
   "description": "",
   "main": "index.js",
   "scripts": {
